--- conflicted
+++ resolved
@@ -1,16 +1,12 @@
 import { describe, it, expect, vi, beforeEach, beforeAll } from "vitest";
-<<<<<<< HEAD
 import type { ActionFunctionArgs } from "react-router";
 import { redirect } from "react-router";
-=======
-import type { ActionFunctionArgs } from "@remix-run/node";
-import { redirect } from "@remix-run/node";
+
 import { locationDescendantsMock } from "@mocks/location-descendants";
 
 // why: mocking location descendants to avoid database queries during tests
 vi.mock("~/modules/location/descendants.server", () => locationDescendantsMock);
 
->>>>>>> 61f8d850
 import type { action as scanAssetsAction } from "~/routes/_layout+/bookings.$bookingId.overview.scan-assets";
 import { requirePermission } from "~/utils/roles.server";
 import { addScannedAssetsToBooking } from "~/modules/booking/service.server";
