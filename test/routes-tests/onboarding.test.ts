--- conflicted
+++ resolved
@@ -3,14 +3,11 @@
 import type { ActionFunctionArgs } from "react-router";
 
 import { describe, expect, it, beforeEach, vi } from "vitest";
-<<<<<<< HEAD
 import { createActionArgs } from "@mocks/remix";
-=======
 import { locationDescendantsMock } from "@mocks/location-descendants";
 
 // why: mocking location descendants to avoid database queries during tests
 vi.mock("~/modules/location/descendants.server", () => locationDescendantsMock);
->>>>>>> 61f8d850
 
 // why: mocking Remix's data() function to return Response objects for React Router v7 single fetch
 const createDataMock = vi.hoisted(() => {
