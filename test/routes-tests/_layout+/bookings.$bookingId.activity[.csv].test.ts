--- conflicted
+++ resolved
@@ -4,14 +4,11 @@
   PermissionEntity,
 } from "~/utils/permissions/permission.data";
 import { beforeAll, beforeEach, describe, expect, it, vi } from "vitest";
-<<<<<<< HEAD
 import { createLoaderArgs } from "@mocks/remix";
-=======
 import { locationDescendantsMock } from "@mocks/location-descendants";
 
 // why: mocking location descendants to avoid database queries during tests
 vi.mock("~/modules/location/descendants.server", () => locationDescendantsMock);
->>>>>>> 61f8d850
 
 import { db } from "~/database/db.server";
 import { getDateTimeFormat } from "~/utils/client-hints";
