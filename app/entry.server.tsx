/* eslint-disable no-console */
import { PassThrough } from "stream";

import { createReadableStreamFromReadable } from "@remix-run/node";
import type { AppLoadContext, EntryContext } from "@remix-run/node";
import { RemixServer } from "@remix-run/react";
import * as Sentry from "@sentry/remix";
import { isbot } from "isbot";
import { renderToPipeableStream } from "react-dom/server";
import { registerEmailWorkers } from "./emails/email.worker.server";
import { registerBookingWorkers } from "./modules/booking/worker.server";
import { ShelfError } from "./utils/error";
import { Logger } from "./utils/logger";
import * as schedulerService from "./utils/scheduler.server";
export * from "../server";

// === start: register scheduler and workers ===
<<<<<<< HEAD
// schedulerService
//   .init()
//   .then(async () => {
//     await registerBookingWorkers().catch((cause) => {
//       Logger.error(
//         new ShelfError({
//           cause,
//           message: "Something went wrong while registering booking workers.",
//           label: "Scheduler",
//         })
//       );
//     });
//   })
//   .finally(() => {
//     // eslint-disable-next-line no-console
//     console.log("Scheduler and workers registration completed");
//   })
//   .catch((cause) => {
//     Logger.error(
//       new ShelfError({
//         cause,
//         message: "Scheduler crash",
//         label: "Scheduler",
//       })
//     );
//   });
=======
schedulerService
  .init()
  .then(async () => {
    await registerBookingWorkers().catch((cause) => {
      Logger.error(
        new ShelfError({
          cause,
          message: "Something went wrong while registering booking workers.",
          label: "Scheduler",
        })
      );
    });
    await registerEmailWorkers().catch((cause) => {
      Logger.error(
        new ShelfError({
          cause,
          message: "Something went wrong while registering email workers.",
          label: "Scheduler",
        })
      );
    });
  })
  .finally(() => {
    // eslint-disable-next-line no-console
    console.log("Scheduler and workers registration completed");
  })
  .catch((cause) => {
    Logger.error(
      new ShelfError({
        cause,
        message: "Scheduler crash",
        label: "Scheduler",
      })
    );
  });
>>>>>>> bcb44965
// === end: register scheduler and workers ===

/**
 * Handle errors that are not handled by a loader or action try/catch block.
 *
 * If this happen, you will have Sentry logs with a `Unhandled` tag and `unhandled.remix.server` as origin.
 *
 */
export const handleError = Sentry.wrapHandleErrorWithSentry;

const ABORT_DELAY = 5000;

export default function handleRequest(
  request: Request,
  responseStatusCode: number,
  responseHeaders: Headers,
  remixContext: EntryContext,
  // This is ignored so we can keep it in the template for visibility.  Feel
  // free to delete this parameter in your app if you're not using it!
  // eslint-disable-next-line @typescript-eslint/no-unused-vars
  loadContext: AppLoadContext
) {
  return isbot(request.headers.get("user-agent") || "")
    ? handleBotRequest(
        request,
        responseStatusCode,
        responseHeaders,
        remixContext
      )
    : handleBrowserRequest(
        request,
        responseStatusCode,
        responseHeaders,
        remixContext
      );
}

function handleBotRequest(
  request: Request,
  responseStatusCode: number,
  responseHeaders: Headers,
  remixContext: EntryContext
) {
  return new Promise((resolve, reject) => {
    let shellRendered = false;
    const { pipe, abort } = renderToPipeableStream(
      <RemixServer
        context={remixContext}
        url={request.url}
        abortDelay={ABORT_DELAY}
      />,
      {
        onAllReady() {
          shellRendered = true;
          const body = new PassThrough();
          const stream = createReadableStreamFromReadable(body);

          responseHeaders.set("Content-Type", "text/html");

          resolve(
            new Response(stream, {
              headers: responseHeaders,
              status: responseStatusCode,
            })
          );

          pipe(body);
        },
        onShellError(error: unknown) {
          reject(error);
        },
        onError(error: unknown) {
          responseStatusCode = 500;
          // Log streaming rendering errors from inside the shell.  Don't log
          // errors encountered during initial shell rendering since they'll
          // reject and get logged in handleDocumentRequest.
          if (shellRendered) {
            console.error(error);
          }
        },
      }
    );

    setTimeout(abort, ABORT_DELAY);
  });
}

function handleBrowserRequest(
  request: Request,
  responseStatusCode: number,
  responseHeaders: Headers,
  remixContext: EntryContext
) {
  return new Promise((resolve, reject) => {
    let shellRendered = false;
    const { pipe, abort } = renderToPipeableStream(
      <RemixServer
        context={remixContext}
        url={request.url}
        abortDelay={ABORT_DELAY}
      />,
      {
        onShellReady() {
          shellRendered = true;
          const body = new PassThrough();
          const stream = createReadableStreamFromReadable(body);

          responseHeaders.set("Content-Type", "text/html");

          resolve(
            new Response(stream, {
              headers: responseHeaders,
              status: responseStatusCode,
            })
          );

          pipe(body);
        },
        onShellError(error: unknown) {
          reject(error);
        },
        onError(error: unknown) {
          responseStatusCode = 500;
          // Log streaming rendering errors from inside the shell.  Don't log
          // errors encountered during initial shell rendering since they'll
          // reject and get logged in handleDocumentRequest.
          if (shellRendered) {
            console.error(error);
          }
        },
      }
    );

    setTimeout(abort, ABORT_DELAY);
  });
}<|MERGE_RESOLUTION|>--- conflicted
+++ resolved
@@ -15,34 +15,6 @@
 export * from "../server";
 
 // === start: register scheduler and workers ===
-<<<<<<< HEAD
-// schedulerService
-//   .init()
-//   .then(async () => {
-//     await registerBookingWorkers().catch((cause) => {
-//       Logger.error(
-//         new ShelfError({
-//           cause,
-//           message: "Something went wrong while registering booking workers.",
-//           label: "Scheduler",
-//         })
-//       );
-//     });
-//   })
-//   .finally(() => {
-//     // eslint-disable-next-line no-console
-//     console.log("Scheduler and workers registration completed");
-//   })
-//   .catch((cause) => {
-//     Logger.error(
-//       new ShelfError({
-//         cause,
-//         message: "Scheduler crash",
-//         label: "Scheduler",
-//       })
-//     );
-//   });
-=======
 schedulerService
   .init()
   .then(async () => {
@@ -78,7 +50,6 @@
       })
     );
   });
->>>>>>> bcb44965
 // === end: register scheduler and workers ===
 
 /**
