import {
  DISABLE_SIGNUP,
  DISABLE_SSO,
  ENABLE_PREMIUM_FEATURES,
  FREE_TRIAL_DAYS,
  SEND_ONBOARDING_EMAIL,
<<<<<<< HEAD
  SUPPORTED_LANGUAGES,
  FALLBACK_LANGUAGE,
=======
  SHOW_HOW_DID_YOU_FIND_US,
>>>>>>> ded6b117
} from "~/utils/env";
import { Config } from "./types";

export const config: Config = {
  SUPPORTED_LANGUAGES: SUPPORTED_LANGUAGES || ["en", "fr"],
  FALLBACK_LANGUAGE: FALLBACK_LANGUAGE || "en",
  sendOnboardingEmail: SEND_ONBOARDING_EMAIL || false,
  enablePremiumFeatures: ENABLE_PREMIUM_FEATURES || false,
  freeTrialDays: Number(FREE_TRIAL_DAYS || 7),
  disableSignup: DISABLE_SIGNUP || false,
  disableSSO: DISABLE_SSO || false,

  logoPath: {
    fullLogo: "/static/images/logo-full-color(x2).png",
    symbol: "/static/images/shelf-symbol.png",
  },
  faviconPath: "/static/favicon.ico",
  emailPrimaryColor: "#EF6820",
  showHowDidYouFindUs: SHOW_HOW_DID_YOU_FIND_US || false,
};<|MERGE_RESOLUTION|>--- conflicted
+++ resolved
@@ -4,12 +4,9 @@
   ENABLE_PREMIUM_FEATURES,
   FREE_TRIAL_DAYS,
   SEND_ONBOARDING_EMAIL,
-<<<<<<< HEAD
+  SHOW_HOW_DID_YOU_FIND_US,
   SUPPORTED_LANGUAGES,
   FALLBACK_LANGUAGE,
-=======
-  SHOW_HOW_DID_YOU_FIND_US,
->>>>>>> ded6b117
 } from "~/utils/env";
 import { Config } from "./types";
 
