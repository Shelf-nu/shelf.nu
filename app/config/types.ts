--- conflicted
+++ resolved
@@ -46,14 +46,12 @@
    */
   disableSSO: boolean;
 
-<<<<<<< HEAD
-  SUPPORTED_LANGUAGES: Array<string>;
-  FALLBACK_LANGUAGE: string;
-=======
   /**
    * Show the "How did you find us?" field in the onboarding process
    * This is useful for gathering feedback on how users discover the platform.
    */
   showHowDidYouFindUs: boolean;
->>>>>>> ded6b117
+
+  SUPPORTED_LANGUAGES: Array<string>;
+  FALLBACK_LANGUAGE: string;
 }