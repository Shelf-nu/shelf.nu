--- conflicted
+++ resolved
@@ -97,12 +97,9 @@
   tags            Tag[]
   customFields    AssetCustomFieldValue[]
   assetSearchView AssetSearchView?
-<<<<<<< HEAD
   bookings        Booking[]
-=======
 
   //@@unique([title, organizationId]) //prisma doesnt support case insensitive unique index yet
->>>>>>> 77f73cf1
 }
 
 view AssetSearchView {
