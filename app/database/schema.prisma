--- conflicted
+++ resolved
@@ -828,11 +828,8 @@
 
   assets Asset[]
 
-<<<<<<< HEAD
   changes BookingChange[]
-=======
   tags Tag[]
->>>>>>> aaa888b0
 
   // Datetime
   createdAt DateTime  @default(now()) @db.Timestamptz(3)
@@ -852,7 +849,6 @@
   @@index([organizationId])
 }
 
-<<<<<<< HEAD
 model BookingChange {
   id String @id @default(cuid())
   
@@ -890,7 +886,6 @@
 }
 
 
-=======
 model BookingSettings {
   id String @id @default(cuid())
 
@@ -908,7 +903,6 @@
   @@index([organizationId])
 }
 
->>>>>>> aaa888b0
 model Kit {
   id String @id @default(cuid())
 
