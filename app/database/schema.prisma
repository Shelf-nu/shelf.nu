datasource db {
  provider = "postgresql"
  url      = env("DATABASE_URL")
  directUrl = env("DIRECT_URL")
}

generator client {
  provider        = "prisma-client-js"
  previewFeatures = ["views", "fullTextSearch"]
}

model Image {
  id String @id @default(cuid())

  contentType String
  altText     String?
  blob        Bytes

  createdAt DateTime @default(now())
  updatedAt DateTime @updatedAt

  location     Location?
  organization Organization? @relation("orgImage")

  ownerOrg   Organization @relation("owner", fields: [ownerOrgId], references: [id], onDelete: Cascade, onUpdate: Cascade)
  ownerOrgId String

  user   User   @relation(fields: [userId], references: [id], onDelete: Cascade, onUpdate: Cascade)
  userId String
}

model User {
  id             String  @id @default(cuid())
  email          String  @unique
  username       String  @unique @default(cuid())
  firstName      String?
  lastName       String?
  profilePicture String?
  onboarded      Boolean @default(false)
  customerId     String? @unique // Stripe customer id
  tierId         TierId  @default(free)
  tier           Tier    @relation(fields: [tierId], references: [id])

  // Datetime
  createdAt DateTime @default(now())
  updatedAt DateTime @updatedAt

  // Relationships
  assets            Asset[]
  templates         Template[]
  categories        Category[]
  notes             Note[]
  qrCodes           Qr[]
  scans             Scan[]
  tags              Tag[]
  roles             Role[]
  locations         Location[]
  images            Image[]
  organizations     Organization[]
  customFields      CustomField[]
  sentInvites       Invite[]           @relation("inviter")
  receivedInvites   Invite[]           @relation("invitee")
  teamMembers       TeamMember[]
  userOrganizations UserOrganization[]
  bookings          Booking[]          @relation("creator")
  custodies         Booking[]          @relation("custodian")

  @@unique([email, username])
}

model Asset {
  id                  String      @id @default(cuid())
  title               String
  description         String?
  mainImage           String?
  mainImageExpiration DateTime?
  status              AssetStatus @default(AVAILABLE)
  valuation           Float?      @map("value") // Field to store the monetary value of an asset
  availableToBook     Boolean     @default(true)

  // Datetime
  createdAt DateTime @default(now())
  updatedAt DateTime @updatedAt

  // Relationships
  user           User         @relation(fields: [userId], references: [id], onDelete: Cascade, onUpdate: Cascade)
  userId         String
  organization   Organization @relation(fields: [organizationId], references: [id], onUpdate: Cascade)
  organizationId String
  category       Category?    @relation(fields: [categoryId], references: [id])
  categoryId     String?
  location       Location?    @relation(fields: [locationId], references: [id])
  locationId     String?

  custody         Custody?
  notes           Note[]
  qrCodes         Qr[]
  reports         ReportFound[]
  tags            Tag[]
  customFields    AssetCustomFieldValue[]
  assetSearchView AssetSearchView?
  bookings        Booking[]

  //@@unique([title, organizationId]) //prisma doesnt support case insensitive unique index yet
}

view AssetSearchView {
  id           String @id @default(cuid())
  searchVector String

  // Relationships
  asset   Asset  @relation(fields: [assetId], references: [id])
  assetId String @unique

  // Datetime
  createdAt DateTime @default(now())
}

enum AssetStatus {
  AVAILABLE
  IN_CUSTODY
  CHECKED_OUT
}

model Category {
  id          String  @id @default(cuid())
  name        String
  description String?
  color       String

  // DateTime
  createdAt DateTime @default(now())
  updatedAt DateTime @updatedAt

  // Relationships
  assets Asset[]
  user   User    @relation(fields: [userId], references: [id], onDelete: Cascade, onUpdate: Cascade)
  userId String

  organization   Organization @relation(fields: [organizationId], references: [id], onUpdate: Cascade)
  organizationId String

  //@@unique([lower(name), organizationId]) //prisma doesnt support case insensitive unique index yet
}

model Tag {
  id          String  @id @default(cuid())
  name        String
  description String?

  //relations
  assets Asset[]
  userId String
  user   User    @relation(fields: [userId], references: [id], onDelete: Cascade, onUpdate: Cascade)

  organization   Organization @relation(fields: [organizationId], references: [id], onUpdate: Cascade)
  organizationId String

  // Datetime
  createdAt DateTime @default(now())
  updatedAt DateTime @updatedAt

  //@@unique([lower(name), organizationId]) //prisma doesnt support case insensitive unique index yet
}

model Note {
  id      String   @id @default(cuid())
  content String
  type    NoteType @default(COMMENT)

  // Datetime
  createdAt DateTime @default(now())
  updatedAt DateTime @updatedAt

  // Relationships
  user    User   @relation(fields: [userId], references: [id], onDelete: Cascade, onUpdate: Cascade)
  userId  String
  asset   Asset  @relation(fields: [assetId], references: [id], onDelete: Cascade, onUpdate: Cascade)
  assetId String
}

enum NoteType {
  COMMENT
  UPDATE
}

model Qr {
  id String @id @default(cuid())

  // Version of the QR code based on spec from Denso wave
  version Int @default(0)

  // Error correction level based on spec from Denso wave
  errorCorrection ErrorCorrection @default(L)

  // Relationships
  asset   Asset?  @relation(fields: [assetId], references: [id], onDelete: SetNull)
  assetId String?

  user   User   @relation(fields: [userId], references: [id], onDelete: Cascade, onUpdate: Cascade)
  userId String

  organization   Organization @relation(fields: [organizationId], references: [id], onUpdate: Cascade)
  organizationId String
  // DateTime
  createdAt      DateTime     @default(now())
  updatedAt      DateTime     @updatedAt
  scans          Scan[]
}

// Stores a report for when a an asset is reported as found
model ReportFound {
  id      String @id @default(cuid())
  email   String
  content String

  // Datetime
  createdAt DateTime @default(now())
  updatedAt DateTime @updatedAt

  // Relationships
  asset   Asset  @relation(fields: [assetId], references: [id], onDelete: Cascade, onUpdate: Cascade)
  assetId String
}

enum ErrorCorrection {
  L
  M
  Q
  H
}

model Scan {
  id String @id @default(cuid())

  latitude  String?
  longitude String?

  userAgent String?

  // When a logged in user scanned the QR code, we store it here
  user   User?   @relation(fields: [userId], references: [id], onDelete: SetNull)
  userId String?

  qr   Qr?     @relation(fields: [qrId], references: [id], onDelete: SetNull)
  qrId String?

  // We also store the qrId as a raw string for reference is fhte qr is deleted
  rawQrId String

  // DateTime
  createdAt DateTime @default(now())
  updatedAt DateTime @updatedAt
}

model Location {
  id          String  @id @default(cuid())
  name        String
  description String?
  address     String?

  image   Image?  @relation(fields: [imageId], references: [id])
  imageId String? @unique

  // Datetime
  createdAt DateTime @default(now())
  updatedAt DateTime @updatedAt

  // Relationships
  user   User   @relation(fields: [userId], references: [id], onDelete: Cascade, onUpdate: Cascade)
  userId String

  organization   Organization @relation(fields: [organizationId], references: [id], onUpdate: Cascade)
  organizationId String

  assets Asset[]

  // @@unique([lower(name), organizationId]) //prisma doesnt support case insensitive unique index yet
}

// Master data for roles
model Role {
  id   String @id @unique @default(cuid())
  name Roles  @unique @default(USER)

  createdAt DateTime @default(now())
  updatedAt DateTime @updatedAt

  users User[]
}

enum Roles {
  USER
  ADMIN
}

model TeamMember {
  id   String @id @unique @default(cuid())
  name String

  organization    Organization @relation(fields: [organizationId], references: [id], onUpdate: Cascade)
  organizationId  String
  custodies       Custody[]
  receivedInvites Invite[]
  user            User?        @relation(fields: [userId], references: [id], onUpdate: Cascade)
  userId          String?

  createdAt DateTime  @default(now())
  updatedAt DateTime  @updatedAt
  deletedAt DateTime?
  bookings   Booking[]
}

model Custody {
  id String @id @default(cuid())

  custodian    TeamMember @relation(fields: [teamMemberId], references: [id])
  teamMemberId String

  asset   Asset  @relation(fields: [assetId], references: [id], onDelete: Cascade, onUpdate: Cascade)
  assetId String @unique

  template       Template? @relation(fields: [templateId], references: [id], onDelete: Cascade, onUpdate: Cascade)
  templateId     String?   @unique
  templateSigned Boolean?  @default(false)

  signatureText  String?
  signatureImage String?

  // DateTime
  createdAt DateTime @default(now())
  updatedAt DateTime @updatedAt
}

model Organization {
  id   String           @id @unique @default(cuid())
  name String           @default("Personal")
  type OrganizationType @default(PERSONAL)

  owner    User     @relation(fields: [userId], references: [id], onUpdate: Cascade)
  userId   String
  currency Currency @default(USD)

  members TeamMember[]
  assets  Asset[]

  image   Image?  @relation("orgImage", fields: [imageId], references: [id])
  imageId String? @unique

  locations         Location[]
  categories        Category[]
  tags              Tag[]
  qrCodes           Qr[]
  invites           Invite[]
  userOrganizations UserOrganization[]

  createdAt    DateTime      @default(now())
  updatedAt    DateTime      @updatedAt
  customFields CustomField[]
  images       Image[]       @relation("owner")
<<<<<<< HEAD
  templates    Template[]
=======
  bookings     Booking[]
>>>>>>> 368ae737
}

model UserOrganization {
  id String @id @unique @default(cuid())

  user           User         @relation(fields: [userId], references: [id], onUpdate: Cascade)
  userId         String
  organization   Organization @relation(fields: [organizationId], references: [id], onUpdate: Cascade)
  organizationId String

  roles     OrganizationRoles[]
  createdAt DateTime            @default(now())
  updatedAt DateTime            @updatedAt

  @@unique([userId, organizationId])
}

enum OrganizationType {
  PERSONAL
  TEAM
}

enum OrganizationRoles {
  ADMIN
  TEAM_MEMBER
  OWNER
  SELF_SERVICE
}

// Tier Ids are used to identify tiers (products) in Stripe. They must be predictable in our model.
// Each product in stripe has a metadata value called `shelf_tier` which holds the value of the enum
// Add more tiers if needed
enum TierId {
  free
  tier_1
  tier_2
}

// Tiers correspond to Stripe products
model Tier {
  id          TierId     @id // Used to create Stripe product ID
  name        String // Name coming from Stripe product
  subscribers User[]
  tierLimitId TierId?    @unique
  tierLimit   TierLimit? @relation(fields: [tierLimitId], references: [id])
  createdAt   DateTime   @default(now())
  updatedAt   DateTime   @updatedAt
}

model TierLimit {
  id               TierId   @id
  tier             Tier?
  canImportAssets  Boolean  @default(false)
  canExportAssets  Boolean  @default(false)
  maxCustomFields  Int      @default(0)
  maxOrganizations Int      @default(1)
  maxTemplates     Int      @default(3)
  createdAt        DateTime @default(now())
  updatedAt        DateTime @updatedAt
}

enum TemplateType {
  CUSTODY
  BOOKINGS
}

model Template {
  id                String       @id @default(cuid())
  name              String
  description       String?
  type              TemplateType @default(BOOKINGS)
  signatureRequired Boolean      @default(false)
  isDefault         Boolean      @default(false)
  isActive          Boolean      @default(true)
  pdfUrl            String?
  pdfSize           Int?
  pdfName           String?

  // Datetime
  createdAt DateTime @default(now())
  updatedAt DateTime @updatedAt

  creator User   @relation(fields: [userId], references: [id], onDelete: Cascade, onUpdate: Cascade)
  userId  String

  organization   Organization @relation(fields: [organizationId], references: [id], onUpdate: Cascade)
  organizationId String

  custodies Custody[]
}

model CustomField {
  id       String  @id @unique @default(cuid())
  name     String
  helpText String?
  required Boolean @default(false)
  active   Boolean @default(true)

  type    CustomFieldType @default(TEXT)
  options String[]

  // Relationships
  organization   Organization @relation(fields: [organizationId], references: [id], onUpdate: Cascade)
  organizationId String

  createdBy User   @relation(fields: [userId], references: [id], onDelete: Cascade, onUpdate: Cascade)
  userId    String

  // Datetime
  createdAt               DateTime                @default(now())
  updatedAt               DateTime                @updatedAt
  assetCustomFieldsValues AssetCustomFieldValue[]

  //@@unique([lower(name), organizationId]) //prisma doesnt support case insensitive unique index yet
}

enum CustomFieldType {
  TEXT
  OPTION
  BOOLEAN
  DATE
  MULTILINE_TEXT
}

model AssetCustomFieldValue {
  id String @id @default(cuid())

  // value String
  value Json //{raw: "actual data",valueText:"text type",valueBoolean:"boolean type" and so on... }

  // Relationships
  asset   Asset  @relation(fields: [assetId], references: [id], onDelete: Cascade, onUpdate: Cascade)
  assetId String

  customField   CustomField @relation(fields: [customFieldId], references: [id], onUpdate: Cascade)
  customFieldId String

  // Datetime
  createdAt DateTime @default(now())
  updatedAt DateTime @updatedAt
}

enum Currency {
  USD // United States Dollar
  EUR // Euro
  GBP // British Pound Sterling
  JPY // Japanese Yen
  AUD // Australian Dollar
  CAD // Canadian Dollar
  CHF // Swiss Franc
  CNY // Chinese Yuan
  INR // Indian Rupee
  ZAR // South African Rand
  BRL // Brazilian Real
  MXN // Mexican Peso
  SGD // Singapore Dollar
  NZD // New Zealand Dollar
  SEK // Swedish Krona
  NOK // Norwegian Krone
  KRW // South Korean Won
  RUB // Russian Ruble
  HKD // Hong Kong Dollar
  SAR // Saudi Riyal
  AED // United Arab Emirates Dirham
}

enum InviteStatuses {
  PENDING
  ACCEPTED
  REJECTED
  INVALIDATED
}

model Invite {
  id String @id @default(cuid())

  //relations
  inviter           User         @relation("inviter", fields: [inviterId], references: [id], onDelete: Cascade, onUpdate: Cascade)
  inviterId         String
  organization      Organization @relation(fields: [organizationId], references: [id], onUpdate: Cascade)
  organizationId    String
  inviteeUser       User?        @relation("invitee", fields: [inviteeUserId], references: [id], onDelete: Cascade, onUpdate: Cascade)
  inviteeUserId     String?
  inviteeTeamMember TeamMember   @relation(fields: [teamMemberId], references: [id])
  teamMemberId      String

  inviteeEmail String
  status       InviteStatuses      @default(PENDING)
  inviteCode   String
  roles        OrganizationRoles[]

  // Datetime
  expiresAt DateTime
  createdAt DateTime @default(now())
  updatedAt DateTime @updatedAt
}

model Announcement {
  id String @id @default(cuid())

  name    String
  content String

  link      String?
  linkText  String?
  published Boolean @default(false)

  // Datetime
  createdAt DateTime @default(now())
  updatedAt DateTime @updatedAt
}

enum BookingStatus {
  DRAFT
  RESERVED
  ONGOING
  OVERDUE
  COMPLETE
  ARCHIVED
  CANCELLED
}

model Booking {
  id String @id @default(cuid())

  name   String
  status BookingStatus @default(DRAFT)

  activeSchedulerReference   String?

  // Relationships
  creator   User   @relation("creator", fields: [creatorId], references: [id], onDelete: Cascade, onUpdate: Cascade)
  creatorId String

  custodianUser   User?  @relation("custodian", fields: [custodianUserId], references: [id], onDelete: Cascade, onUpdate: Cascade)
  custodianUserId String?

  custodianTeamMember   TeamMember? @relation(fields: [custodianTeamMemberId], references: [id], onDelete: Cascade, onUpdate: Cascade)
  custodianTeamMemberId String?

  organization   Organization @relation(fields: [organizationId], references: [id], onUpdate: Cascade)
  organizationId String

  assets Asset[]

  // Datetime
  createdAt DateTime  @default(now()) @db.Timestamptz(3)
  updatedAt DateTime  @updatedAt @db.Timestamptz(3)
  from      DateTime? @db.Timestamptz(3)
  to        DateTime? @db.Timestamptz(3)
}<|MERGE_RESOLUTION|>--- conflicted
+++ resolved
@@ -358,11 +358,8 @@
   updatedAt    DateTime      @updatedAt
   customFields CustomField[]
   images       Image[]       @relation("owner")
-<<<<<<< HEAD
   templates    Template[]
-=======
   bookings     Booking[]
->>>>>>> 368ae737
 }
 
 model UserOrganization {
