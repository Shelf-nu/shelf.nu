--- conflicted
+++ resolved
@@ -463,12 +463,8 @@
   kits               Kit[]
   assetIndexSettings AssetIndexSettings[]
   assetReminders     AssetReminder[]
-<<<<<<< HEAD
   groups             Group[]
-=======
-
-
->>>>>>> 1c8e6f5a
+
 }
 
 
