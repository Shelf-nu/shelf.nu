--- conflicted
+++ resolved
@@ -696,11 +696,8 @@
   kits               Kit[]
   assetIndexSettings AssetIndexSettings[]
   assetReminders     AssetReminder[]
-<<<<<<< HEAD
   auditSessions      AuditSession[]
-=======
   assetFilterPresets AssetFilterPreset[]
->>>>>>> bb7da024
 
   // Migration flag to track if sequential IDs have been generated for this organization's existing assets
   hasSequentialIdsMigrated Boolean @default(false)
