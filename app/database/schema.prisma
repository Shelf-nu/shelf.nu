datasource db {
  provider  = "postgresql"
  url       = env("DATABASE_URL")
  directUrl = env("DIRECT_URL")
}

generator client {
  provider        = "prisma-client-js"
  previewFeatures = ["fullTextSearchPostgres"]
}

model Image {
  id String @id @default(cuid())

  contentType String
  altText     String?
  blob        Bytes

  createdAt DateTime @default(now())
  updatedAt DateTime @updatedAt

  location     Location?
  organization Organization? @relation("orgImage")

  ownerOrg   Organization @relation("owner", fields: [ownerOrgId], references: [id], onDelete: Cascade, onUpdate: Cascade)
  ownerOrgId String

  user   User   @relation(fields: [userId], references: [id], onUpdate: Cascade)
  userId String

  // Indexes for foreign keys
  @@index([ownerOrgId])
  @@index([userId])
}

model User {
  id                String  @id @default(cuid())
  email             String  @unique
  username          String  @unique @default(cuid())
  firstName         String?
  lastName          String?
  profilePicture    String?
  usedFreeTrial     Boolean @default(false)
  onboarded         Boolean @default(false)
  customerId        String? @unique // Stripe customer id
  sso               Boolean @default(false)
  createdWithInvite Boolean @default(false) // Set to true if the user was created by being invited to a workspace

  // Datetime
  createdAt DateTime @default(now())
  updatedAt DateTime @updatedAt

  // Used to flag if the user is soft deleted
  deletedAt DateTime?

  // Relationships
  assets            Asset[]
  custodyAgreements CustodyAgreement[]
  categories        Category[]
  notes             Note[]
  qrCodes           Qr[]
  scans             Scan[]
  tags              Tag[]
  roles             Role[]
  locations         Location[]
  images            Image[]
  organizations     Organization[]
  customFields      CustomField[]
  sentInvites       Invite[]           @relation("inviter")
  receivedInvites   Invite[]           @relation("invitee")
  teamMembers       TeamMember[]
  userOrganizations UserOrganization[]
  bookings          Booking[]          @relation("creator")
  custodies         Booking[]          @relation("custodian")
  createdKits       Kit[]
  tierId            TierId             @default(free)
  tier              Tier               @relation(fields: [tierId], references: [id])
  assetReminders    AssetReminder[]

  // A user can have multiple asset index settings, 1 for each organization
  assetIndexSettings AssetIndexSettings[]

  // This relationship will be used only when tierId == custom
  customTierLimit CustomTierLimit?

  @@unique([email, username])
  @@index([firstName, lastName])
  // Index for foreign key
  @@index([tierId])
}

model Asset {
  id                  String      @id @default(cuid())
  title               String
  description         String?
  mainImage           String?
  thumbnailImage      String?
  mainImageExpiration DateTime?
  status              AssetStatus @default(AVAILABLE)
  valuation           Float?      @map("value") // Field to store the monetary value of an asset
  availableToBook     Boolean     @default(true)

  // Datetime
  createdAt DateTime @default(now())
  updatedAt DateTime @updatedAt

  // Relationships
  user           User         @relation(fields: [userId], references: [id], onDelete: Cascade, onUpdate: Cascade)
  userId         String
  organization   Organization @relation(fields: [organizationId], references: [id], onUpdate: Cascade, onDelete: Cascade)
  organizationId String
  category       Category?    @relation(fields: [categoryId], references: [id])
  categoryId     String?
  location       Location?    @relation(fields: [locationId], references: [id])
  locationId     String?
  kit            Kit?         @relation(fields: [kitId], references: [id])
  kitId          String?

  custody         Custody?
  notes           Note[]
  qrCodes         Qr[]
  reports         ReportFound[]
  tags            Tag[]
  customFields    AssetCustomFieldValue[]
  bookings        Booking[]
  reminders       AssetReminder[]
  custodyReceipts CustodyReceipt[]

  // Special GIN index for optimization of simple search queries
  @@index([title(ops: raw("gin_trgm_ops")), description(ops: raw("gin_trgm_ops"))], type: Gin)
  // Indexes for optimization of queries
  @@index([organizationId, title, status, availableToBook], name: "Asset_organizationId_compound_idx")
  @@index([status, organizationId], name: "Asset_status_organizationId_idx")
  @@index([createdAt, organizationId], name: "Asset_createdAt_organizationId_idx")
  @@index([valuation, organizationId], name: "Asset_valuation_organizationId_idx")
  @@index([categoryId, organizationId], name: "Asset_categoryId_organizationId_idx")
  @@index([locationId, organizationId], name: "Asset_locationId_organizationId_idx")
  @@index([kitId, organizationId], name: "Asset_kitId_organizationId_idx")
  // Index for foreign key
  @@index([userId])
}

enum AssetStatus {
  AVAILABLE
  SIGNATURE_PENDING
  IN_CUSTODY
  CHECKED_OUT
}

model AssetIndexSettings {
  id String @id @default(cuid())

  // Relationships
  // This is the user who's settings we are storing
  user   User   @relation(fields: [userId], references: [id], onDelete: Cascade, onUpdate: Cascade)
  userId String

  // This is the organizationId for which the user is setting the index settings
  organizationId String
  organization   Organization @relation(fields: [organizationId], references: [id], onUpdate: Cascade, onDelete: Cascade)

  // Settings fields
  mode AssetIndexMode @default(SIMPLE)

  // Holds the columns that are visible in the index view in json format
  // Format is {name: string, visible: boolean, position: number}[] where name is the name of the column, visible is whether the column is visible or not and position is the position of the column
  // The shape of the JSON includes both some fixed entries that will always be present and some dynamic entries for the custom fields
  // The fixed entries are: id, status, description, valuation, createdAt, category, tags, location, kit, custody
  columns Json @default("[ {\"name\": \"id\", \"visible\": true, \"position\": 0}, {\"name\": \"status\", \"visible\": true, \"position\": 1}, {\"name\": \"description\", \"visible\": true, \"position\": 2}, {\"name\": \"valuation\", \"visible\": true, \"position\": 3}, {\"name\": \"createdAt\", \"visible\": true, \"position\": 4}, {\"name\": \"category\", \"visible\": true, \"position\": 5}, {\"name\": \"tags\", \"visible\": true, \"position\": 6}, {\"name\": \"location\", \"visible\": true, \"position\": 7}, {\"name\": \"kit\", \"visible\": true, \"position\": 8}, {\"name\": \"custody\", \"visible\": true, \"position\": 9} ]")

  freezeColumn   Boolean @default(true)
  showAssetImage Boolean @default(true)

  // Datetime
  createdAt DateTime @default(now())
  updatedAt DateTime @updatedAt

  @@unique([userId, organizationId])
  // Index for foreign key
  @@index([organizationId])
}

enum AssetIndexMode {
  SIMPLE
  ADVANCED
}

model Category {
  id          String  @id @default(cuid())
  name        String
  description String?
  color       String

  // DateTime
  createdAt DateTime @default(now())
  updatedAt DateTime @updatedAt

  // Relationships
  assets Asset[]
  user   User    @relation(fields: [userId], references: [id], onUpdate: Cascade)
  userId String

  customFields CustomField[]

  organization   Organization @relation(fields: [organizationId], references: [id], onUpdate: Cascade, onDelete: Cascade)
  organizationId String

  //@@unique([lower(name), organizationId]) //prisma doesnt support case insensitive unique index yet
  // Indexes for foreign keys
  @@index([organizationId])
  @@index([userId])
}

model Tag {
  id          String  @id @default(cuid())
  name        String
  description String?

  //relations
  assets Asset[]
  userId String
  user   User    @relation(fields: [userId], references: [id], onUpdate: Cascade)

  organization   Organization @relation(fields: [organizationId], references: [id], onUpdate: Cascade, onDelete: Cascade)
  organizationId String

  // Datetime
  createdAt DateTime @default(now())
  updatedAt DateTime @updatedAt

  //@@unique([lower(name), organizationId]) //prisma doesnt support case insensitive unique index yet
  // Indexes for foreign keys
  @@index([organizationId])
  @@index([userId])
}

model Note {
  id      String   @id @default(cuid())
  content String
  type    NoteType @default(COMMENT)

  // Datetime
  createdAt DateTime @default(now())
  updatedAt DateTime @updatedAt

  // Relationships
  user    User?   @relation(fields: [userId], references: [id], onUpdate: Cascade, onDelete: SetNull)
  userId  String?
  asset   Asset   @relation(fields: [assetId], references: [id], onDelete: Cascade, onUpdate: Cascade)
  assetId String

  // Indexes for foreign keys
  @@index([assetId])
  @@index([userId])
}

enum NoteType {
  COMMENT
  UPDATE
}

model Qr {
  id String @id @default(cuid())

  // Version of the QR code based on spec from Denso wave
  version Int @default(0)

  // Error correction level based on spec from Denso wave
  errorCorrection ErrorCorrection @default(L)

  // Relationships
  asset   Asset?  @relation(fields: [assetId], references: [id], onDelete: SetNull)
  assetId String?

  kit   Kit?    @relation(fields: [kitId], references: [id], onDelete: SetNull)
  kitId String?

  user   User?   @relation(fields: [userId], references: [id], onDelete: SetNull, onUpdate: Cascade)
  userId String?

  organization   Organization? @relation(fields: [organizationId], references: [id], onUpdate: Cascade)
  organizationId String?

  // This batch is used to group QR codes together when they are created as unclaimed and printed
  batch   PrintBatch? @relation(fields: [batchId], references: [id], onDelete: SetNull)
  batchId String?

  // DateTime
  createdAt DateTime @default(now())
  updatedAt DateTime @updatedAt
  scans     Scan[]

  @@index([assetId], name: "Qr_assetId_idx")
  // Indexes for foreign keys
  @@index([kitId])
  @@index([userId])
  @@index([organizationId])
  @@index([batchId])
}

model PrintBatch {
  id String @id @default(cuid())

  name String @unique

  // This should be set to true, when QR code is exported for print
  printed Boolean @default(false)

  // Relationships
  qrCodes Qr[]

  // DateTime
  createdAt DateTime @default(now())
  updatedAt DateTime @updatedAt
}

// Stores a report for when a an asset is reported as found
model ReportFound {
  id      String @id @default(cuid())
  email   String
  content String

  // Datetime
  createdAt DateTime @default(now())
  updatedAt DateTime @updatedAt

  // Relationships
  asset   Asset?  @relation(fields: [assetId], references: [id], onDelete: Cascade, onUpdate: Cascade)
  assetId String?

  kit   Kit?    @relation(fields: [kitId], references: [id], onDelete: Cascade, onUpdate: Cascade)
  kitId String?

  // Indexes for foreign keys
  @@index([assetId])
  @@index([kitId])
}

enum ErrorCorrection {
  L
  M
  Q
  H
}

model Scan {
  id String @id @default(cuid())

  latitude  String?
  longitude String?

  userAgent String?

  // When a logged in user scanned the QR code, we store it here
  user   User?   @relation(fields: [userId], references: [id], onDelete: SetNull)
  userId String?

  qr   Qr?     @relation(fields: [qrId], references: [id], onDelete: SetNull)
  qrId String?

  // We also store the qrId as a raw string for reference is fhte qr is deleted
  rawQrId String

  // This will be true if the user manually created the scan by using "Update GPS coordinates"
  manuallyGenerated Boolean @default(false)

  // DateTime
  createdAt DateTime @default(now())
  updatedAt DateTime @updatedAt

  // Indexes for foreign keys
  @@index([qrId])
  @@index([userId])
}

model Location {
  id          String  @id @default(cuid())
  name        String
  description String?
  address     String?

  imageUrl     String?
  thumbnailUrl String?

  image   Image?  @relation(fields: [imageId], references: [id])
  imageId String? @unique

  // Datetime
  createdAt DateTime @default(now())
  updatedAt DateTime @updatedAt

  // Relationships
  user   User   @relation(fields: [userId], references: [id], onDelete: Cascade, onUpdate: Cascade)
  userId String

  organization   Organization @relation(fields: [organizationId], references: [id], onUpdate: Cascade, onDelete: Cascade)
  organizationId String

  assets Asset[]

  // @@unique([lower(name), organizationId]) //prisma doesnt support case insensitive unique index yet
  // Indexes for foreign keys
  @@index([organizationId])
  @@index([userId])
}

// Master data for roles
model Role {
  id   String @id @default(cuid())
  name Roles  @unique @default(USER)

  createdAt DateTime @default(now())
  updatedAt DateTime @updatedAt

  users User[]
}

enum Roles {
  USER
  ADMIN
}

model TeamMember {
  id   String @id @default(cuid())
  name String

  organization    Organization @relation(fields: [organizationId], references: [id], onUpdate: Cascade, onDelete: Cascade)
  organizationId  String
  custodies       Custody[]
  receivedInvites Invite[]
  user            User?        @relation(fields: [userId], references: [id], onUpdate: Cascade, onDelete: SetNull)
  userId          String?
  kitCustodies    KitCustody[]

  createdAt       DateTime         @default(now())
  updatedAt       DateTime         @updatedAt
  deletedAt       DateTime?
  bookings        Booking[]
  assetReminders  AssetReminder[]
  custodyReceipts CustodyReceipt[]

  // Special GIN index for optimization of simple search queries
  @@index([name(ops: raw("gin_trgm_ops"))], type: Gin)
  // Indexes for foreign keys
  @@index([organizationId])
  @@index([userId])
}

enum CustodySignatureStatus {
  NOT_REQUIRED // no signature required for custody
  PENDING
  SIGNED
  CANCELLED
}

model Custody {
  id String @id @default(cuid())

  custodian    TeamMember @relation(fields: [teamMemberId], references: [id])
  teamMemberId String

  asset   Asset  @relation(fields: [assetId], references: [id], onDelete: Cascade, onUpdate: Cascade)
  assetId String @unique

  agreement       CustodyAgreement? @relation(fields: [agreementId], references: [id], onDelete: Cascade, onUpdate: Cascade)
  agreementId     String?
  agreementSigned Boolean?          @default(false)

  signatureStatus   CustodySignatureStatus? @default(NOT_REQUIRED)
  signatureText     String?
  signatureImage    String?
  agreementSignedOn DateTime?

  // DateTime
  createdAt DateTime @default(now())
  updatedAt DateTime @updatedAt

  @@index([assetId, teamMemberId], name: "Custody_assetId_teamMemberId_idx")
  // Index for foreign key
  @@index([teamMemberId])
}

model Organization {
  id   String           @id @default(cuid())
  name String           @default("Personal")
  type OrganizationType @default(PERSONAL)

  owner    User     @relation(fields: [userId], references: [id], onUpdate: Cascade, onDelete: Cascade)
  userId   String
  currency Currency @default(USD)

  members TeamMember[]
  assets  Asset[]

  image   Image?  @relation("orgImage", fields: [imageId], references: [id])
  imageId String? @unique

  // Not required. It will only be created for orgs that need sso
  // We can know if an org has SSO by checking the ssoDetailsId
  enabledSso   Boolean     @default(false) // If true, the organization has enabled SSO. This cannot be changed by the user, just managed by the admin
  ssoDetailsId String?
  ssoDetails   SsoDetails? @relation(fields: [ssoDetailsId], references: [id])

  // Permissions configuration
  // those values are used to control the access to the custody and bookings by SELF SERVICE and BASE users
  selfServiceCanSeeCustody Boolean @default(false) // If true, the self service users can see custody of assets inside the organization
  selfServiceCanSeeBookings Boolean @default(false) // If true, the self service users can see bookings that are not theirs
  baseUserCanSeeCustody   Boolean @default(false) // If true, the base users can see the custody of assets inside the organization
  baseUserCanSeeBookings  Boolean @default(false) // If true, the base users can see the bookings that are not theirs

  workspaceDisabled Boolean @default(false) // If true, the workspace is disabled and the user cannot access it

  locations         Location[]
  categories        Category[]
  tags              Tag[]
  qrCodes           Qr[]
  invites           Invite[]
  userOrganizations UserOrganization[]

  createdAt          DateTime             @default(now())
  updatedAt          DateTime             @updatedAt
  customFields       CustomField[]
  images             Image[]              @relation("owner")
  custodyAgreements  CustodyAgreement[]
  bookings           Booking[]
  kits               Kit[]
  assetIndexSettings AssetIndexSettings[]
  assetReminders     AssetReminder[]

<<<<<<< HEAD

  custodyReceipts    CustodyReceipt[]
=======
  // Indexes for foreign keys
  @@index([userId])
  @@index([ssoDetailsId])
>>>>>>> 0a5f34a9
}


model UserOrganization {
  id String @id @default(cuid())

  user           User         @relation(fields: [userId], references: [id], onUpdate: Cascade, onDelete: Cascade)
  userId         String
  organization   Organization @relation(fields: [organizationId], references: [id], onUpdate: Cascade, onDelete: Cascade)
  organizationId String

  roles     OrganizationRoles[]
  createdAt DateTime            @default(now())
  updatedAt DateTime            @updatedAt

  @@unique([userId, organizationId])
  // Index for foreign key
  @@index([organizationId])
}

enum OrganizationType {
  PERSONAL
  TEAM
}

enum OrganizationRoles {
  ADMIN
  BASE
  OWNER
  SELF_SERVICE
}

model SsoDetails {
  id String @id @default(cuid())

  // The domains of the organization. Comma separated for multiple domains
  domain String

  organizations Organization[]

  baseUserGroupId    String? // The group id for BASE users
  selfServiceGroupId String? // The group id for SELF_SERVICE users
  adminGroupId       String? // The group id for ADMIN users

  // Datetime
  createdAt DateTime @default(now())
  updatedAt DateTime @updatedAt
}

// Tier Ids are used to identify tiers (products) in Stripe. They must be predictable in our model.
// Each product in stripe has a metadata value called `shelf_tier` which holds the value of the enum
// Add more tiers if needed
enum TierId {
  free
  tier_1
  tier_2
  custom
}

// Tiers correspond to Stripe products
model Tier {
  id          TierId     @id // Used to create Stripe product ID
  name        String // Name coming from Stripe product
  subscribers User[]
  tierLimitId TierId?    @unique
  tierLimit   TierLimit? @relation(fields: [tierLimitId], references: [id])
  createdAt   DateTime   @default(now())
  updatedAt   DateTime   @updatedAt
}

// TierLimit is used for the basic tiers
model TierLimit {
  id                         TierId   @id
  tier                       Tier?
  canImportAssets            Boolean  @default(false)
  canExportAssets            Boolean  @default(false)
  canImportNRM               Boolean  @default(false)
  maxCustomFields            Int      @default(0)
  maxOrganizations           Int      @default(1)
  maxCustodyAgreements       Int      @default(10) // total number of agreements
  maxActiveCustodyAgreements Int      @default(5)
  createdAt                  DateTime @default(now())
  updatedAt                  DateTime @updatedAt
}

// CustomTierLimit is used for users which has Tier with ID: custom
model CustomTierLimit {
<<<<<<< HEAD
  id                         String   @id @unique @default(cuid())
  user                       User?    @relation(fields: [userId], references: [id], onDelete: SetNull)
  userId                     String?  @unique // This is the foreign key
  canImportAssets            Boolean  @default(true)
  canExportAssets            Boolean  @default(true)
  canImportNRM               Boolean  @default(true)
  maxCustomFields            Int      @default(1000)
  maxOrganizations           Int      @default(1)
  maxCustodyAgreements       Int      @default(20) // total number of agreements
  maxActiveCustodyAgreements Int      @default(5)
  isEnterprise               Boolean  @default(false) // Set this to true for enterprise users. It is used to control some visuals in the app
  createdAt                  DateTime @default(now())
  updatedAt                  DateTime @updatedAt
}

enum CustodyAgreementType {
  CUSTODY
  BOOKINGS
}

model CustodyAgreement {
  id                String               @id @default(cuid())
  name              String
  description       String?
  type              CustodyAgreementType @default(CUSTODY)
  signatureRequired Boolean              @default(false)
  isDefault         Boolean              @default(false)
  isActive          Boolean              @default(true)

  // Datetime
  createdAt DateTime @default(now())
  updatedAt DateTime @updatedAt

  createdBy   User   @relation(fields: [createdById], references: [id], onDelete: Cascade, onUpdate: Cascade)
  createdById String

  organization   Organization @relation(fields: [organizationId], references: [id], onUpdate: Cascade)
  organizationId String

  custodies             Custody[]
  custodyAgreementFiles CustodyAgreementFile[]
  custodyReceipts       CustodyReceipt[]
  kitCustodies          KitCustody[]
}

model CustodyAgreementFile {
  id   String @id @default(cuid())
  size Int // PDF size
  name String // PDF file name
  url  String // PDF file URL

  // Relationships
  custodyAgreement   CustodyAgreement @relation(fields: [custodyAgreementId], references: [id], onDelete: Cascade, onUpdate: Cascade)
  custodyAgreementId String

  @@unique([custodyAgreementId])
=======
  id               String   @id @default(cuid())
  user             User?    @relation(fields: [userId], references: [id], onDelete: SetNull)
  userId           String?  @unique // This is the foreign key
  canImportAssets  Boolean  @default(true)
  canExportAssets  Boolean  @default(true)
  canImportNRM     Boolean  @default(true)
  maxCustomFields  Int      @default(1000)
  maxOrganizations Int      @default(1)
  isEnterprise     Boolean  @default(false) // Set this to true for enterprise users. It is used to control some visuals in the app
  createdAt        DateTime @default(now())
  updatedAt        DateTime @updatedAt
>>>>>>> 0a5f34a9
}

model CustomField {
  id       String  @id @default(cuid())
  name     String
  helpText String?
  required Boolean @default(false)
  active   Boolean @default(true)

  type    CustomFieldType @default(TEXT)
  options String[]

  // Relationships
  organization   Organization @relation(fields: [organizationId], references: [id], onUpdate: Cascade, onDelete: Cascade)
  organizationId String

  createdBy User   @relation(fields: [userId], references: [id], onUpdate: Cascade)
  userId    String

  categories Category[]

  // Datetime
  createdAt               DateTime                @default(now())
  updatedAt               DateTime                @updatedAt
  assetCustomFieldsValues AssetCustomFieldValue[]

  //@@unique([lower(name), organizationId]) //prisma doesnt support case insensitive unique index yet
  // Indexes for foreign keys
  @@index([organizationId])
  @@index([userId])
}

enum CustomFieldType {
  TEXT
  OPTION
  BOOLEAN
  DATE
  MULTILINE_TEXT
  AMOUNT
}

model AssetCustomFieldValue {
  id String @id @default(cuid())

  // value String
  value Json //{raw: "actual data",valueText:"text type",valueBoolean:"boolean type" and so on... }

  // Relationships
  asset   Asset  @relation(fields: [assetId], references: [id], onDelete: Cascade, onUpdate: Cascade)
  assetId String

  customField   CustomField @relation(fields: [customFieldId], references: [id], onUpdate: Cascade, onDelete: Cascade)
  customFieldId String

  // Datetime
  createdAt DateTime @default(now())
  updatedAt DateTime @updatedAt

  @@index([assetId, customFieldId], name: "AssetCustomFieldValue_lookup_idx")
  // Index for foreign key
  @@index([customFieldId])
}

enum Currency {
  USD // United States Dollar
  EUR // Euro
  GBP // British Pound Sterling

  AED // United Arab Emirates Dirham
  AUD // Australian Dollar
  BRL // Brazilian Real
  CAD // Canadian Dollar
  CHF // Swiss Franc
  CNY // Chinese Yuan
  CZK // Czech Koruna
  DKK // Danish Krone
  HKD // Hong Kong Dollar
  IDR // Indonesian Rupiah
  INR // Indian Rupee
  JPY // Japanese Yen
  KRW // South Korean Won
  LKR // Sri Lankan Rupee
  MXN // Mexican Peso
  MYR // Malaysian Ringgit
  NOK // Norwegian Krone
  NZD // New Zealand Dollar
  PHP // Philippine Peso
  PLN // Polish Zloty
  RUB // Russian Ruble
  SAR // Saudi Riyal
  SEK // Swedish Krona
  SGD // Singapore Dollar
  ZAR // South African Rand
  PKR // Pakistani Rupee  
}

enum InviteStatuses {
  PENDING
  ACCEPTED
  REJECTED
  INVALIDATED
}

model Invite {
  id String @id @default(cuid())

  //relations
  inviter           User         @relation("inviter", fields: [inviterId], references: [id], onDelete: Cascade, onUpdate: Cascade)
  inviterId         String
  organization      Organization @relation(fields: [organizationId], references: [id], onUpdate: Cascade, onDelete: Cascade)
  organizationId    String
  inviteeUser       User?        @relation("invitee", fields: [inviteeUserId], references: [id], onDelete: Cascade, onUpdate: Cascade)
  inviteeUserId     String?
  inviteeTeamMember TeamMember   @relation(fields: [teamMemberId], references: [id])
  teamMemberId      String

  inviteeEmail String
  status       InviteStatuses      @default(PENDING)
  inviteCode   String
  roles        OrganizationRoles[]

  // Datetime
  expiresAt DateTime
  createdAt DateTime @default(now())
  updatedAt DateTime @updatedAt

  // Indexes for foreign keys
  @@index([inviteeUserId])
  @@index([inviterId])
  @@index([organizationId])
  @@index([teamMemberId])
}

model Announcement {
  id String @id @default(cuid())

  name    String
  content String

  link      String?
  linkText  String?
  published Boolean @default(false)

  // Datetime
  createdAt DateTime @default(now())
  updatedAt DateTime @updatedAt
}

enum BookingStatus {
  DRAFT
  RESERVED
  ONGOING
  OVERDUE
  COMPLETE
  ARCHIVED
  CANCELLED
}

model Booking {
  id String @id @default(cuid())

  name        String
  status      BookingStatus @default(DRAFT)
  description String?       @default("")

  activeSchedulerReference String?

  // Relationships
  creator   User   @relation("creator", fields: [creatorId], references: [id], onDelete: Cascade, onUpdate: Cascade)
  creatorId String

  custodianUser   User?   @relation("custodian", fields: [custodianUserId], references: [id], onDelete: Cascade, onUpdate: Cascade)
  custodianUserId String?

  custodianTeamMember   TeamMember? @relation(fields: [custodianTeamMemberId], references: [id], onDelete: Cascade, onUpdate: Cascade)
  custodianTeamMemberId String?

  organization   Organization @relation(fields: [organizationId], references: [id], onUpdate: Cascade, onDelete: Cascade)
  organizationId String

  assets Asset[]

  // Datetime
  createdAt DateTime  @default(now()) @db.Timestamptz(3)
  updatedAt DateTime  @updatedAt @db.Timestamptz(3)
  from      DateTime? @db.Timestamptz(3)
  to        DateTime? @db.Timestamptz(3)

  // When a booking is early check-in or early check-out, we store the original from and to
  // dates here and updated the from and to dates to current date (if users agrees to change) 
  originalFrom DateTime? @db.Timestamptz(3)
  originalTo   DateTime? @db.Timestamptz(3)

  // Indexes for foreign keys
  @@index([creatorId])
  @@index([custodianTeamMemberId])
  @@index([custodianUserId])
  @@index([organizationId])
}

model Kit {
  id String @id @default(cuid())

  name        String
  description String?
  status      KitStatus @default(AVAILABLE)

  image           String?
  imageExpiration DateTime?

  assets          Asset[]
  custody         KitCustody?
  qrCodes         Qr[]
  reports         ReportFound[]
  custodyReceipts CustodyReceipt[]

  organization   Organization @relation(fields: [organizationId], references: [id], onUpdate: Cascade, onDelete: Cascade)
  organizationId String

  createdBy   User   @relation(fields: [createdById], references: [id])
  createdById String

  createdAt DateTime @default(now())
  updatedAt DateTime @updatedAt

  // Indexes for foreign keys
  @@index([createdById])
  @@index([organizationId])
}

enum KitStatus {
  AVAILABLE
  SIGNATURE_PENDING
  IN_CUSTODY
  CHECKED_OUT
}

model KitCustody {
  id String @id @default(cuid())

  custodian   TeamMember @relation(fields: [custodianId], references: [id])
  custodianId String

  kit   Kit    @relation(fields: [kitId], references: [id], onDelete: Cascade, onUpdate: Cascade)
  kitId String @unique

  agreement   CustodyAgreement? @relation(fields: [agreementId], references: [id])
  agreementId String?

  agreementSigned   Boolean?                @default(false)
  signatureStatus   CustodySignatureStatus? @default(NOT_REQUIRED)
  signatureText     String?
  signatureImage    String?
  agreementSignedOn DateTime?

  createdAt DateTime @default(now())
  updatedAt DateTime @updatedAt

  // Index for foreign key
  @@index([custodianId])
}

model AssetReminder {
  id                       String       @id @default(cuid())
  name                     String
  message                  String
  alertDateTime            DateTime
  activeSchedulerReference String?
  organization             Organization @relation(fields: [organizationId], references: [id])
  organizationId           String
  asset                    Asset        @relation(fields: [assetId], references: [id], onDelete: Cascade)
  assetId                  String
  teamMembers              TeamMember[]
  createdBy                User         @relation(fields: [createdById], references: [id])
  createdById              String
  createdAt                DateTime     @default(now())
  updatedAt                DateTime     @updatedAt

  // Optimized indexes
  @@index([assetId, alertDateTime])
  // Keeping these indexes as they were added for a purpose
  @@index([name(ops: raw("gin_trgm_ops")), message(ops: raw("gin_trgm_ops"))], type: Gin)
  @@index([organizationId, alertDateTime, assetId])
  // For scheduler related queries
  @@index([alertDateTime, activeSchedulerReference])
<<<<<<< HEAD
}

enum CustodyStatus {
  ACTIVE
  CANCELLED
  FINISHED
}

// A receipt is generated when a custody is assigned
// Our main custody is deleted once it is release, but we can track it now with CustodyReceipt 
model CustodyReceipt {
  id String @id @default(cuid())

  organization   Organization @relation(fields: [organizationId], references: [id])
  organizationId String

  custodian   TeamMember @relation(fields: [custodianId], references: [id])
  custodianId String

  asset   Asset?  @relation(fields: [assetId], references: [id], onDelete: Cascade, onUpdate: Cascade)
  assetId String?

  kit   Kit?    @relation(fields: [kitId], references: [id], onDelete: Cascade, onUpdate: Cascade)
  kitId String?

  agreement   CustodyAgreement? @relation(fields: [agreementId], references: [id], onDelete: Cascade, onUpdate: Cascade)
  agreementId String?

  custodyStatus   CustodyStatus          @default(ACTIVE)
  signatureStatus CustodySignatureStatus

  agreementSigned Boolean @default(false)

  signatureText     String?
  signatureImage    String?
  agreementSignedOn DateTime?

  createdAt DateTime @default(now())
  updatedAt DateTime @updatedAt
=======
  // Index for foreign key
  @@index([createdById])
>>>>>>> 0a5f34a9
}<|MERGE_RESOLUTION|>--- conflicted
+++ resolved
@@ -503,10 +503,10 @@
 
   // Permissions configuration
   // those values are used to control the access to the custody and bookings by SELF SERVICE and BASE users
-  selfServiceCanSeeCustody Boolean @default(false) // If true, the self service users can see custody of assets inside the organization
+  selfServiceCanSeeCustody  Boolean @default(false) // If true, the self service users can see custody of assets inside the organization
   selfServiceCanSeeBookings Boolean @default(false) // If true, the self service users can see bookings that are not theirs
-  baseUserCanSeeCustody   Boolean @default(false) // If true, the base users can see the custody of assets inside the organization
-  baseUserCanSeeBookings  Boolean @default(false) // If true, the base users can see the bookings that are not theirs
+  baseUserCanSeeCustody     Boolean @default(false) // If true, the base users can see the custody of assets inside the organization
+  baseUserCanSeeBookings    Boolean @default(false) // If true, the base users can see the bookings that are not theirs
 
   workspaceDisabled Boolean @default(false) // If true, the workspace is disabled and the user cannot access it
 
@@ -526,17 +526,12 @@
   kits               Kit[]
   assetIndexSettings AssetIndexSettings[]
   assetReminders     AssetReminder[]
-
-<<<<<<< HEAD
-
   custodyReceipts    CustodyReceipt[]
-=======
+
   // Indexes for foreign keys
   @@index([userId])
   @@index([ssoDetailsId])
->>>>>>> 0a5f34a9
-}
-
+}
 
 model UserOrganization {
   id String @id @default(cuid())
@@ -622,8 +617,7 @@
 
 // CustomTierLimit is used for users which has Tier with ID: custom
 model CustomTierLimit {
-<<<<<<< HEAD
-  id                         String   @id @unique @default(cuid())
+  id                         String   @id @default(cuid())
   user                       User?    @relation(fields: [userId], references: [id], onDelete: SetNull)
   userId                     String?  @unique // This is the foreign key
   canImportAssets            Boolean  @default(true)
@@ -679,19 +673,6 @@
   custodyAgreementId String
 
   @@unique([custodyAgreementId])
-=======
-  id               String   @id @default(cuid())
-  user             User?    @relation(fields: [userId], references: [id], onDelete: SetNull)
-  userId           String?  @unique // This is the foreign key
-  canImportAssets  Boolean  @default(true)
-  canExportAssets  Boolean  @default(true)
-  canImportNRM     Boolean  @default(true)
-  maxCustomFields  Int      @default(1000)
-  maxOrganizations Int      @default(1)
-  isEnterprise     Boolean  @default(false) // Set this to true for enterprise users. It is used to control some visuals in the app
-  createdAt        DateTime @default(now())
-  updatedAt        DateTime @updatedAt
->>>>>>> 0a5f34a9
 }
 
 model CustomField {
@@ -977,7 +958,8 @@
   @@index([organizationId, alertDateTime, assetId])
   // For scheduler related queries
   @@index([alertDateTime, activeSchedulerReference])
-<<<<<<< HEAD
+  // Index for foreign key
+  @@index([createdById])
 }
 
 enum CustodyStatus {
@@ -1017,8 +999,4 @@
 
   createdAt DateTime @default(now())
   updatedAt DateTime @updatedAt
-=======
-  // Index for foreign key
-  @@index([createdById])
->>>>>>> 0a5f34a9
 }