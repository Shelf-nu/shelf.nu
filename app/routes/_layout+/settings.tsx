--- conflicted
+++ resolved
@@ -1,11 +1,7 @@
 import type { LoaderFunctionArgs, MetaFunction } from "@remix-run/node";
 import { json } from "@remix-run/node";
-<<<<<<< HEAD
-import { Link, Outlet, useLocation } from "@remix-run/react";
+import { Link, Outlet } from "@remix-run/react";
 import { ErrorContent } from "~/components/errors";
-=======
-import { Link, Outlet } from "@remix-run/react";
->>>>>>> e0823663
 import Header from "~/components/layout/header";
 import HorizontalTabs from "~/components/layout/horizontal-tabs";
 import { useMatchesData } from "~/hooks";
