import type { MetaFunction } from "@remix-run/node";
import { json } from "@remix-run/node";
import { Link, Outlet, useMatches } from "@remix-run/react";
import { ErrorContent } from "~/components/errors";
import Header from "~/components/layout/header";
import HorizontalTabs from "~/components/layout/horizontal-tabs";
import When from "~/components/when/when";
import { useUserRoleHelper } from "~/hooks/user-user-role-helper";
import { appendToMetaTitle } from "~/utils/append-to-meta-title";
import { data } from "~/utils/http.server";

export const handle = {
  breadcrumb: () => <Link to="/settings">Settings</Link>,
};

export function loader() {
  const title = "Settings";
  const subHeading = "Manage your preferences here.";
  const header = {
    title,
    subHeading,
  };

  return json(data({ header }));
}

export const meta: MetaFunction<typeof loader> = ({ data }) => [
  { title: data ? appendToMetaTitle(data.header.title) : "" },
];

export const shouldRevalidate = () => false;

export default function SettingsPage() {
  let items = [
    { to: "general", content: "General" },
<<<<<<< HEAD
    { to: "template", content: "Templates" },
=======
>>>>>>> 57c57d79
    { to: "custom-fields", content: "Custom fields" },
    { to: "team", content: "Team" },
  ];

  const { isBaseOrSelfService } = useUserRoleHelper();
  /** If user is self service, remove the extra items */
  if (isBaseOrSelfService) {
    items = items.filter(
      (item) => !["custom-fields", "team", "general"].includes(item.to)
    );
  }

  const matches = useMatches();
  const currentRoute = matches.at(-1);
  return (
    <>
      <Header hidePageDescription />
      <When
        truthy={
          !["$userId.assets", "$userId.bookings"].includes(
            // @ts-expect-error
            currentRoute?.handle?.name
          )
        }
      >
        <HorizontalTabs items={items} />
      </When>
      <Outlet />
    </>
  );
}

export const ErrorBoundary = () => <ErrorContent />;<|MERGE_RESOLUTION|>--- conflicted
+++ resolved
@@ -33,10 +33,7 @@
 export default function SettingsPage() {
   let items = [
     { to: "general", content: "General" },
-<<<<<<< HEAD
     { to: "template", content: "Templates" },
-=======
->>>>>>> 57c57d79
     { to: "custom-fields", content: "Custom fields" },
     { to: "team", content: "Team" },
   ];
@@ -51,6 +48,7 @@
 
   const matches = useMatches();
   const currentRoute = matches.at(-1);
+
   return (
     <>
       <Header hidePageDescription />
