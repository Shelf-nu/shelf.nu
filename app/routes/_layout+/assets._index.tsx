--- conflicted
+++ resolved
@@ -29,11 +29,8 @@
 import { requireAuthSession } from "~/modules/auth";
 import { userFriendlyAssetStatus } from "~/utils";
 import { appendToMetaTitle } from "~/utils/append-to-meta-title";
-<<<<<<< HEAD
+import { ShelfStackError } from "~/utils/error";
 import { userPrefs } from "~/utils/cookies.server";
-=======
-import { ShelfStackError } from "~/utils/error";
->>>>>>> 91dbb83e
 import { canExportAssets, canImportAssets } from "~/utils/subscription";
 
 export interface IndexResponse {
@@ -107,7 +104,11 @@
   }
 
   if (!assets) {
-    throw new ShelfStackError({ title: "heyy!", message: `No assets found`, status: 404 });
+    throw new ShelfStackError({
+      title: "heyy!",
+      message: `No assets found`,
+      status: 404,
+    });
   }
 
   const header: HeaderData = {
