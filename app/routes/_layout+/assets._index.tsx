import {
  type Category,
  type Asset,
  type Tag,
  type Custody,
  OrganizationRoles,
} from "@prisma/client";
import type { LoaderFunctionArgs, MetaFunction } from "@remix-run/node";
import { json } from "@remix-run/node";
import { useLoaderData, useNavigate } from "@remix-run/react";
import { useAtom, useAtomValue } from "jotai";
import { redirect } from "react-router";
import { AssetImage } from "~/components/assets/asset-image";
import { AssetStatusBadge } from "~/components/assets/asset-status-badge";
import { ExportButton } from "~/components/assets/export-button";
import { ImportButton } from "~/components/assets/import-button";
import { ChevronRight } from "~/components/icons";
import Header from "~/components/layout/header";
import type { HeaderData } from "~/components/layout/header/types";
import { Filters, List } from "~/components/list";
import {
  clearCategoryFiltersAtom,
  clearTagFiltersAtom,
  selectedCategoriesAtom,
  selectedTagsAtom,
} from "~/components/list/filters/atoms";
import { CategoryFilters } from "~/components/list/filters/category";
import { TagFilters } from "~/components/list/filters/tag";
import type { ListItemData } from "~/components/list/list-item";
import { Badge } from "~/components/shared/badge";
import { Button } from "~/components/shared/button";
import { Tag as TagBadge } from "~/components/shared/tag";
import { Td, Th } from "~/components/table";
import { db } from "~/database";
import { useUserIsSelfService } from "~/hooks/user-user-is-self-service";
import { getPaginatedAndFilterableAssets } from "~/modules/asset";
import { commitAuthSession } from "~/modules/auth";
import { getOrganizationTierLimit } from "~/modules/tier";
import { appendToMetaTitle } from "~/utils/append-to-meta-title";
import { userPrefs } from "~/utils/cookies.server";
import { ShelfStackError } from "~/utils/error";
import { isPersonalOrg } from "~/utils/organization";
import { PermissionAction, PermissionEntity } from "~/utils/permissions";
import { requirePermision } from "~/utils/roles.server";
import { canExportAssets, canImportAssets } from "~/utils/subscription";

export interface IndexResponse {
  /** Page number. Starts at 1 */
  page: number;

  /** Items to be loaded per page */
  perPage: number;

  /** Items to be rendered in the list */
  items: ListItemData[];

  categoriesIds?: string[];

  /** Total items - before filtering */
  totalItems: number;

  /** Total pages */
  totalPages: number;

  /** Search string */
  search: string | null;

  /** Next page url - used for pagination */
  next: string;

  /** Prev page url - used for pagination */
  prev: string;

  /** Used so all the default actions can be generate such as empty state, creating and so on */
  modelName: {
    singular: string;
    plural: string;
  };
}

export async function loader({ request }: LoaderFunctionArgs) {
  const {
    authSession,
    organizationId,
    organizations,
    currentOrganization,
    role,
  } = await requirePermision(
    request,
    PermissionEntity.asset,
    PermissionAction.read
  );

  const { userId } = authSession;

  const user = await db.user.findUnique({
    where: {
      id: userId,
    },
    select: {
      firstName: true,
      tier: {
        include: { tierLimit: true },
      },
      userOrganizations: {
        where: {
          userId,
        },
        select: {
          organization: {
            select: {
              id: true,
              name: true,
              type: true,
              owner: {
                select: {
                  tier: {
                    include: { tierLimit: true },
                  },
                },
              },
            },
          },
        },
      },
    },
  });

  const tierLimit = await getOrganizationTierLimit({
    organizationId,
    organizations,
  });

  let {
    search,
    totalAssets,
    perPage,
    page,
    prev,
    next,
    categories,
    tags,
    assets,
    totalPages,
    cookie,
  } = await getPaginatedAndFilterableAssets({
    request,
    organizationId,
  });

  if (totalPages !== 0 && page > totalPages) {
    return redirect("/assets");
  }

  if (!assets) {
    throw new ShelfStackError({
      title: "Hey!",
      message: `No assets found`,
      status: 404,
    });
  }

  if (role === OrganizationRoles.SELF_SERVICE) {
    /**
     * For self service users we dont return the assets that are not available to book
     */
    assets = assets.filter((a) => a.availableToBook);
  }

  const header: HeaderData = {
    title: isPersonalOrg(currentOrganization)
      ? user?.firstName
        ? `${user.firstName}'s inventory`
        : `Your inventory`
      : currentOrganization?.name
      ? `${currentOrganization?.name}'s inventory`
      : "Your inventory",
  };

  const modelName = {
    singular: "asset",
    plural: "assets",
  };

  return json(
    {
      header,
      items: assets,
      categories,
      tags,
      search,
      page,
      totalItems: totalAssets,
      perPage,
      totalPages,
      next,
      prev,
      modelName,
      canExportAssets: canExportAssets(tierLimit),
      canImportAssets: canImportAssets(tierLimit),
      searchFieldLabel: "Search assets",
      searchFieldTooltip: {
        title: "Search your asset database",
        text: "Search assets based on asset name or description, category, tag, location, custodian name. Simply separate your keywords by a space: 'Laptop lenovo 2020'.",
      },
    },
    {
      headers: [
        ["Set-Cookie", await userPrefs.serialize(cookie)],
        [
          "Set-Cookie",
          await commitAuthSession(request, {
            authSession,
          }),
        ],
      ],
    }
  );
}

export const meta: MetaFunction<typeof loader> = ({ data }) => [
  { title: appendToMetaTitle(data.header.title) },
];

export default function AssetIndexPage() {
  const navigate = useNavigate();
  const { canExportAssets, canImportAssets } = useLoaderData<typeof loader>();
  const selectedCategories = useAtomValue(selectedCategoriesAtom);
  const [, clearCategoryFilters] = useAtom(clearCategoryFiltersAtom);

  const selectedTags = useAtomValue(selectedTagsAtom);
  const [, clearTagFilters] = useAtom(clearTagFiltersAtom);

  const hasFiltersToClear =
    selectedCategories.items.length > 0 || selectedTags.items.length > 0;

  const handleClearFilters = () => {
    clearCategoryFilters();
    clearTagFilters();
  };

  const isSelfService = useUserIsSelfService();

  return (
    <>
      <Header>
        {!isSelfService ? (
          <>
            <ExportButton canExportAssets={canExportAssets} />
            <ImportButton canImportAssets={canImportAssets} />
            <Button
              to="new"
              role="link"
              aria-label={`new asset`}
              icon="asset"
              data-test-id="createNewAsset"
            >
              New Asset
            </Button>
          </>
        ) : null}
      </Header>
      <div className="mt-8 flex flex-1 flex-col md:mx-0 md:gap-2">
        <Filters>
          <div className="flex items-center justify-around gap-6 md:justify-end">
            {hasFiltersToClear ? (
              <div className="hidden gap-6 md:flex">
                <Button
                  as="button"
                  onClick={handleClearFilters}
                  variant="link"
                  className="block max-w-none font-normal  text-gray-500 hover:text-gray-600"
                >
                  Clear all filters
                </Button>
                <div className="text-gray-500"> | </div>
              </div>
            ) : null}
            <CategoryFilters />
            <TagFilters />
          </div>
        </Filters>
        <List
          ItemComponent={ListAssetContent}
          navigate={(itemId) => navigate(itemId)}
          className=" overflow-x-visible md:overflow-x-auto"
          headerChildren={
            <>
              <Th className="hidden md:table-cell">Category</Th>
              <Th className="hidden md:table-cell">Tags</Th>
              {!isSelfService ? (
                <Th className="hidden md:table-cell">Custodian</Th>
              ) : null}
              <Th className="hidden md:table-cell">Location</Th>
            </>
          }
        />
      </div>
    </>
  );
}

const ListAssetContent = ({
  item,
}: {
  item: Asset & {
    category?: Category;
    tags?: Tag[];
    custody: Custody & {
      custodian: {
        name: string;
        user?: {
          profilePicture: string | null;
        };
      };
    };
    location: {
      name: string;
    };
  };
}) => {
  const { category, tags, custody, location } = item;
  const isSelfService = useUserIsSelfService();

  return (
    <>
      {/* Item */}
      <Td className="w-full whitespace-normal p-0 md:p-0">
        <div className="flex justify-between gap-3 p-4 md:justify-normal md:px-6">
          <div className="flex items-center gap-3">
            <div className="flex size-12 shrink-0 items-center justify-center">
              <AssetImage
                asset={{
                  assetId: item.id,
                  mainImage: item.mainImage,
                  mainImageExpiration: item.mainImageExpiration,
                  alt: item.title,
                }}
                className="size-full rounded-[4px] border object-cover"
              />
            </div>
            <div className="min-w-[130px]">
              <span className="word-break mb-1 block font-medium">
                {item.title}
              </span>
              <div>
                <AssetStatusBadge
                  status={item.status}
                  availableToBook={item.availableToBook}
                />
              </div>
            </div>
          </div>

          <button className="block md:hidden">
            <ChevronRight />
          </button>
        </div>
      </Td>

      {/* Category */}
      <Td className="hidden md:table-cell">
        {category ? (
          <Badge color={category.color} withDot={false}>
            {category.name}
          </Badge>
        ) : (
          <Badge color={"#808080"} withDot={false}>
            {"Uncategorized"}
          </Badge>
        )}
      </Td>

      {/* Tags */}
      <Td className="hidden text-left md:table-cell">
        <ListItemTagsColumn tags={tags} />
      </Td>

      {/* Custodian */}
<<<<<<< HEAD
      {!isSelfService ? (
        <Td className="hidden md:table-cell">
          {custody ? (
            <GrayBadge>
              <>
                {custody.custodian?.user ? (
                  <img
                    src={
                      custody.custodian?.user?.profilePicture ||
                      "/images/default_pfp.jpg"
                    }
                    className="mr-1 h-4 w-4 rounded-full"
                    alt=""
                  />
                ) : null}
                <span className="mt-[1px]">{custody.custodian.name}</span>
              </>
            </GrayBadge>
          ) : null}
        </Td>
      ) : null}
=======
      <Td className="hidden md:table-cell">
        {custody ? (
          <GrayBadge>
            <>
              {custody.custodian?.user ? (
                <img
                  src={
                    custody.custodian?.user?.profilePicture ||
                    "/images/default_pfp.jpg"
                  }
                  className="mr-1 size-4 rounded-full"
                  alt=""
                />
              ) : null}
              <span className="mt-[1px]">{custody.custodian.name}</span>
            </>
          </GrayBadge>
        ) : null}
      </Td>
>>>>>>> 996a76fb

      {/* Location */}
      <Td className="hidden md:table-cell">
        {location?.name ? <GrayBadge>{location.name}</GrayBadge> : null}
      </Td>
    </>
  );
};

const ListItemTagsColumn = ({ tags }: { tags: Tag[] | undefined }) => {
  const visibleTags = tags?.slice(0, 2);
  const remainingTags = tags?.slice(2);

  return tags && tags?.length > 0 ? (
    <div className="">
      {visibleTags?.map((tag) => (
        <TagBadge key={tag.name} className="mr-2">
          {tag.name}
        </TagBadge>
      ))}
      {remainingTags && remainingTags?.length > 0 ? (
        <TagBadge
          className="mr-2 w-6 text-center"
          title={`${remainingTags?.map((t) => t.name).join(", ")}`}
        >
          {`+${tags.length - 2}`}
        </TagBadge>
      ) : null}
    </div>
  ) : null;
};

const GrayBadge = ({
  children,
}: {
  children: string | JSX.Element | JSX.Element[];
}) => (
  <span className="inline-flex w-max items-center justify-center rounded-2xl bg-gray-100 px-2 py-[2px] text-center text-[12px] font-medium text-gray-700">
    {children}
  </span>
);<|MERGE_RESOLUTION|>--- conflicted
+++ resolved
@@ -377,7 +377,6 @@
       </Td>
 
       {/* Custodian */}
-<<<<<<< HEAD
       {!isSelfService ? (
         <Td className="hidden md:table-cell">
           {custody ? (
@@ -389,7 +388,7 @@
                       custody.custodian?.user?.profilePicture ||
                       "/images/default_pfp.jpg"
                     }
-                    className="mr-1 h-4 w-4 rounded-full"
+                    className="mr-1 size-4 rounded-full"
                     alt=""
                   />
                 ) : null}
@@ -399,27 +398,6 @@
           ) : null}
         </Td>
       ) : null}
-=======
-      <Td className="hidden md:table-cell">
-        {custody ? (
-          <GrayBadge>
-            <>
-              {custody.custodian?.user ? (
-                <img
-                  src={
-                    custody.custodian?.user?.profilePicture ||
-                    "/images/default_pfp.jpg"
-                  }
-                  className="mr-1 size-4 rounded-full"
-                  alt=""
-                />
-              ) : null}
-              <span className="mt-[1px]">{custody.custodian.name}</span>
-            </>
-          </GrayBadge>
-        ) : null}
-      </Td>
->>>>>>> 996a76fb
 
       {/* Location */}
       <Td className="hidden md:table-cell">
