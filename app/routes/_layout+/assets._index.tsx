import type { Category, Asset, Tag, Custody } from "@prisma/client";
import { OrganizationRoles, AssetStatus } from "@prisma/client";
import type {
  LinksFunction,
  LoaderFunctionArgs,
  MetaFunction,
} from "@remix-run/node";
import { json } from "@remix-run/node";
import type { ShouldRevalidateFunctionArgs } from "@remix-run/react";
import { useLoaderData, useNavigate } from "@remix-run/react";
import { redirect } from "react-router";
import { AssetImage } from "~/components/assets/asset-image";
import { AssetStatusBadge } from "~/components/assets/asset-status-badge";
import { ImportButton } from "~/components/assets/import-button";
import { StatusFilter } from "~/components/booking/status-filter";
import DynamicDropdown from "~/components/dynamic-dropdown/dynamic-dropdown";
import { ChevronRight } from "~/components/icons";
import Header from "~/components/layout/header";
import type { HeaderData } from "~/components/layout/header/types";
import { Filters, List } from "~/components/list";
import { ListContentWrapper } from "~/components/list/content-wrapper";
import type { ListItemData } from "~/components/list/list-item";
import { Badge } from "~/components/shared/badge";
import { Button } from "~/components/shared/button";
import { Image } from "~/components/shared/image";
import { Tag as TagBadge } from "~/components/shared/tag";
import { Td, Th } from "~/components/table";
import { db } from "~/database";
import { useClearValueFromParams, useSearchParamHasValue } from "~/hooks";
import { useUserIsSelfService } from "~/hooks/user-user-is-self-service";
import {
  getPaginatedAndFilterableAssets,
  updateAssetsWithBookingCustodians,
} from "~/modules/asset";
import { getOrganizationTierLimit } from "~/modules/tier";
import assetCss from "~/styles/assets.css";
<<<<<<< HEAD
import { data, error } from "~/utils";
=======
import { tw } from "~/utils";
>>>>>>> 5a1d1379
import { appendToMetaTitle } from "~/utils/append-to-meta-title";
import { setCookie, userPrefs } from "~/utils/cookies.server";
import { ShelfError, makeShelfError } from "~/utils/error";
import { isPersonalOrg } from "~/utils/organization";
import { PermissionAction, PermissionEntity } from "~/utils/permissions";
import { requirePermission } from "~/utils/roles.server";
import { canImportAssets } from "~/utils/subscription";

export interface IndexResponse {
  /** Page number. Starts at 1 */
  page: number;

  /** Items to be loaded per page */
  perPage: number;

  /** Items to be rendered in the list */
  items: ListItemData[];

  categoriesIds?: string[];

  /** Total items - before filtering */
  totalItems: number;

  /** Total pages */
  totalPages: number;

  /** Search string */
  search: string | null;

  /** Used so all the default actions can be generate such as empty state, creating and so on */
  modelName: {
    singular: string;
    plural: string;
  };
}
export const links: LinksFunction = () => [
  { rel: "stylesheet", href: assetCss },
];

export async function loader({ context, request }: LoaderFunctionArgs) {
  const authSession = context.getSession();
  const { userId } = authSession;

  try {
    const [{ organizationId, organizations, currentOrganization, role }, user] =
      await Promise.all([
        requirePermission({
          userId,
          request,
          entity: PermissionEntity.asset,
          action: PermissionAction.read,
        }),
        db.user
          .findUniqueOrThrow({
            where: {
              id: userId,
            },
            select: {
              firstName: true,
              tier: {
                include: { tierLimit: true },
              },
              userOrganizations: {
                where: {
                  userId,
                },
                select: {
                  organization: {
                    select: {
                      id: true,
                      name: true,
                      type: true,
                      owner: {
                        select: {
                          tier: {
                            include: { tierLimit: true },
                          },
                        },
                      },
                    },
                  },
                },
              },
            },
<<<<<<< HEAD
          })
          .catch((cause) => {
            throw new ShelfError({
              cause,
              message:
                "We can't find your user data. Please try again or contact support.",
              additionalData: { userId },
              label: "Assets",
            });
          }),
      ]);

    let [
      tierLimit,
      {
        search,
        totalAssets,
        perPage,
        page,
        categories,
        tags,
        assets,
        totalPages,
        cookie,
        totalCategories,
        totalTags,
      },
    ] = await Promise.all([
      getOrganizationTierLimit({
        organizationId,
        organizations,
      }),
      getPaginatedAndFilterableAssets({
        request,
        organizationId,
      }),
    ]);

    if (totalPages !== 0 && page > totalPages) {
      return redirect("/assets");
=======
          },
        },
      },
    },
  });
  const tierLimit = await getOrganizationTierLimit({
    organizationId,
    organizations,
  });
  let {
    search,
    totalAssets,
    perPage,
    page,
    categories,
    tags,
    assets,
    totalPages,
    cookie,
    totalCategories,
    totalTags,
    locations,
    totalLocations,
  } = await getPaginatedAndFilterableAssets({
    request,
    organizationId,
  });
  if (totalPages !== 0 && page > totalPages) {
    return redirect("/assets");
  }
  if (!assets) {
    throw new ShelfStackError({
      title: "Hey!",
      message: `No assets found`,
      status: 404,
    });
  }
  if (role === OrganizationRoles.SELF_SERVICE) {
    /**
     * For self service users we dont return the assets that are not available to book
     */
    assets = assets.filter((a) => a.availableToBook);
  }
  assets = await updateAssetsWithBookingCustodians(assets);
  const header: HeaderData = {
    title: isPersonalOrg(currentOrganization)
      ? user?.firstName
        ? `${user.firstName}'s inventory`
        : `Your inventory`
      : currentOrganization?.name
      ? `${currentOrganization?.name}'s inventory`
      : "Your inventory",
  };
  const modelName = {
    singular: "asset",
    plural: "assets",
  };
  return json(
    {
      header,
      items: assets,
      categories,
      tags,
      search,
      page,
      totalItems: totalAssets,
      perPage,
      totalPages,
      modelName,
      canImportAssets: canImportAssets(tierLimit),
      searchFieldLabel: "Search assets",
      searchFieldTooltip: {
        title: "Search your asset database",
        text: "Search assets based on asset name or description, category, tag, location, custodian name. Simply separate your keywords by a space: 'Laptop lenovo 2020'.",
      },
      totalCategories,
      totalTags,
      locations,
      totalLocations,
    },
    {
      headers: [["Set-Cookie", await userPrefs.serialize(cookie)]],
>>>>>>> 5a1d1379
    }

    if (role === OrganizationRoles.SELF_SERVICE) {
      /**
       * For self service users we dont return the assets that are not available to book
       */
      assets = assets.filter((a) => a.availableToBook);
    }

    assets = await updateAssetsWithBookingCustodians(assets);

    const header: HeaderData = {
      title: isPersonalOrg(currentOrganization)
        ? user?.firstName
          ? `${user.firstName}'s inventory`
          : `Your inventory`
        : currentOrganization?.name
        ? `${currentOrganization?.name}'s inventory`
        : "Your inventory",
    };

    const modelName = {
      singular: "asset",
      plural: "assets",
    };

    return json(
      data({
        header,
        items: assets,
        categories,
        tags,
        search,
        page,
        totalItems: totalAssets,
        perPage,
        totalPages,
        modelName,
        canImportAssets: canImportAssets(tierLimit),
        searchFieldLabel: "Search assets",
        searchFieldTooltip: {
          title: "Search your asset database",
          text: "Search assets based on asset name or description, category, tag, location, custodian name. Simply separate your keywords by a space: 'Laptop lenovo 2020'.",
        },
        totalCategories,
        totalTags,
      }),
      {
        headers: [setCookie(await userPrefs.serialize(cookie))],
      }
    );
  } catch (cause) {
    const reason = makeShelfError(cause, { userId });
    throw json(error(reason), { status: reason.status });
  }
}

export function shouldRevalidate({
  actionResult,
  defaultShouldRevalidate,
}: ShouldRevalidateFunctionArgs) {
  /**
   * If we are toggliong the sidebar, no need to revalidate this loader.
   * Revalidation happens in _layout
   */
  if (actionResult?.isTogglingSidebar) {
    return false;
  }

  return defaultShouldRevalidate;
}

export const meta: MetaFunction<typeof loader> = ({ data }) => [
  { title: appendToMetaTitle(data.header.title) },
];

export default function AssetIndexPage() {
  const navigate = useNavigate();
  const hasFiltersToClear = useSearchParamHasValue(
    "category",
    "tag",
    "location"
  );
  const clearFilters = useClearValueFromParams("category", "tag", "location");
  const { canImportAssets } = useLoaderData<typeof loader>();
  const isSelfService = useUserIsSelfService();

  return (
    <>
      <Header>
        {!isSelfService ? (
          <>
            <ImportButton canImportAssets={canImportAssets} />
            <Button
              to="new"
              role="link"
              aria-label={`new asset`}
              icon="asset"
              data-test-id="createNewAsset"
            >
              New Asset
            </Button>
          </>
        ) : null}
      </Header>
      <ListContentWrapper>
        <Filters
          slots={{
            "left-of-search": <StatusFilter statusItems={AssetStatus} />,
          }}
        >
          <div className="flex w-full items-center justify-around gap-6 md:w-auto md:justify-end">
            {hasFiltersToClear ? (
              <div className="hidden gap-6 md:flex">
                <Button
                  as="button"
                  onClick={clearFilters}
                  variant="link"
                  className="block max-w-none font-normal  text-gray-500 hover:text-gray-600"
                  type="button"
                >
                  Clear all filters
                </Button>
                <div className="text-gray-500"> | </div>
              </div>
            ) : null}

            <div className="flex w-full justify-around gap-2 p-3 md:w-auto md:justify-end md:p-0 lg:gap-4">
              <DynamicDropdown
                trigger={
                  <div className="flex cursor-pointer items-center gap-2">
                    Categories{" "}
                    <ChevronRight className="hidden rotate-90 md:inline" />
                  </div>
                }
                model={{ name: "category", key: "name" }}
                label="Filter by category"
                initialDataKey="categories"
                countKey="totalCategories"
              />
              <DynamicDropdown
                trigger={
                  <div className="flex cursor-pointer items-center gap-2">
                    Tags <ChevronRight className="hidden rotate-90 md:inline" />
                  </div>
                }
                model={{ name: "tag", key: "name" }}
                label="Filter by tags"
                initialDataKey="tags"
                countKey="totalTags"
              />
              <DynamicDropdown
                trigger={
                  <div className="flex cursor-pointer items-center gap-2">
                    Locations{" "}
                    <ChevronRight className="hidden rotate-90 md:inline" />
                  </div>
                }
                model={{ name: "location", key: "name" }}
                label="Filter by Location"
                initialDataKey="locations"
                countKey="totalLocations"
                renderItem={({ metadata }) => (
                  <div className="flex items-center gap-2">
                    <Image
                      imageId={metadata.imageId}
                      alt="img"
                      className={tw(
                        "size-6 rounded-[2px] object-cover",
                        metadata.description ? "rounded-b-none border-b-0" : ""
                      )}
                    />
                    <div>{metadata.name}</div>
                  </div>
                )}
              />
            </div>
          </div>
        </Filters>
        <List
          ItemComponent={ListAssetContent}
          navigate={(itemId) => navigate(itemId)}
          className=" overflow-x-visible md:overflow-x-auto"
          headerChildren={
            <>
              <Th className="hidden md:table-cell">Category</Th>
              <Th className="hidden md:table-cell">Tags</Th>
              {!isSelfService ? (
                <Th className="hidden md:table-cell">Custodian</Th>
              ) : null}
              <Th className="hidden md:table-cell">Location</Th>
            </>
          }
        />
      </ListContentWrapper>
    </>
  );
}

const ListAssetContent = ({
  item,
}: {
  item: Asset & {
    category?: Category;
    tags?: Tag[];
    custody: Custody & {
      custodian: {
        name: string;
        user?: {
          profilePicture: string | null;
        };
      };
    };
    location: {
      name: string;
    };
  };
}) => {
  const { category, tags, custody, location } = item;
  const isSelfService = useUserIsSelfService();
  return (
    <>
      {/* Item */}
      <Td className="w-full whitespace-normal p-0 md:p-0">
        <div className="flex justify-between gap-3 p-4 md:justify-normal md:px-6">
          <div className="flex items-center gap-3">
            <div className="flex size-12 shrink-0 items-center justify-center">
              <AssetImage
                asset={{
                  assetId: item.id,
                  mainImage: item.mainImage,
                  mainImageExpiration: item.mainImageExpiration,
                  alt: item.title,
                }}
                className="size-full rounded-[4px] border object-cover"
              />
            </div>
            <div className="min-w-[130px]">
              <span className="word-break mb-1 block font-medium">
                {item.title}
              </span>
              <div>
                <AssetStatusBadge
                  status={item.status}
                  availableToBook={item.availableToBook}
                />
              </div>
            </div>
          </div>

          <button className="block md:hidden">
            <ChevronRight />
          </button>
        </div>
      </Td>

      {/* Category */}
      <Td className="hidden md:table-cell">
        {category ? (
          <Badge color={category.color} withDot={false}>
            {category.name}
          </Badge>
        ) : (
          <Badge color={"#808080"} withDot={false}>
            {"Uncategorized"}
          </Badge>
        )}
      </Td>

      {/* Tags */}
      <Td className="hidden text-left md:table-cell">
        <ListItemTagsColumn tags={tags} />
      </Td>

      {/* Custodian */}
      {!isSelfService ? (
        <Td className="hidden md:table-cell">
          {custody ? (
            <GrayBadge>
              <>
                {custody.custodian?.user ? (
                  <img
                    src={
                      custody.custodian?.user?.profilePicture ||
                      "/static/images/default_pfp.jpg"
                    }
                    className="mr-1 size-4 rounded-full"
                    alt=""
                  />
                ) : null}
                <span className="mt-[1px]">{custody.custodian.name}</span>
              </>
            </GrayBadge>
          ) : null}
        </Td>
      ) : null}

      {/* Location */}
      <Td className="hidden md:table-cell">
        {location?.name ? <GrayBadge>{location.name}</GrayBadge> : null}
      </Td>
    </>
  );
};

const ListItemTagsColumn = ({ tags }: { tags: Tag[] | undefined }) => {
  const visibleTags = tags?.slice(0, 2);
  const remainingTags = tags?.slice(2);

  return tags && tags?.length > 0 ? (
    <div className="">
      {visibleTags?.map((tag) => (
        <TagBadge key={tag.id} className="mr-2">
          {tag.name}
        </TagBadge>
      ))}
      {remainingTags && remainingTags?.length > 0 ? (
        <TagBadge
          className="mr-2 w-6 text-center"
          title={`${remainingTags?.map((t) => t.name).join(", ")}`}
        >
          {`+${tags.length - 2}`}
        </TagBadge>
      ) : null}
    </div>
  ) : null;
};

const GrayBadge = ({
  children,
}: {
  children: string | JSX.Element | JSX.Element[];
}) => (
  <span className="inline-flex w-max items-center justify-center rounded-2xl bg-gray-100 px-2 py-[2px] text-center text-[12px] font-medium text-gray-700">
    {children}
  </span>
);<|MERGE_RESOLUTION|>--- conflicted
+++ resolved
@@ -34,11 +34,7 @@
 } from "~/modules/asset";
 import { getOrganizationTierLimit } from "~/modules/tier";
 import assetCss from "~/styles/assets.css";
-<<<<<<< HEAD
-import { data, error } from "~/utils";
-=======
-import { tw } from "~/utils";
->>>>>>> 5a1d1379
+import { data, error, tw } from "~/utils";
 import { appendToMetaTitle } from "~/utils/append-to-meta-title";
 import { setCookie, userPrefs } from "~/utils/cookies.server";
 import { ShelfError, makeShelfError } from "~/utils/error";
@@ -123,7 +119,6 @@
                 },
               },
             },
-<<<<<<< HEAD
           })
           .catch((cause) => {
             throw new ShelfError({
@@ -150,6 +145,8 @@
         cookie,
         totalCategories,
         totalTags,
+        locations,
+        totalLocations,
       },
     ] = await Promise.all([
       getOrganizationTierLimit({
@@ -164,90 +161,6 @@
 
     if (totalPages !== 0 && page > totalPages) {
       return redirect("/assets");
-=======
-          },
-        },
-      },
-    },
-  });
-  const tierLimit = await getOrganizationTierLimit({
-    organizationId,
-    organizations,
-  });
-  let {
-    search,
-    totalAssets,
-    perPage,
-    page,
-    categories,
-    tags,
-    assets,
-    totalPages,
-    cookie,
-    totalCategories,
-    totalTags,
-    locations,
-    totalLocations,
-  } = await getPaginatedAndFilterableAssets({
-    request,
-    organizationId,
-  });
-  if (totalPages !== 0 && page > totalPages) {
-    return redirect("/assets");
-  }
-  if (!assets) {
-    throw new ShelfStackError({
-      title: "Hey!",
-      message: `No assets found`,
-      status: 404,
-    });
-  }
-  if (role === OrganizationRoles.SELF_SERVICE) {
-    /**
-     * For self service users we dont return the assets that are not available to book
-     */
-    assets = assets.filter((a) => a.availableToBook);
-  }
-  assets = await updateAssetsWithBookingCustodians(assets);
-  const header: HeaderData = {
-    title: isPersonalOrg(currentOrganization)
-      ? user?.firstName
-        ? `${user.firstName}'s inventory`
-        : `Your inventory`
-      : currentOrganization?.name
-      ? `${currentOrganization?.name}'s inventory`
-      : "Your inventory",
-  };
-  const modelName = {
-    singular: "asset",
-    plural: "assets",
-  };
-  return json(
-    {
-      header,
-      items: assets,
-      categories,
-      tags,
-      search,
-      page,
-      totalItems: totalAssets,
-      perPage,
-      totalPages,
-      modelName,
-      canImportAssets: canImportAssets(tierLimit),
-      searchFieldLabel: "Search assets",
-      searchFieldTooltip: {
-        title: "Search your asset database",
-        text: "Search assets based on asset name or description, category, tag, location, custodian name. Simply separate your keywords by a space: 'Laptop lenovo 2020'.",
-      },
-      totalCategories,
-      totalTags,
-      locations,
-      totalLocations,
-    },
-    {
-      headers: [["Set-Cookie", await userPrefs.serialize(cookie)]],
->>>>>>> 5a1d1379
     }
 
     if (role === OrganizationRoles.SELF_SERVICE) {
@@ -294,6 +207,8 @@
         },
         totalCategories,
         totalTags,
+        locations,
+        totalLocations,
       }),
       {
         headers: [setCookie(await userPrefs.serialize(cookie))],
