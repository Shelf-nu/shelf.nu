--- conflicted
+++ resolved
@@ -1,10 +1,3 @@
-<<<<<<< HEAD
-import type { LoaderFunctionArgs, MetaFunction } from "@remix-run/node";
-import { json, redirect } from "@remix-run/node";
-import NewCategoryForm, {
-  NewCategoryFormSchema,
-} from "~/components/category/new-category-form";
-=======
 import type { LoaderFunctionArgs, MetaFunction } from "react-router";
 import {
   data,
@@ -20,19 +13,14 @@
 import Input from "~/components/forms/input";
 
 import { Button } from "~/components/shared/button";
->>>>>>> f1cb6a44
 
 import { createCategory } from "~/modules/category/service.server";
 import { appendToMetaTitle } from "~/utils/append-to-meta-title";
 import { sendNotification } from "~/utils/emitter/send-notification.server";
 import { makeShelfError } from "~/utils/error";
-<<<<<<< HEAD
-import { data, error, parseData } from "~/utils/http.server";
-=======
 import { isFormProcessing } from "~/utils/form";
 import { getRandomColor } from "~/utils/get-random-color";
 import { payload, error, parseData } from "~/utils/http.server";
->>>>>>> f1cb6a44
 import {
   PermissionAction,
   PermissionEntity,
@@ -57,11 +45,7 @@
       title,
     };
 
-<<<<<<< HEAD
-    return json(data({ header }));
-=======
     return payload({ header, colorFromServer });
->>>>>>> f1cb6a44
   } catch (cause) {
     const reason = makeShelfError(cause, { userId });
     throw data(error(reason), { status: reason.status });
