import type { RenderableTreeNode } from "@markdoc/markdoc";
import {
  AssetStatus,
  CustodySignatureStatus,
  CustomFieldType,
  KitStatus,
} from "@prisma/client";
import type {
  MetaFunction,
  ActionFunctionArgs,
  LoaderFunctionArgs,
} from "@remix-run/node";
import { json } from "@remix-run/node";
import { useFetcher, useLoaderData } from "@remix-run/react";
import { useZorm } from "react-zorm";
import { z } from "zod";
import AgreementStatusCard from "~/components/assets/agreement-status-card";
import { CustodyCard } from "~/components/assets/asset-custody-card";
import { AssetReminderCards } from "~/components/assets/asset-reminder-cards";
import { Switch } from "~/components/forms/switch";
import Icon from "~/components/icons/icon";
import ContextualModal from "~/components/layout/contextual-modal";
import type { HeaderData } from "~/components/layout/header/types";
import { ScanDetails } from "~/components/location/scan-details";
import { MarkdownViewer } from "~/components/markdown/markdown-viewer";
import { QrPreview } from "~/components/qr/qr-preview";

import { Badge } from "~/components/shared/badge";
import { Button } from "~/components/shared/button";
import { Card } from "~/components/shared/card";
import { Tag } from "~/components/shared/tag";
import TextualDivider from "~/components/shared/textual-divider";
import When from "~/components/when/when";
import { usePosition } from "~/hooks/use-position";
import { useUserRoleHelper } from "~/hooks/user-user-role-helper";
import { ASSET_OVERVIEW_FIELDS } from "~/modules/asset/fields";
import {
  getAsset,
  updateAssetBookingAvailability,
} from "~/modules/asset/service.server";
import type { ShelfAssetCustomFieldValueType } from "~/modules/asset/types";
import { getRemindersForOverviewPage } from "~/modules/asset-reminder/service.server";

import { generateQrObj } from "~/modules/qr/utils.server";
import { getScanByQrId } from "~/modules/scan/service.server";
import { parseScanData } from "~/modules/scan/utils.server";
import { appendToMetaTitle } from "~/utils/append-to-meta-title";
import { checkExhaustiveSwitch } from "~/utils/check-exhaustive-switch";
import { getClientHint, getDateTimeFormat } from "~/utils/client-hints";
import { formatCurrency } from "~/utils/currency";
import { getCustomFieldDisplayValue } from "~/utils/custom-fields";
import { sendNotification } from "~/utils/emitter/send-notification.server";
import { makeShelfError } from "~/utils/error";
import { isFormProcessing } from "~/utils/form";
import { error, getParams, data, parseData } from "~/utils/http.server";
import { isLink } from "~/utils/misc";
import { userCanViewSpecificCustody } from "~/utils/permissions/custody-and-bookings-permissions.validator.client";
import {
  PermissionAction,
  PermissionEntity,
} from "~/utils/permissions/permission.data";
import { userHasPermission } from "~/utils/permissions/permission.validator.client";
import { requirePermission } from "~/utils/roles.server";
import { tw } from "~/utils/tw";

export const AvailabilityForBookingFormSchema = z.object({
  availableToBook: z
    .string()
    .transform((val) => val === "on")
    .default("false"),
});

export async function loader({ context, request, params }: LoaderFunctionArgs) {
  const authSession = context.getSession();
  const { userId } = authSession;

  const { assetId: id } = getParams(params, z.object({ assetId: z.string() }), {
    additionalData: { userId },
  });

  try {
    const { organizationId, userOrganizations, currentOrganization } =
      await requirePermission({
        userId,
        request,
        entity: PermissionEntity.asset,
        action: PermissionAction.read,
      });

    const { locale, timeZone } = getClientHint(request);

    const asset = await getAsset({
      id,
      organizationId,
      userOrganizations,
      request,
      include: ASSET_OVERVIEW_FIELDS,
    });

    /**
     * We get the first QR code(for now we can only have 1)
     * And using the ID of tha qr code, we find the latest scan
     */
    const lastScan = asset.qrCodes[0]?.id
      ? parseScanData({
          scan: (await getScanByQrId({ qrId: asset.qrCodes[0].id })) || null,
          userId,
          request,
        })
      : null;

    let custody = null;
    if (asset.custody) {
      const date = new Date(asset.custody.createdAt);
      const dateDisplay = getDateTimeFormat(request, {
        dateStyle: "short",
        timeStyle: "short",
      }).format(date);

      custody = {
        ...asset.custody,
        dateDisplay,
      };
    }

    const qrObj = await generateQrObj({
      assetId: asset.id,
      userId,
      organizationId,
    });

    const reminders = await getRemindersForOverviewPage({
      assetId: id,
      organizationId,
      request,
    });

    const booking = asset.bookings.length > 0 ? asset.bookings[0] : undefined;
    let currentBooking: any = null;

    if (booking && booking.from) {
      const bookingFrom = new Date(booking.from);
      const bookingDateDisplay = getDateTimeFormat(request, {
        dateStyle: "short",
        timeStyle: "short",
      }).format(bookingFrom);

      currentBooking = { ...booking, from: bookingDateDisplay };

      asset.bookings = [currentBooking];
    }
    /** We only need customField with same category of asset or without any category */
    let customFields = asset.categoryId
      ? asset.customFields.filter(
          (cf) =>
            !cf.customField.categories.length ||
            cf.customField.categories
              .map((c) => c.id)
              .includes(asset.categoryId!)
        )
      : asset.customFields;

    const header: HeaderData = {
      title: `${asset.title}'s overview`,
    };

    return json(
      data({
        asset: {
          ...asset,
          createdAt: getDateTimeFormat(request, {
            dateStyle: "short",
            timeStyle: "short",
          }).format(asset.createdAt),
          custody,
          customFields,
        },
        currentOrganization,
        userId,
        lastScan,
        header,
        locale,
        timeZone,
        qrObj,
        reminders,
      })
    );
  } catch (cause) {
    const reason = makeShelfError(cause);
    throw json(error(reason));
  }
}

export const meta: MetaFunction<typeof loader> = ({ data }) => [
  { title: data ? appendToMetaTitle(data.header.title) : "" },
];

export const handle = {
  breadcrumb: () => "Overview",
};

export async function action({ context, request, params }: ActionFunctionArgs) {
  const authSession = context.getSession();
  const { userId } = authSession;
  const { assetId: id } = getParams(params, z.object({ assetId: z.string() }), {
    additionalData: { userId },
  });

  try {
    const { organizationId } = await requirePermission({
      userId,
      request,
      entity: PermissionEntity.asset,
      action: PermissionAction.update,
    });

    const formData = await request.formData();
    const { intent } = parseData(
      formData,
      z.object({ intent: z.enum(["toggle"]) })
    );

    if (intent === "toggle") {
      const { availableToBook } = parseData(
        formData,
        AvailabilityForBookingFormSchema
      );

      await updateAssetBookingAvailability({
        id,
        organizationId,
        availableToBook,
      });

      sendNotification({
        title: "Asset availability status updated successfully",
        message: "Your asset's availability for booking has been updated",
        icon: { name: "success", variant: "success" },
        senderId: authSession.userId,
      });
      return json(data(null));
    } else {
      checkExhaustiveSwitch(intent);
      return json(data(null));
    }
  } catch (cause) {
    const reason = makeShelfError(cause, { userId, id });
    return json(error(reason), { status: reason.status });
  }
}

export default function AssetOverview() {
  const {
    asset,
    locale,
    timeZone,
    qrObj,
    lastScan,
    currentOrganization,
    userId,
  } = useLoaderData<typeof loader>();
  const booking = asset?.bookings?.length ? asset?.bookings[0] : undefined;

  const customFieldsValues =
    asset && asset.customFields?.length > 0
      ? asset.customFields
          .filter((f) => f.value)
          .sort((a, b) => a.customField.name.localeCompare(b.customField.name))
      : [];

  const location = asset && asset.location;
  usePosition();
  const fetcher = useFetcher();
  const zo = useZorm(
    "NewQuestionWizardScreen",
    AvailabilityForBookingFormSchema
  );
  const { roles } = useUserRoleHelper();
  const canUpdateAvailability = userHasPermission({
    roles,
    entity: PermissionEntity.asset,
    action: PermissionAction.update,
  });

  return (
    <div>
      <ContextualModal />
      <div className="mx-[-16px] mt-[-16px] block md:mx-0 lg:flex">
        <div className="flex-1 overflow-hidden">
          <Card className="my-3 px-[-4] py-[-5] md:border">
            <ul className="item-information">
              <li className="w-full border-b-[1.1px] border-b-gray-100 p-4 last:border-b-0 md:flex">
                <span className="w-1/4 text-[14px] font-medium text-gray-900">
                  ID
                </span>
                <div className="mt-1 w-3/5 text-gray-600 md:mt-0">
                  {asset?.id}
                </div>
              </li>
              <li className="w-full border-b-[1.1px] border-b-gray-100 p-4 last:border-b-0 md:flex">
                <span className="w-1/4 text-[14px] font-medium text-gray-900">
                  Created
                </span>
                <div className="mt-1 w-3/5 text-gray-600 md:mt-0">
                  {asset && asset.createdAt}
                </div>
              </li>

              {asset?.category ? (
                <li className="w-full border-b-[1.1px] border-b-gray-100 p-4 last:border-b-0 md:flex">
                  <span className="w-1/4 text-[14px] font-medium text-gray-900">
                    Category
                  </span>
                  <div className="mt-1 text-gray-600 md:mt-0 md:w-3/5">
                    <Badge color={asset.category?.color} withDot={false}>
                      {asset.category?.name}
                    </Badge>
                  </div>
                </li>
              ) : (
                <li className="w-full border-b-[1.1px] border-b-gray-100 p-4 last:border-b-0 md:flex">
                  <span className="w-1/4 text-[14px] font-medium text-gray-900">
                    Category
                  </span>
                  <div className="mt-1 text-gray-600 md:mt-0 md:w-3/5">
                    <Badge color={"#808080"} withDot={false}>
                      Uncategorized
                    </Badge>
                  </div>
                </li>
              )}
              {location ? (
                <li className="w-full border-b-[1.1px] border-b-gray-100 p-4 last:border-b-0 md:flex">
                  <span className="w-1/4 text-[14px] font-medium text-gray-900">
                    Location
                  </span>
                  <div className="-ml-2 mt-1 text-gray-600 md:mt-0 md:w-3/5">
                    <Tag key={location.id} className="ml-2">
                      {location.name}
                    </Tag>
                  </div>
                </li>
              ) : null}
              {asset?.description ? (
                <li className="w-full border-b-[1.1px] border-b-gray-100 p-4 last:border-b-0 md:flex">
                  <span className="w-1/4 text-[14px] font-medium text-gray-900">
                    Description
                  </span>
                  <div className="mt-1 whitespace-pre-wrap text-gray-600 md:mt-0 md:w-3/5">
                    {asset.description}
                  </div>
                </li>
              ) : null}
              {asset && asset?.tags?.length > 0 ? (
                <li className="w-full border-b-[1.1px] border-b-gray-100 p-4 last:border-b-0 md:flex">
                  <span className="w-1/4 text-[14px] font-medium text-gray-900">
                    Tags
                  </span>
                  <div className="-ml-2 mt-1 text-gray-600 md:mt-0 md:w-3/5">
                    {asset.tags.map((tag) => (
                      <Tag key={tag.id} className="ml-2">
                        {tag.name}
                      </Tag>
                    ))}
                  </div>
                </li>
              ) : null}
              {asset?.organization && asset.valuation ? (
                <li className="w-full border-b-[1.1px] border-b-gray-100 p-4 last:border-b-0 md:flex">
                  <span className="w-1/4 text-[14px] font-medium text-gray-900">
                    Value
                  </span>
                  <div className="-ml-2 md:w-3/5">
                    <div className="ml-2 mt-1 text-gray-600 md:mt-0 md:w-3/5">
                      {formatCurrency({
                        value: asset.valuation,
                        locale,
                        currency: asset.organization.currency,
                      })}{" "}
                    </div>
                  </div>
                </li>
              ) : null}
            </ul>
          </Card>

          {/* Here custom fields relates to AssetCustomFieldValue */}
          {customFieldsValues?.length > 0 ? (
            <>
              <TextualDivider
                text="Custom fields"
                className="mb-8 pt-3 lg:hidden"
              />
              <Card className="my-3 px-[-4] py-[-5] md:border">
                <ul className="item-information">
                  {customFieldsValues.map((field, _index) => {
                    const fieldValue =
                      field.value as unknown as ShelfAssetCustomFieldValueType["value"];

                    const customFieldDisplayValue = getCustomFieldDisplayValue(
                      fieldValue,
                      { locale, timeZone }
                    );

                    return (
                      <li
                        className={tw(
                          "w-full border-b-[1.1px] border-b-gray-100 p-4 last:border-b-0 md:flex"
                        )}
                        key={field.id}
                      >
                        <span className="w-1/4 text-[14px] font-medium text-gray-900">
                          {field.customField.name}
                        </span>
                        <div
                          className={tw(
                            "mt-1 text-gray-600 md:mt-0 md:w-3/5",
                            field.customField.type !==
                              CustomFieldType.MULTILINE_TEXT && "max-w-[350px]"
                          )}
                        >
                          {field.customField.type ===
                          CustomFieldType.MULTILINE_TEXT ? (
                            <MarkdownViewer
                              content={
                                customFieldDisplayValue as RenderableTreeNode
                              }
                            />
                          ) : isLink(customFieldDisplayValue as string) ? (
                            <Button
                              role="link"
                              variant="link"
                              className="text-gray text-start font-normal underline hover:text-gray-600"
                              target="_blank"
                              to={`${customFieldDisplayValue}?ref=shelf-webapp`}
                            >
                              {customFieldDisplayValue as string}
                            </Button>
                          ) : field.customField.type ===
                            CustomFieldType.AMOUNT ? (
                            formatCurrency({
                              value: fieldValue.raw as number,
                              locale,
                              currency: asset.organization.currency,
                            })
                          ) : (
                            (customFieldDisplayValue as string)
                          )}
                        </div>
                      </li>
                    );
                  })}
                </ul>
              </Card>
            </>
          ) : null}
        </div>

        <div className="w-full md:w-[360px] lg:ml-4">
          <When truthy={canUpdateAvailability}>
            <Card className="my-3">
              <fetcher.Form
                ref={zo.ref}
                method="post"
                onChange={(e) => fetcher.submit(e.currentTarget)}
              >
                <div className="flex justify-between gap-3">
                  <div>
                    <p className="text-[14px] font-medium text-gray-700">
                      Available for bookings
                    </p>
                    <p className="text-[12px] text-gray-600">
                      Asset is available for being used in bookings
                    </p>
                  </div>
                  <Switch
                    name={zo.fields.availableToBook()}
                    disabled={
                      !canUpdateAvailability || isFormProcessing(fetcher.state)
                    } // Disable for self service users
                    defaultChecked={asset?.availableToBook}
                    required
                    title={
                      !canUpdateAvailability
                        ? "You do not have the permissions to change availability"
                        : "Toggle availability"
                    }
                  />
                  <input type="hidden" value="toggle" name="intent" />
                </div>
              </fetcher.Form>
            </Card>
          </When>

          <AssetReminderCards className="my-2" />

          {asset?.kit?.name ? (
            <Card className="my-3 py-3 md:border">
              <div className="flex items-center gap-3">
                <div className="flex size-11 items-center justify-center rounded-full bg-gray-100/50">
                  <div className="flex size-7 items-center justify-center rounded-full bg-gray-200">
                    <Icon icon="kit" />
                  </div>
                </div>

                <div>
                  <h3 className="mb-1 text-sm font-semibold">
                    Included in kit
                  </h3>
                  <Button
                    to={`/kits/${asset.kitId}`}
                    role="link"
                    variant="link"
                    className={tw(
                      "justify-start text-sm font-normal text-gray-700 underline hover:text-gray-700"
                    )}
                    target="_blank"
                  >
                    <div className="max-w-[250px] truncate">
                      {asset.kit.name}
                    </div>
                  </Button>
                </div>
              </div>
            </Card>
          ) : null}

<<<<<<< HEAD
          {asset.custody && asset.custody?.agreement ? (
            <AgreementStatusCard
              kit={
                asset.kit &&
                (asset.kit.status === KitStatus.SIGNATURE_PENDING ||
                  asset.kit.status === KitStatus.IN_CUSTODY)
                  ? asset.kit
                  : undefined
              }
              custodian={asset.custody.custodian}
              agreementName={asset.custody?.agreement?.name ?? ""}
              receiptId={
                asset.custodyReceipts.length
                  ? asset.custodyReceipts[0].id
                  : null
              }
              isSignaturePending={
                asset.custody?.signatureStatus ===
                CustodySignatureStatus.PENDING
              }
            />
          ) : null}

          <When truthy={asset.status === AssetStatus.IN_CUSTODY}>
            <CustodyCard
              booking={booking}
              custody={asset?.custody || null}
              hasPermission={userHasPermission({
                roles,
                entity: PermissionEntity.custody,
                action: PermissionAction.read,
              })}
            />
          </When>
=======
          <CustodyCard
            booking={booking}
            custody={asset?.custody || null}
            hasPermission={userCanViewSpecificCustody({
              roles,
              custodianUserId: asset?.custody?.custodian?.user?.id,
              organization: currentOrganization,
              currentUserId: userId,
            })}
          />
>>>>>>> 69a8e05a

          {asset && (
            <QrPreview
              qrObj={qrObj}
              item={{
                name: asset.title,
                type: "asset",
              }}
            />
          )}
          <When
            truthy={userHasPermission({
              roles,
              entity: PermissionEntity.scan,
              action: PermissionAction.read,
            })}
          >
            <ScanDetails lastScan={lastScan} />
          </When>
        </div>
      </div>
    </div>
  );
}<|MERGE_RESOLUTION|>--- conflicted
+++ resolved
@@ -525,7 +525,6 @@
             </Card>
           ) : null}
 
-<<<<<<< HEAD
           {asset.custody && asset.custody?.agreement ? (
             <AgreementStatusCard
               kit={
@@ -553,25 +552,14 @@
             <CustodyCard
               booking={booking}
               custody={asset?.custody || null}
-              hasPermission={userHasPermission({
+              hasPermission={userCanViewSpecificCustody({
                 roles,
-                entity: PermissionEntity.custody,
-                action: PermissionAction.read,
+                custodianUserId: asset?.custody?.custodian?.user?.id,
+                organization: currentOrganization,
+                currentUserId: userId,
               })}
             />
           </When>
-=======
-          <CustodyCard
-            booking={booking}
-            custody={asset?.custody || null}
-            hasPermission={userCanViewSpecificCustody({
-              roles,
-              custodianUserId: asset?.custody?.custodian?.user?.id,
-              organization: currentOrganization,
-              currentUserId: userId,
-            })}
-          />
->>>>>>> 69a8e05a
 
           {asset && (
             <QrPreview
