import type { Asset, Category, Tag, Location } from "@prisma/client";
import { json, redirect } from "@remix-run/node";
import type {
  ActionFunctionArgs,
  LinksFunction,
  LoaderFunctionArgs,
  MetaFunction,
} from "@remix-run/node";
import { useLoaderData, useNavigate } from "@remix-run/react";
import mapCss from "maplibre-gl/dist/maplibre-gl.css";
import { AssetImage } from "~/components/assets/asset-image";
// import { ErrorBoundryComponent } from "~/components/errors";
import { ChevronRight } from "~/components/icons";
import ContextualModal from "~/components/layout/contextual-modal";
import Header from "~/components/layout/header";
import type { HeaderData } from "~/components/layout/header/types";
import { Filters } from "~/components/list";
import { List } from "~/components/list/list";
import { ActionsDopdown, MapPlaceholder } from "~/components/location";
import { ShelfMap } from "~/components/location/map";
import { Badge, Button } from "~/components/shared";
import { Card } from "~/components/shared/card";
import { Image } from "~/components/shared/image";
import { Tag as TagBadge } from "~/components/shared/tag";
import TextualDivider from "~/components/shared/textual-divider";
import { Td, Th } from "~/components/table";
import { deleteLocation, getLocation } from "~/modules/location";
import assetCss from "~/styles/asset.css";
import {
  geolocate,
  getCurrentSearchParams,
  getParamsValues,
  getRequiredParam,
  tw,
} from "~/utils";
import { appendToMetaTitle } from "~/utils/append-to-meta-title";
import { updateCookieWithPerPage, userPrefs } from "~/utils/cookies.server";
import { sendNotification } from "~/utils/emitter/send-notification.server";
import { ShelfStackError } from "~/utils/error";
import { PermissionAction, PermissionEntity } from "~/utils/permissions";
import { requirePermision } from "~/utils/roles.server";

export const loader = async ({
  context,
  request,
  params,
}: LoaderFunctionArgs) => {
  const authSession = context.getSession();
  const { organizationId } = await requirePermision({
    userId: authSession.userId,
    request,
    entity: PermissionEntity.location,
    action: PermissionAction.read,
  });
  const id = getRequiredParam(params, "locationId");

  const searchParams = getCurrentSearchParams(request);
  const { page, perPageParam, search } = getParamsValues(searchParams);
  const cookie = await updateCookieWithPerPage(request, perPageParam);
  const { perPage } = cookie;

  const { location, totalAssetsWithinLocation } = await getLocation({
    organizationId,
    id,
    page,
    perPage,
    search,
  });

  if (!location) {
<<<<<<< HEAD
    // @TODO Solve error handling
    throw new ShelfStackError({ message: "Not Found", status: 404 });
=======
    throw new ShelfStackError({ message: "Location not found", status: 404 });
>>>>>>> e9080f57
  }

  const totalItems = totalAssetsWithinLocation;
  const totalPages = totalAssetsWithinLocation / perPage;

  const header: HeaderData = {
    title: location.name,
  };

  const modelName = {
    singular: "asset",
    plural: "assets",
  };

  const mapData = await geolocate(location.address);

  return json(
    {
      location,
      header,
      modelName,
      items: location.assets,
      page,
      totalItems,
      perPage,
      totalPages,
      mapData,
    },
    {
      headers: {
        "Set-Cookie": await userPrefs.serialize(cookie),
      },
    }
  );
};

export const meta: MetaFunction<typeof loader> = ({ data }) => [
  { title: appendToMetaTitle(data?.header?.title) },
];

export const handle = {
  breadcrumb: () => "single",
};

export const links: LinksFunction = () => [
  { rel: "stylesheet", href: mapCss },
  { rel: "stylesheet", href: assetCss },
];

export async function action({ context, request, params }: ActionFunctionArgs) {
  const authSession = context.getSession();
  await requirePermision({
    userId: authSession.userId,
    request,
    entity: PermissionEntity.location,
    action: PermissionAction.delete,
  });
  const id = getRequiredParam(params, "locationId");

  await deleteLocation({ id });

  sendNotification({
    title: "Location deleted",
    message: "Your location has been deleted successfully",
    icon: { name: "trash", variant: "error" },
    senderId: authSession.userId,
  });

  return redirect(`/locations`);
}

export default function LocationPage() {
  const { location, mapData } = useLoaderData<typeof loader>();
  const navigate = useNavigate();

  return (
    <div>
      <Header>
        <ActionsDopdown location={location} />
      </Header>
      <ContextualModal />

      <div className="mt-8 block lg:flex">
        <div className="shrink-0 overflow-hidden lg:w-[250px] 2xl:w-[400px]">
          <Image
            imageId={location?.imageId}
            alt={`${location.name}`}
            className={tw(
              "block h-auto w-full rounded border object-cover 2xl:h-auto",
              location.description ? "rounded-b-none border-b-0" : ""
            )}
            updatedAt={location.image?.updatedAt}
          />
          {location.description ? (
            <Card className=" mt-0 md:rounded-t-none">
              <p className=" text-gray-600">{location.description}</p>
            </Card>
          ) : null}

          <TextualDivider text="Details" className="my-8 lg:hidden" />

          {location.address ? (
            <>
              <div className="mt-4 flex items-center justify-between gap-10 rounded border border-gray-200 px-4 py-5">
                <span className=" text-xs font-medium text-gray-600">
                  Address
                </span>
                <span className="font-medium">{location.address}</span>
              </div>
              {mapData ? (
                <div className="mb-10 mt-4">
                  <ShelfMap latitude={mapData.lat} longitude={mapData.lon} />
                  <div className="border border-gray-200 p-4 text-center text-text-xs text-gray-600">
                    <p>
                      <Button
                        to={`https://www.google.com/maps/search/?api=1&query=${mapData.lat},${mapData.lon}&zoom=15&markers=${mapData.lat},${mapData.lon}`}
                        variant="link"
                        target="_blank"
                        rel="nofollow noopener noreferrer"
                      >
                        See in Google Maps
                      </Button>
                    </p>
                  </div>
                </div>
              ) : (
                <div className="mb-10 mt-4">
                  <MapPlaceholder
                    description={
                      "We couldn't geolocate your address. Please try formatting it differently."
                    }
                  />
                </div>
              )}
            </>
          ) : null}
        </div>

        <div className=" w-full lg:ml-8 lg:w-[calc(100%-282px)]">
          <TextualDivider text="Assets" className="mb-8 lg:hidden" />
          <div className="mb-3 flex gap-4 lg:hidden">
            <Button
              as="button"
              to="add-assets"
              variant="primary"
              icon="plus"
              width="full"
            >
              Manage Assets
            </Button>
            <div className="w-full">
              <ActionsDopdown location={location} fullWidth />
            </div>
          </div>
          <div className="flex flex-col md:gap-2">
            <Filters className="responsive-filters mb-2 lg:mb-0">
              <div className="flex items-center justify-normal gap-6 xl:justify-end">
                <div className="hidden lg:block">
                  <Button
                    as="button"
                    to="add-assets"
                    variant="primary"
                    icon="plus"
                  >
                    Manage Assets
                  </Button>
                </div>
              </div>
            </Filters>
            <List
              ItemComponent={ListAssetContent}
              navigate={(itemId) => navigate(`/assets/${itemId}`)}
              headerChildren={
                <>
                  <Th className="hidden md:table-cell">Category</Th>
                  <Th className="hidden md:table-cell">Tags</Th>
                </>
              }
              customEmptyStateContent={{
                title: "There are currently no assets at the location",
                text: "Add assets in this location",
                newButtonRoute: "add-assets",
                newButtonContent: "Add asset",
              }}
            />
          </div>
        </div>
      </div>
    </div>
  );
}

const ListAssetContent = ({
  item,
}: {
  item: Asset & {
    category?: Category;
    tags?: Tag[];
    location?: Location;
  };
}) => {
  const { category, tags } = item;
  return (
    <>
      <Td className="w-full p-0 md:p-0">
        <div className="flex justify-between gap-3 p-4 md:justify-normal md:px-6">
          <div className="flex items-center gap-3">
            <div className="flex size-12 items-center justify-center">
              <AssetImage
                asset={{
                  assetId: item.id,
                  mainImage: item.mainImage,
                  mainImageExpiration: item.mainImageExpiration,
                  alt: item.title,
                }}
                className="size-full rounded-[4px] border object-cover"
              />
            </div>
            <div className="flex flex-row items-center gap-2 md:flex-col md:items-start md:gap-0">
              <div className="font-medium">{item.title}</div>
              <div className="block md:hidden">
                {category ? (
                  <Badge color={category.color} withDot={false}>
                    {category.name}
                  </Badge>
                ) : null}
              </div>
            </div>
          </div>

          <button className="block md:hidden">
            <ChevronRight />
          </button>
        </div>
      </Td>
      <Td className="hidden md:table-cell">
        {category ? (
          <Badge color={category.color} withDot={false}>
            {category.name}
          </Badge>
        ) : null}
      </Td>
      <Td className="hidden text-left md:table-cell">
        <ListItemTagsColumn tags={tags} />
      </Td>
    </>
  );
};

const ListItemTagsColumn = ({ tags }: { tags: Tag[] | undefined }) => {
  const visibleTags = tags?.slice(0, 2);
  const remainingTags = tags?.slice(2);

  return tags && tags?.length > 0 ? (
    <div className="">
      {visibleTags?.map((tag) => (
        <TagBadge key={tag.name} className="mr-2">
          {tag.name}
        </TagBadge>
      ))}
      {remainingTags && remainingTags?.length > 0 ? (
        <TagBadge
          className="mr-2 w-6 text-center"
          title={`${remainingTags?.map((t) => t.name).join(", ")}`}
        >
          {`+${tags.length - 2}`}
        </TagBadge>
      ) : null}
    </div>
  ) : null;
};

// export const ErrorBoundary = () => <ErrorBoundryComponent />;<|MERGE_RESOLUTION|>--- conflicted
+++ resolved
@@ -68,12 +68,7 @@
   });
 
   if (!location) {
-<<<<<<< HEAD
-    // @TODO Solve error handling
-    throw new ShelfStackError({ message: "Not Found", status: 404 });
-=======
     throw new ShelfStackError({ message: "Location not found", status: 404 });
->>>>>>> e9080f57
   }
 
   const totalItems = totalAssetsWithinLocation;
