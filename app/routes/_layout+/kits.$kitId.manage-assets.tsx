--- conflicted
+++ resolved
@@ -135,16 +135,7 @@
         showSidebar: true,
         noScroll: true,
         kit,
-<<<<<<< HEAD
-        items: assets.map((asset) => ({
-          ...asset,
-          isInOtherCustody: Boolean(
-            asset.status === AssetStatus.IN_CUSTODY && asset.kitId !== kit.id
-          ),
-        })),
-=======
         items: assets,
->>>>>>> a1842b31
         totalItems: totalAssets,
         categories,
         tags,
@@ -461,10 +452,7 @@
    */
   useEffect(() => {
     const disabledBulkItems = items.reduce<ListItemData[]>((acc, asset) => {
-      const isCheckedOut = asset.status === AssetStatus.CHECKED_OUT;
-      const isInCustody = asset.status === AssetStatus.IN_CUSTODY;
-
-      if (isCheckedOut || isInCustody) {
+      if (asset.status !== AssetStatus.AVAILABLE) {
         acc.push(asset);
       }
 
@@ -544,29 +532,8 @@
       <div className="flex-1 overflow-y-auto px-5 md:px-0">
         <List
           ItemComponent={RowComponent}
-<<<<<<< HEAD
-          /** Clicking on the row will add the current asset to the atom of selected assets */
-          navigate={(assetId, item) => {
-            /**
-             * We will select asset only if it is not in custody
-             */
-            if (
-              !item.isInOtherCustody &&
-              item.status !== AssetStatus.CHECKED_OUT &&
-              item.status !== AssetStatus.SIGNATURE_PENDING
-            ) {
-              setSelectedAssets((selectedAssets) =>
-                selectedAssets.includes(assetId)
-                  ? selectedAssets.filter((id) => id !== assetId)
-                  : [...selectedAssets, assetId]
-              );
-=======
           navigate={(_assetId, item) => {
-            if (item.status === AssetStatus.CHECKED_OUT) {
-              return;
->>>>>>> a1842b31
-            }
-            if (item.status === AssetStatus.IN_CUSTODY) {
+            if (item.status !== AssetStatus.AVAILABLE) {
               return;
             }
             updateItem(item);
@@ -627,26 +594,13 @@
 
 const RowComponent = ({ item }: { item: AssetsFromViewItem }) => {
   const { category, tags, location } = item;
-  const isCheckedOut = item.status === AssetStatus.CHECKED_OUT;
-<<<<<<< HEAD
-  const isSignaturePending = item.status === AssetStatus.SIGNATURE_PENDING;
-  const notAllowed =
-    item.isInOtherCustody || isCheckedOut || isSignaturePending;
-  return (
-    <>
-      <Td
-        className={tw("w-full p-0 md:p-0", notAllowed && "cursor-not-allowed")}
-      >
-        <div className="flex items-center justify-between gap-3 p-4 md:px-6">
-=======
-  const isInCustody = item.status === AssetStatus.IN_CUSTODY;
-  const allowCursor = isInCustody || isCheckedOut ? "cursor-not-allowed" : "";
+  const allowCursor =
+    item.status !== AssetStatus.AVAILABLE ? "cursor-not-allowed" : "";
   return (
     <>
       {/* Name */}
       <Td className={tw("w-full min-w-[330px] p-0 md:p-0", allowCursor)}>
         <div className="flex items-center  gap-3 p-4 md:pr-6">
->>>>>>> a1842b31
           <div className="flex items-center gap-3">
             <div className="flex size-12 shrink-0 items-center justify-center">
               <AssetImage
@@ -665,106 +619,6 @@
               </p>
 
               <div className="flex flex-wrap items-center gap-x-2 gap-y-1">
-<<<<<<< HEAD
-                <AssetStatusBadge
-                  assetId={item.id}
-                  status={item.status}
-                  availableToBook={item.availableToBook}
-                />
-
-                {item.kit?.name ? (
-                  <div className="flex w-max items-center justify-center rounded-full bg-gray-100 px-2 py-1 text-center text-xs font-medium">
-                    {item.kit.name}
-                  </div>
-                ) : null}
-              </div>
-            </div>
-          </div>
-
-          {/* Asset is in custody */}
-          <When truthy={item.isInOtherCustody}>
-            <TooltipProvider delayDuration={100}>
-              <Tooltip>
-                <TooltipTrigger asChild>
-                  <div className="flex items-center justify-center rounded-md border border-warning-200 bg-warning-50 px-1.5 py-0.5 text-center text-xs text-warning-700">
-                    In custody
-                  </div>
-                </TooltipTrigger>
-
-                <TooltipContent side="top" align="end" className="md:w-80">
-                  <h2 className="mb-1 text-xs font-semibold text-gray-700">
-                    Asset is in custody
-                  </h2>
-                  <div className="text-wrap text-xs font-medium text-gray-500">
-                    Asset is currently in custody of a team member. <br /> Make
-                    sure the asset has an Available status in order to add it to
-                    this kit.
-                  </div>
-                </TooltipContent>
-              </Tooltip>
-            </TooltipProvider>
-          </When>
-
-          {/* Asset is signature pending */}
-          <When truthy={isSignaturePending}>
-            <TooltipProvider delayDuration={100}>
-              <Tooltip>
-                <TooltipTrigger asChild>
-                  <div className="flex items-center justify-center rounded-md border border-warning-200 bg-warning-50 px-1.5 py-0.5 text-center text-xs text-warning-700">
-                    Signature pending
-                  </div>
-                </TooltipTrigger>
-
-                <TooltipContent side="top" align="end" className="md:w-80">
-                  <h2 className="mb-1 text-xs font-semibold text-gray-700">
-                    Asset has a pending signature
-                  </h2>
-                  <div className="text-wrap text-xs font-medium text-gray-500">
-                    Assets with a pending signature are in the process of being
-                    assigned to a team member. <br /> Make sure the asset has an
-                    Available status in order to add it to this kit.
-                  </div>
-                </TooltipContent>
-              </Tooltip>
-            </TooltipProvider>
-          </When>
-
-          {/* Asset is in checked out */}
-          <When truthy={isCheckedOut}>
-            <TooltipProvider delayDuration={100}>
-              <Tooltip>
-                <TooltipTrigger asChild>
-                  <div className="flex items-center justify-center rounded-md border border-warning-200 bg-warning-50 px-1.5 py-0.5 text-center text-xs text-warning-700">
-                    Checked out
-                  </div>
-                </TooltipTrigger>
-
-                <TooltipContent side="top" align="end" className="md:w-80">
-                  <h2 className="mb-1 text-xs font-semibold text-gray-700">
-                    Asset is checked out
-                  </h2>
-                  <div className="text-wrap text-xs font-medium text-gray-500">
-                    Asset is currently in checked out via a booking. <br /> Make
-                    sure the asset has an Available status in order to add it to
-                    this kit.
-                  </div>
-                </TooltipContent>
-              </Tooltip>
-            </TooltipProvider>
-          </When>
-        </div>
-      </Td>
-
-      <Td className={notAllowed ? "cursor-not-allowed opacity-50" : undefined}>
-        <FakeCheckbox
-          checked={checked}
-          className={tw(
-            "text-white",
-            notAllowed ? "text-gray-200" : "",
-            checked ? "text-primary" : ""
-          )}
-        />
-=======
                 {/*
                    When asset is available, show normal status badge 
                    When asset is in custody, and not in other custody, show normal status badge
@@ -773,11 +627,12 @@
                   <AssetStatusBadge
                     status={item.status}
                     availableToBook={item.availableToBook}
+                    assetId={item.id}
                   />
                 </When>
 
                 {/* When asset is in other custody, show special badge */}
-                <When truthy={isInCustody}>
+                <When truthy={item.status === AssetStatus.IN_CUSTODY}>
                   <TooltipProvider delayDuration={100}>
                     <Tooltip>
                       <TooltipTrigger asChild>
@@ -804,8 +659,37 @@
                   </TooltipProvider>
                 </When>
 
+                {/* Asset is signature pending */}
+                <When truthy={item.status === AssetStatus.SIGNATURE_PENDING}>
+                  <TooltipProvider delayDuration={100}>
+                    <Tooltip>
+                      <TooltipTrigger asChild>
+                        <div className="flex items-center justify-center rounded-md border border-warning-200 bg-warning-50 px-1.5 py-0.5 text-center text-xs text-warning-700">
+                          Signature pending
+                        </div>
+                      </TooltipTrigger>
+
+                      <TooltipContent
+                        side="top"
+                        align="end"
+                        className="md:w-80"
+                      >
+                        <h2 className="mb-1 text-xs font-semibold text-gray-700">
+                          Asset has a pending signature
+                        </h2>
+                        <div className="text-wrap text-xs font-medium text-gray-500">
+                          Assets with a pending signature are in the process of
+                          being assigned to a team member. <br /> Make sure the
+                          asset has an Available status in order to add it to
+                          this kit.
+                        </div>
+                      </TooltipContent>
+                    </Tooltip>
+                  </TooltipProvider>
+                </When>
+
                 {/* Asset is in checked out */}
-                <When truthy={isCheckedOut}>
+                <When truthy={item.status === AssetStatus.CHECKED_OUT}>
                   <TooltipProvider delayDuration={100}>
                     <Tooltip>
                       <TooltipTrigger asChild>
@@ -867,7 +751,6 @@
       {/* Location */}
       <Td className={allowCursor}>
         {location?.name ? <GrayBadge>{location.name}</GrayBadge> : null}
->>>>>>> a1842b31
       </Td>
     </>
   );
