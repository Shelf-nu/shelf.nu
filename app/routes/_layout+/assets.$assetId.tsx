--- conflicted
+++ resolved
@@ -57,33 +57,20 @@
   availableToBook: z.string().transform((val) => val === "on"),
 });
 
-<<<<<<< HEAD
-export async function loader({ request, params }: LoaderFunctionArgs) {
+export async function loader({ context, request, params }: LoaderFunctionArgs) {
+  const authSession = context.getSession();
   try {
-    const { authSession, organizationId } = await requirePermision(
+    const { userId } = authSession;
+
+    const { organizationId } = await requirePermision({
+      userId,
       request,
-      PermissionEntity.asset,
-      PermissionAction.read
-    );
-
-    const { userId } = authSession;
+      entity: PermissionEntity.asset,
+      action: PermissionAction.read,
+    });
+
     const locale = getLocale(request);
     const id = getRequiredParam(params, "assetId");
-=======
-export async function loader({ context, request, params }: LoaderFunctionArgs) {
-  const authSession = context.getSession();
-  const { userId } = authSession;
-
-  const { organizationId } = await requirePermision({
-    userId,
-    request,
-    entity: PermissionEntity.asset,
-    action: PermissionAction.read,
-  });
-
-  const locale = getLocale(request);
-  const id = getRequiredParam(params, "assetId");
->>>>>>> 55ad107e
 
     const asset = await getAsset({ organizationId, id });
     if (!asset) {
