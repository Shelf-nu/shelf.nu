import type { LoaderFunctionArgs, MetaFunction } from "@remix-run/node";
import { json, redirect } from "@remix-run/node";
import { useAtomValue } from "jotai";
import { parseFormAny } from "react-zorm";

import { dynamicTitleAtom } from "~/atoms/dynamic-title-atom";
import Header from "~/components/layout/header";

import {
  NewTemplateFormSchema,
  TemplateForm,
} from "~/components/templates/form";
<<<<<<< HEAD
=======
import { createTemplate, updateTemplatePDF } from "~/modules/template";
import { assertUserCanCreateMoreTemplates } from "~/modules/tier";

import { assertIsPost, error, makeShelfError } from "~/utils";
>>>>>>> 6009222d

import { createTemplate, updateTemplatePDF } from "~/modules/template";
import { assertUserCanCreateMoreTemplates } from "~/modules/tier/service.server";
import { appendToMetaTitle } from "~/utils/append-to-meta-title";
import { sendNotification } from "~/utils/emitter/send-notification.server";
import { PermissionAction, PermissionEntity } from "~/utils/permissions";
import { requirePermission } from "~/utils/roles.server";

const title = "New Template";

<<<<<<< HEAD
export async function loader({ request }: LoaderFunctionArgs) {
  // @ts-expect-error @TODO update to use new method
  const { userId } = await requireAuthSession(request);
=======
export async function loader({ context }: LoaderFunctionArgs) {
  const authSession = context.getSession();
  const { userId } = authSession;
>>>>>>> 6009222d

  await assertUserCanCreateMoreTemplates({ userId });

  const header = {
    title,
  };

  return json({
    header,
  });
}

export const meta: MetaFunction<typeof loader> = ({ data }) => [
  { title: data ? appendToMetaTitle(data?.header?.title) : "" },
];

export const handle = {
  breadcrumb: () => <span>{title}</span>,
};

<<<<<<< HEAD
export async function action({ request }: LoaderFunctionArgs) {
  // @ts-expect-error @TODO update to use new method
  const authSession = await requireAuthSession(request);

  // @ts-expect-error @TODO update to use new method
  const { organizationId } = await requireOrganisationId(authSession, request);

  // @ts-expect-error @TODO update to use new method
=======
export async function action({ context, request }: LoaderFunctionArgs) {
>>>>>>> 6009222d
  assertIsPost(request);

<<<<<<< HEAD
  const clonedData = request.clone();
  const formData = await request.formData();
  const result = await NewTemplateFormSchema.safeParseAsync(
    parseFormAny(formData)
  );

  if (!result.success) {
    return json(
      {
        errors: result.error,
      },
      {
        status: 400,
        headers: {
          // @ts-expect-error @TODO update to use new method
          "Set-Cookie": await commitAuthSession(request, { authSession }),
        },
      }
    );
  }
  const { name, type, description, signatureRequired, pdf } = result.data;

  if (pdf.type === "application/octet-stream") {
    return json(
      {
        errors: [
          {
            code: "custom",
            message: "File is required.",
          },
        ],
      },
      {
        status: 400,
        headers: {
          // @ts-expect-error @TODO update to use new method
          "Set-Cookie": await commitAuthSession(request, { authSession }),
        },
      }
    );
  }

  // @TODO update to use new method - throw errors inside the function
  const { id } = await createTemplate({
    name,
    type,
    description: description ?? "",
    signatureRequired: signatureRequired ?? false,
    userId: authSession.userId,
    organizationId,
  });

  // @TODO update to use new method - throw errors inside the function
  await updateTemplatePDF({
    pdfName: pdf.name,
    pdfSize: pdf.size,
    request: clonedData,
    templateId: id,
    organizationId,
  });
=======
  const authSession = context.getSession();
  const { userId } = authSession;

  try {
    await assertUserCanCreateMoreTemplates({ userId: authSession.userId });

    const { organizationId } = await requirePermission({
      userId: authSession.userId,
      request,
      entity: PermissionEntity.template,
      action: PermissionAction.create,
    });
>>>>>>> 6009222d

    const clonedData = request.clone();
    const formData = await request.formData();
    const result = await NewTemplateFormSchema.safeParseAsync(
      parseFormAny(formData)
    );

<<<<<<< HEAD
  return redirect(`/settings/template`, {
    headers: {
      // @ts-expect-error @TODO update to use new method
      "Set-Cookie": await commitAuthSession(request, { authSession }),
    },
  });
=======
    if (!result.success) {
      return json(
        {
          errors: result.error,
        },
        {
          status: 400,
        }
      );
    }
    const { name, type, description, signatureRequired, pdf } = result.data;

    if (pdf.type === "application/octet-stream") {
      return json(
        {
          errors: [
            {
              code: "custom",
              message: "File is required.",
            },
          ],
        },
        {
          status: 400,
        }
      );
    }

    const { id } = await createTemplate({
      name,
      type,
      description: description ?? "",
      signatureRequired: signatureRequired ?? false,
      userId: authSession.userId,
      organizationId,
    });

    await updateTemplatePDF({
      pdfName: pdf.name,
      pdfSize: pdf.size,
      request: clonedData,
      templateId: id,
      organizationId,
    });

    sendNotification({
      title: "Template created",
      message: "Your template has been created successfully",
      icon: { name: "success", variant: "success" },
      senderId: authSession.userId,
    });

    return redirect(`/settings/template`);
  } catch (cause) {
    const reason = makeShelfError(cause, { userId });
    return json(error(reason), { status: reason.status });
  }
>>>>>>> 6009222d
}

export default function AddTemplatePage() {
  const title = useAtomValue(dynamicTitleAtom);

  return (
    <>
      <Header
        hideBreadcrumbs
        title={title ? title : "Untitled template"}
        classNames="-mt-5"
      />
      <div>
        <TemplateForm />
      </div>
    </>
  );
}<|MERGE_RESOLUTION|>--- conflicted
+++ resolved
@@ -1,3 +1,4 @@
+import { error } from "console";
 import type { LoaderFunctionArgs, MetaFunction } from "@remix-run/node";
 import { json, redirect } from "@remix-run/node";
 import { useAtomValue } from "jotai";
@@ -10,32 +11,20 @@
   NewTemplateFormSchema,
   TemplateForm,
 } from "~/components/templates/form";
-<<<<<<< HEAD
-=======
-import { createTemplate, updateTemplatePDF } from "~/modules/template";
-import { assertUserCanCreateMoreTemplates } from "~/modules/tier";
-
-import { assertIsPost, error, makeShelfError } from "~/utils";
->>>>>>> 6009222d
 
 import { createTemplate, updateTemplatePDF } from "~/modules/template";
 import { assertUserCanCreateMoreTemplates } from "~/modules/tier/service.server";
 import { appendToMetaTitle } from "~/utils/append-to-meta-title";
 import { sendNotification } from "~/utils/emitter/send-notification.server";
-import { PermissionAction, PermissionEntity } from "~/utils/permissions";
+import { makeShelfError } from "~/utils/error";
+import { PermissionAction, PermissionEntity } from "~/utils/permissions/permission.validator.server";
 import { requirePermission } from "~/utils/roles.server";
 
 const title = "New Template";
 
-<<<<<<< HEAD
-export async function loader({ request }: LoaderFunctionArgs) {
-  // @ts-expect-error @TODO update to use new method
-  const { userId } = await requireAuthSession(request);
-=======
 export async function loader({ context }: LoaderFunctionArgs) {
   const authSession = context.getSession();
   const { userId } = authSession;
->>>>>>> 6009222d
 
   await assertUserCanCreateMoreTemplates({ userId });
 
@@ -56,82 +45,10 @@
   breadcrumb: () => <span>{title}</span>,
 };
 
-<<<<<<< HEAD
-export async function action({ request }: LoaderFunctionArgs) {
-  // @ts-expect-error @TODO update to use new method
-  const authSession = await requireAuthSession(request);
+export async function action({ context, request }: LoaderFunctionArgs) {
+  // @TODO - update to use new method
+  // assertIsPost(request);
 
-  // @ts-expect-error @TODO update to use new method
-  const { organizationId } = await requireOrganisationId(authSession, request);
-
-  // @ts-expect-error @TODO update to use new method
-=======
-export async function action({ context, request }: LoaderFunctionArgs) {
->>>>>>> 6009222d
-  assertIsPost(request);
-
-<<<<<<< HEAD
-  const clonedData = request.clone();
-  const formData = await request.formData();
-  const result = await NewTemplateFormSchema.safeParseAsync(
-    parseFormAny(formData)
-  );
-
-  if (!result.success) {
-    return json(
-      {
-        errors: result.error,
-      },
-      {
-        status: 400,
-        headers: {
-          // @ts-expect-error @TODO update to use new method
-          "Set-Cookie": await commitAuthSession(request, { authSession }),
-        },
-      }
-    );
-  }
-  const { name, type, description, signatureRequired, pdf } = result.data;
-
-  if (pdf.type === "application/octet-stream") {
-    return json(
-      {
-        errors: [
-          {
-            code: "custom",
-            message: "File is required.",
-          },
-        ],
-      },
-      {
-        status: 400,
-        headers: {
-          // @ts-expect-error @TODO update to use new method
-          "Set-Cookie": await commitAuthSession(request, { authSession }),
-        },
-      }
-    );
-  }
-
-  // @TODO update to use new method - throw errors inside the function
-  const { id } = await createTemplate({
-    name,
-    type,
-    description: description ?? "",
-    signatureRequired: signatureRequired ?? false,
-    userId: authSession.userId,
-    organizationId,
-  });
-
-  // @TODO update to use new method - throw errors inside the function
-  await updateTemplatePDF({
-    pdfName: pdf.name,
-    pdfSize: pdf.size,
-    request: clonedData,
-    templateId: id,
-    organizationId,
-  });
-=======
   const authSession = context.getSession();
   const { userId } = authSession;
 
@@ -144,22 +61,14 @@
       entity: PermissionEntity.template,
       action: PermissionAction.create,
     });
->>>>>>> 6009222d
 
     const clonedData = request.clone();
     const formData = await request.formData();
+    // @TODO - not correct way to parse schema. use ParseData
     const result = await NewTemplateFormSchema.safeParseAsync(
       parseFormAny(formData)
     );
 
-<<<<<<< HEAD
-  return redirect(`/settings/template`, {
-    headers: {
-      // @ts-expect-error @TODO update to use new method
-      "Set-Cookie": await commitAuthSession(request, { authSession }),
-    },
-  });
-=======
     if (!result.success) {
       return json(
         {
@@ -172,6 +81,7 @@
     }
     const { name, type, description, signatureRequired, pdf } = result.data;
 
+    // @TODO - this is not the correct way to check for file should be handled in schema
     if (pdf.type === "application/octet-stream") {
       return json(
         {
@@ -217,7 +127,6 @@
     const reason = makeShelfError(cause, { userId });
     return json(error(reason), { status: reason.status });
   }
->>>>>>> 6009222d
 }
 
 export default function AddTemplatePage() {
