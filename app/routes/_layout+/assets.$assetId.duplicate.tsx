import type { ActionFunctionArgs, LoaderFunctionArgs } from "@remix-run/node";
import { json, redirect } from "@remix-run/node";
import {
  Form,
  useActionData,
  useLoaderData,
  useNavigation,
} from "@remix-run/react";
import { parseFormAny, useZorm } from "react-zorm";
import { z } from "zod";
import { AssetImage } from "~/components/assets/asset-image";
import { AssetStatusBadge } from "~/components/assets/asset-status-badge";
import { ErrorContent } from "~/components/errors";
import Input from "~/components/forms/input";
import { Button } from "~/components/shared";
import { Spinner } from "~/components/shared/spinner";
import { db } from "~/database";
import { duplicateAsset } from "~/modules/asset";
import styles from "~/styles/layout/custom-modal.css";
import { error, isFormProcessing } from "~/utils";
import { MAX_DUPLICATES_ALLOWED } from "~/utils/constants";
import { sendNotification } from "~/utils/emitter/send-notification.server";
import { ShelfStackError, makeShelfError } from "~/utils/error";
import { PermissionAction, PermissionEntity } from "~/utils/permissions";
import { requirePermision } from "~/utils/roles.server";

<<<<<<< HEAD
export const loader = async ({ request, params }: LoaderFunctionArgs) => {
  try {
    await requirePermision(
      request,
      PermissionEntity.asset,
      PermissionAction.create
    );

    const assetId = params.assetId as string;
    const asset = await db.asset.findUnique({ where: { id: assetId } });
    if (!asset) {
      // @TODO Solve error handling
      throw new ShelfStackError({ message: "Asset Not Found", status: 404 });
    }

    return json({
      showModal: true,
      asset,
    });
  } catch (cause) {
    const reason = makeShelfError(cause);
    throw json(
      { asset: null, showModal: true, ...error(reason) },
      { status: reason.status }
    );
=======
export const loader = async ({
  context,
  request,
  params,
}: LoaderFunctionArgs) => {
  const authSession = context.getSession();
  const { userId } = authSession;
  await requirePermision({
    userId,
    request,
    entity: PermissionEntity.asset,
    action: PermissionAction.create,
  });

  const assetId = params.assetId as string;
  const asset = await db.asset.findUnique({ where: { id: assetId } });
  if (!asset) {
    throw new ShelfStackError({ message: "Asset Not Found", status: 404 });
>>>>>>> 55ad107e
  }
};

const DuplicateAssetSchema = z.object({
  amountOfDuplicates: z.coerce
    .number()
    .min(1, { message: "There should be at least 1 duplicate." })
    .max(MAX_DUPLICATES_ALLOWED, {
      message: `There can be a max of ${MAX_DUPLICATES_ALLOWED} duplicates created at a time.`,
    }),
});

<<<<<<< HEAD
export const action = async ({ request, params }: ActionFunctionArgs) => {
  try {
    const { authSession, organizationId } = await requirePermision(
      request,
      PermissionEntity.asset,
      PermissionAction.create
    );

    const { userId } = authSession;

    const assetId = params.assetId as string;
    const asset = await db.asset.findUnique({
      where: { id: assetId },
      include: { custody: { include: { custodian: true } }, tags: true },
    });
    if (!asset) {
      // @TODO Solve error handling
      throw new ShelfStackError({ message: "Asset Not Found", status: 404 });
    }

    const formData = await request.formData();
    const result = await DuplicateAssetSchema.safeParseAsync(
      parseFormAny(formData)
    );

    if (!result.success) {
      return json({ error: { ...result.error } }, { status: 400 });
    }

    const amountOfDuplicates = Number(result.data.amountOfDuplicates);

    const duplicatedAssets = await duplicateAsset({
      asset,
      userId,
      amountOfDuplicates,
      organizationId,
    });

    sendNotification({
      title: "Asset successfully duplicated",
      message: `${asset.title} has been duplicated.`,
      icon: { name: "success", variant: "success" },
      senderId: userId,
    });

    return redirect(
      `/assets/${amountOfDuplicates > 1 ? "" : duplicatedAssets[0].id}`
    );
  } catch (cause) {
    const reason = makeShelfError(cause);
    return json(
      { showModal: true, ...error(reason) },
      { status: reason.status }
    );
=======
export const action = async ({
  context,
  request,
  params,
}: ActionFunctionArgs) => {
  const authSession = context.getSession();
  const { userId } = authSession;
  const { organizationId } = await requirePermision({
    userId,
    request,
    entity: PermissionEntity.asset,
    action: PermissionAction.create,
  });

  const assetId = params.assetId as string;
  const asset = await db.asset.findUnique({
    where: { id: assetId },
    include: { custody: { include: { custodian: true } }, tags: true },
  });
  if (!asset) {
    throw new ShelfStackError({ message: "Asset Not Found", status: 404 });
>>>>>>> 55ad107e
  }
};

export function links() {
  return [{ rel: "stylesheet", href: styles }];
}

export default function DuplicateAsset() {
  const zo = useZorm("DuplicateAsset", DuplicateAssetSchema);
  const { asset } = useLoaderData<typeof loader>();
  const navigation = useNavigation();
  const isProcessing = isFormProcessing(navigation.state);
  const actionData = useActionData<typeof action>();

  return (
    <Form ref={zo.ref} method="post">
      <div className="modal-content-wrapper space-y-6">
        <div className="w-full border-b pb-4 text-lg font-semibold">
          Duplicate asset
        </div>

        <div className="flex items-center gap-3 rounded-md border p-4">
          <div className="flex size-12 shrink-0 items-center justify-center">
            <AssetImage
              asset={{
                assetId: asset.id,
                mainImage: asset.mainImage,
                mainImageExpiration: asset.mainImageExpiration,
                alt: asset.title,
              }}
              className="size-full rounded-[4px] border object-cover"
            />
          </div>
          <div className="min-w-[130px]">
            <span className="word-break mb-1 block font-medium">
              {asset.title}
            </span>
            <div>
              <AssetStatusBadge
                status={asset.status}
                availableToBook={asset.availableToBook}
              />
            </div>
          </div>

          <Input
            type="number"
            label="Amount of duplicates"
            name={zo.fields.amountOfDuplicates()}
            defaultValue={1}
            placeholder="How many duplicates assets you want to create for this asset ?"
            className="w-full"
            disabled={isProcessing}
            required
            /* We have to find a way to normalize the error object when it comes from zod */
            error={
              zo.errors.amountOfDuplicates()?.message ||
              // @ts-ignore
              actionData?.error?.amountOfDuplicates
            }
          />

          <div className="flex gap-3">
            <Button
              to=".."
              variant="secondary"
              width="full"
              disabled={isProcessing}
            >
              Cancel
            </Button>
            <Button
              variant="primary"
              width="full"
              type="submit"
              disabled={isProcessing}
            >
              {isProcessing ? <Spinner /> : "Duplicate"}
            </Button>
          </div>
          {actionData?.error ? (
            <div className="text-error-500">
              {/*@ts-ignore */}
              <p className="font-medium">{actionData.error?.title || ""}</p>
              {/* @ts-ignore */}
              <p>{actionData?.error?.message}</p>
            </div>
          ) : null}
        </div>
      </div>
    </Form>
  );
}

export const ErrorBoundary = () => <ErrorContent />;<|MERGE_RESOLUTION|>--- conflicted
+++ resolved
@@ -24,52 +24,37 @@
 import { PermissionAction, PermissionEntity } from "~/utils/permissions";
 import { requirePermision } from "~/utils/roles.server";
 
-<<<<<<< HEAD
-export const loader = async ({ request, params }: LoaderFunctionArgs) => {
-  try {
-    await requirePermision(
-      request,
-      PermissionEntity.asset,
-      PermissionAction.create
-    );
-
-    const assetId = params.assetId as string;
-    const asset = await db.asset.findUnique({ where: { id: assetId } });
-    if (!asset) {
-      // @TODO Solve error handling
-      throw new ShelfStackError({ message: "Asset Not Found", status: 404 });
-    }
-
-    return json({
-      showModal: true,
-      asset,
-    });
-  } catch (cause) {
-    const reason = makeShelfError(cause);
-    throw json(
-      { asset: null, showModal: true, ...error(reason) },
-      { status: reason.status }
-    );
-=======
 export const loader = async ({
   context,
   request,
   params,
 }: LoaderFunctionArgs) => {
   const authSession = context.getSession();
-  const { userId } = authSession;
-  await requirePermision({
-    userId,
-    request,
-    entity: PermissionEntity.asset,
-    action: PermissionAction.create,
-  });
-
-  const assetId = params.assetId as string;
-  const asset = await db.asset.findUnique({ where: { id: assetId } });
-  if (!asset) {
-    throw new ShelfStackError({ message: "Asset Not Found", status: 404 });
->>>>>>> 55ad107e
+  try {
+    const { userId } = authSession;
+    await requirePermision({
+      userId,
+      request,
+      entity: PermissionEntity.asset,
+      action: PermissionAction.create,
+    });
+
+    const assetId = params.assetId as string;
+    const asset = await db.asset.findUnique({ where: { id: assetId } });
+    if (!asset) {
+      throw new ShelfStackError({ message: "Asset Not Found", status: 404 });
+    }
+
+    return json({
+      showModal: true,
+      asset,
+    });
+  } catch (cause) {
+    const reason = makeShelfError(cause);
+    throw json(
+      { asset: null, showModal: true, ...error(reason) },
+      { status: reason.status }
+    );
   }
 };
 
@@ -82,84 +67,65 @@
     }),
 });
 
-<<<<<<< HEAD
-export const action = async ({ request, params }: ActionFunctionArgs) => {
-  try {
-    const { authSession, organizationId } = await requirePermision(
-      request,
-      PermissionEntity.asset,
-      PermissionAction.create
-    );
-
-    const { userId } = authSession;
-
-    const assetId = params.assetId as string;
-    const asset = await db.asset.findUnique({
-      where: { id: assetId },
-      include: { custody: { include: { custodian: true } }, tags: true },
-    });
-    if (!asset) {
-      // @TODO Solve error handling
-      throw new ShelfStackError({ message: "Asset Not Found", status: 404 });
-    }
-
-    const formData = await request.formData();
-    const result = await DuplicateAssetSchema.safeParseAsync(
-      parseFormAny(formData)
-    );
-
-    if (!result.success) {
-      return json({ error: { ...result.error } }, { status: 400 });
-    }
-
-    const amountOfDuplicates = Number(result.data.amountOfDuplicates);
-
-    const duplicatedAssets = await duplicateAsset({
-      asset,
-      userId,
-      amountOfDuplicates,
-      organizationId,
-    });
-
-    sendNotification({
-      title: "Asset successfully duplicated",
-      message: `${asset.title} has been duplicated.`,
-      icon: { name: "success", variant: "success" },
-      senderId: userId,
-    });
-
-    return redirect(
-      `/assets/${amountOfDuplicates > 1 ? "" : duplicatedAssets[0].id}`
-    );
-  } catch (cause) {
-    const reason = makeShelfError(cause);
-    return json(
-      { showModal: true, ...error(reason) },
-      { status: reason.status }
-    );
-=======
 export const action = async ({
   context,
   request,
   params,
 }: ActionFunctionArgs) => {
   const authSession = context.getSession();
-  const { userId } = authSession;
-  const { organizationId } = await requirePermision({
-    userId,
-    request,
-    entity: PermissionEntity.asset,
-    action: PermissionAction.create,
-  });
-
-  const assetId = params.assetId as string;
-  const asset = await db.asset.findUnique({
-    where: { id: assetId },
-    include: { custody: { include: { custodian: true } }, tags: true },
-  });
-  if (!asset) {
-    throw new ShelfStackError({ message: "Asset Not Found", status: 404 });
->>>>>>> 55ad107e
+  try {
+    const { userId } = authSession;
+    const { organizationId } = await requirePermision({
+      userId,
+      request,
+      entity: PermissionEntity.asset,
+      action: PermissionAction.create,
+    });
+
+    const assetId = params.assetId as string;
+    const asset = await db.asset.findUnique({
+      where: { id: assetId },
+      include: { custody: { include: { custodian: true } }, tags: true },
+    });
+    if (!asset) {
+      // @TODO Solve error handling
+      throw new ShelfStackError({ message: "Asset Not Found", status: 404 });
+    }
+
+    const formData = await request.formData();
+    const result = await DuplicateAssetSchema.safeParseAsync(
+      parseFormAny(formData)
+    );
+
+    if (!result.success) {
+      return json({ error: { ...result.error } }, { status: 400 });
+    }
+
+    const amountOfDuplicates = Number(result.data.amountOfDuplicates);
+
+    const duplicatedAssets = await duplicateAsset({
+      asset,
+      userId,
+      amountOfDuplicates,
+      organizationId,
+    });
+
+    sendNotification({
+      title: "Asset successfully duplicated",
+      message: `${asset.title} has been duplicated.`,
+      icon: { name: "success", variant: "success" },
+      senderId: userId,
+    });
+
+    return redirect(
+      `/assets/${amountOfDuplicates > 1 ? "" : duplicatedAssets[0].id}`
+    );
+  } catch (cause) {
+    const reason = makeShelfError(cause);
+    return json(
+      { showModal: true, ...error(reason) },
+      { status: reason.status }
+    );
   }
 };
 
