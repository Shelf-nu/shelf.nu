--- conflicted
+++ resolved
@@ -154,16 +154,12 @@
         </div>
       </div>
     </Td>
-<<<<<<< HEAD
-    <Td>{item._count.assets}</Td>
-    <Td>{item._count.kits}</Td>
-=======
-    {item.description ? (
+        {item.description ? (
       <LocationDescriptionColumn value={item.description} />
     ) : (
       <Td>-</Td>
     )}
-    <Td>{item.assets.length}</Td>
->>>>>>> cabc4dd8
+    <Td>{item._count.assets}</Td>
+    <Td>{item._count.kits}</Td>
   </>
 );