--- conflicted
+++ resolved
@@ -1,13 +1,4 @@
-<<<<<<< HEAD
-import {
-  AssetStatus,
-  BookingStatus,
-  CustodySignatureStatus,
-  KitStatus,
-} from "@prisma/client";
-=======
-import { AssetStatus } from "@prisma/client";
->>>>>>> c9422685
+import { AssetStatus, CustodySignatureStatus, KitStatus } from "@prisma/client";
 import { json, redirect } from "@remix-run/node";
 import type {
   MetaFunction,
@@ -345,32 +336,6 @@
   const { kit, currentBooking, qrObj, lastScan } =
     useLoaderData<typeof loader>();
   const { roles } = useUserRoleHelper();
-<<<<<<< HEAD
-  /**
-   * User can manage assets if
-   * 1. Kit has AVAILABLE status
-   * 2. Kit has a booking whose status is one of the following
-   *    DRAFT
-   *    RESERVED
-   *    ARCHIVED
-   *    CANCELLED
-   *    COMPLETE
-   * 3. User is not self service
-   */
-  const allowedBookingStatus: BookingStatus[] = [
-    BookingStatus.DRAFT,
-    BookingStatus.RESERVED,
-    BookingStatus.ARCHIVED,
-    BookingStatus.CANCELLED,
-    BookingStatus.COMPLETE,
-  ];
-  const kitIsAvailable = kit.assets.length
-    ? kit.assets[0]?.bookings.every((b) =>
-        allowedBookingStatus.includes(b.status)
-      )
-    : kit.status === KitStatus.AVAILABLE;
-=======
->>>>>>> c9422685
 
   const kitHasUnavailableAssets = kit.assets.some((a) => !a.availableToBook);
 
