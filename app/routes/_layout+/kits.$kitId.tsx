--- conflicted
+++ resolved
@@ -52,6 +52,8 @@
 import { userHasPermission } from "~/utils/permissions/permission.validator.client";
 import { requirePermission } from "~/utils/roles.server";
 import { tw } from "~/utils/tw";
+
+export type KitPageLoaderData = typeof loader;
 
 export async function loader({ context, request, params }: LoaderFunctionArgs) {
   const authSession = context.getSession();
@@ -314,7 +316,7 @@
 export default function KitDetails() {
   usePosition();
   const { kit, currentBooking, qrObj, lastScan, userId, currentOrganization } =
-    useLoaderData<typeof loader>();
+    useLoaderData<KitPageLoaderData>();
   const { roles } = useUserRoleHelper();
 
   const kitHasUnavailableAssets = kit.assets.some((a) => !a.availableToBook);
@@ -380,7 +382,6 @@
           ) : null}
 
           {/* Kit Custody */}
-<<<<<<< HEAD
           {kit.custody && kit.custody.agreement ? (
             <AgreementStatusCard
               className="mt-0"
@@ -398,28 +399,15 @@
               className="mt-0"
               // @ts-expect-error - we are passing the correct props
               booking={currentBooking || undefined}
-              hasPermission={userHasPermission({
+              hasPermission={userCanViewSpecificCustody({
                 roles,
-                entity: PermissionEntity.custody,
-                action: PermissionAction.read,
+                custodianUserId: kit?.custody?.custodian?.user?.id,
+                organization: currentOrganization,
+                currentUserId: userId,
               })}
               custody={kit.custody}
             />
           </When>
-=======
-          <CustodyCard
-            className="mt-0"
-            // @ts-expect-error - we are passing the correct props
-            booking={currentBooking || undefined}
-            hasPermission={userCanViewSpecificCustody({
-              roles,
-              custodianUserId: kit?.custody?.custodian?.user?.id,
-              organization: currentOrganization,
-              currentUserId: userId,
-            })}
-            custody={kit.custody}
-          />
->>>>>>> 69a8e05a
 
           <TextualDivider text="Details" className="mb-8 lg:hidden" />
           <Card className="mb-3 mt-0 flex justify-between">
@@ -445,89 +433,4 @@
       </div>
     </>
   );
-<<<<<<< HEAD
-}
-
-function ListContent({ item }: { item: ListItemForKitPage }) {
-  const { location, category, tags } = item;
-
-  const { roles } = useUserRoleHelper();
-  const { kit } = useLoaderData<typeof loader>();
-
-  return (
-    <>
-      <Td className="w-full whitespace-normal p-0 md:p-0">
-        <div className="flex justify-between gap-3 p-4  md:justify-normal md:px-6">
-          <div className="flex items-center gap-3">
-            <div className="relative flex size-14 shrink-0 items-center justify-center">
-              <AssetImage
-                asset={{
-                  id: item.id,
-                  mainImage: item.mainImage,
-                  thumbnailImage: item.thumbnailImage,
-                  mainImageExpiration: item.mainImageExpiration,
-                }}
-                alt={item.title}
-                className="size-full rounded-[4px] border object-cover"
-                withPreview
-              />
-            </div>
-            <div className="min-w-[180px]">
-              <span className="word-break mb-1 block">
-                <Button
-                  to={`/assets/${item.id}`}
-                  variant="link"
-                  className="text-left font-medium text-gray-900 hover:text-gray-700"
-                  target={"_blank"}
-                  onlyNewTabIconOnHover
-                >
-                  {item.title}
-                </Button>
-              </span>
-              <AssetStatusBadge
-                kit={kit}
-                shareAgreementUrl={`/kits/${item.kitId}/share-agreement`}
-                status={item.status}
-                availableToBook={item.availableToBook}
-              />
-            </div>
-          </div>
-        </div>
-      </Td>
-
-      <Td>
-        {category ? (
-          <Badge color={category.color} withDot={false}>
-            {category.name}
-          </Badge>
-        ) : null}
-      </Td>
-
-      <Td>
-        {location ? (
-          <GrayBadge>
-            <span>{location.name}</span>
-          </GrayBadge>
-        ) : null}
-      </Td>
-      {/* Tags */}
-      <Td className="text-left">
-        <ListItemTagsColumn tags={tags} />
-      </Td>
-
-      <When
-        truthy={userHasPermission({
-          roles,
-          entity: PermissionEntity.asset,
-          action: PermissionAction.manageAssets,
-        })}
-      >
-        <Td className="pr-4 text-right">
-          <AssetRowActionsDropdown asset={item} />
-        </Td>
-      </When>
-    </>
-  );
-=======
->>>>>>> 69a8e05a
 }