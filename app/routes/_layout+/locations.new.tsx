--- conflicted
+++ resolved
@@ -93,11 +93,7 @@
       }
     );
 
-<<<<<<< HEAD
-    const { name, description, address, addAnother, preventRedirect } = payload;
-=======
-    const { name, description, address, addAnother, parentId } = payload;
->>>>>>> f1cb6a44
+    const { name, description, address, addAnother, parentId, preventRedirect } = payload;
 
     const location = await createLocation({
       name,
