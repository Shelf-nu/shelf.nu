import { json, redirect } from "@remix-run/node";
import type { LoaderFunctionArgs } from "@remix-run/node";
import { useNavigate } from "@remix-run/react";
import { getPaginatedAndFilterableAssets } from "~/modules/asset/service.server";
import {
  getFiltersFromRequest,
  setCookie,
  userPrefs,
} from "~/utils/cookies.server";
import { makeShelfError } from "~/utils/error";
import { data, error } from "~/utils/http.server";
import {
  PermissionAction,
  PermissionEntity,
} from "~/utils/permissions/permission.data";
import { requirePermission } from "~/utils/roles.server";
import { AssetsList } from "./assets._index";

export async function loader({ request, context, params }: LoaderFunctionArgs) {
  const authSession = context.getSession();
  const { userId } = authSession;

  try {
    const { organizationId } = await requirePermission({
      userId,
      request,
      entity: PermissionEntity.teamMemberProfile,
      action: PermissionAction.read,
    });

    const { userId: selectedUserId } = params;
    const { filters, redirectNeeded } = await getFiltersFromRequest(
      request,
      organizationId
    );

    if (filters && redirectNeeded) {
      const cookieParams = new URLSearchParams(filters);
      return redirect(`/assets?${cookieParams.toString()}`);
    }

    /**
     * We have to protect against bad actors adding teamMember param in the url and getting the assets from another team member
     * In this view there could only be 1 team member this is scoped to and that is the user we are currently viewing: selectedUserId
     * */
    const filtersSearchParams = new URLSearchParams(filters);
    filtersSearchParams.set("teamMember", selectedUserId as string);

    const {
      search,
      totalAssets,
      perPage,
      page,
      categories,
      tags,
      assets,
      totalPages,
      cookie,
      totalCategories,
      totalTags,
      locations,
      totalLocations,
      teamMembers,
      totalTeamMembers,
      rawTeamMembers,
    } = await getPaginatedAndFilterableAssets({
      request,
      organizationId,
      filters: filtersSearchParams.toString(),
    });

    const modelName = {
      singular: "asset",
      plural: "assets",
    };

    const userPrefsCookie = await userPrefs.serialize(cookie);
    const headers = [setCookie(userPrefsCookie)];

    return json(
      data({
        search,
        totalItems: totalAssets,
        perPage,
        page,
        categories,
        tags,
        items: assets,
        totalPages,
        cookie,
        totalCategories,
        totalTags,
        locations,
        totalLocations,
        teamMembers,
        totalTeamMembers,
        rawTeamMembers,
        modelName,
      }),
      {
        headers,
      }
    );
  } catch (cause) {
    const reason = makeShelfError(cause, { userId });
    throw json(error(reason), { status: reason.status });
  }
}

export default function UserAssetsPage() {
<<<<<<< HEAD
=======
  return <AssetsList />;
}

export const handle = {
  name: "$userId.assets",
};

const AssetsList = () => {
>>>>>>> 54ad804b
  const navigate = useNavigate();
  return (
    <AssetsList
      disableTeamMemberFilter
      disableBulkActions
      customEmptyState={{
        title: "No assets in custody",
        text: "This user currently has no assets in their custody.",
      }}
      onAssetClick={(assetId) => navigate(`/assets/${assetId}`)}
    />
  );
}<|MERGE_RESOLUTION|>--- conflicted
+++ resolved
@@ -108,17 +108,6 @@
 }
 
 export default function UserAssetsPage() {
-<<<<<<< HEAD
-=======
-  return <AssetsList />;
-}
-
-export const handle = {
-  name: "$userId.assets",
-};
-
-const AssetsList = () => {
->>>>>>> 54ad804b
   const navigate = useNavigate();
   return (
     <AssetsList
@@ -131,4 +120,8 @@
       onAssetClick={(assetId) => navigate(`/assets/${assetId}`)}
     />
   );
-}+}
+
+export const handle = {
+  name: "$userId.assets",
+};