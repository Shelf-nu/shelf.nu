import type { ActionFunctionArgs, LoaderFunctionArgs } from "@remix-run/node";
import { json, redirect } from "@remix-run/node";
import { Form, useNavigation } from "@remix-run/react";
import { LocationMarkerIcon } from "~/components/icons";
import { LocationSelect } from "~/components/location";
import { Button } from "~/components/shared/button";
<<<<<<< HEAD
import {
  getAllEntriesForCreateAndEdit,
  getAsset,
  updateAsset,
} from "~/modules/asset";
import { commitAuthSession, requireAuthSession } from "~/modules/auth";
import { requireOrganisationId } from "~/modules/organization/context.server";
=======
import { getAllRelatedEntries, getAsset, updateAsset } from "~/modules/asset";
import { commitAuthSession } from "~/modules/auth";
>>>>>>> 326ee9cd
import styles from "~/styles/layout/custom-modal.css";
import { assertIsPost, getRequiredParam, isFormProcessing } from "~/utils";
import { sendNotification } from "~/utils/emitter/send-notification.server";
import { PermissionAction, PermissionEntity } from "~/utils/permissions";
import { requirePermision } from "~/utils/roles.server";

export const loader = async ({ request, params }: LoaderFunctionArgs) => {
  const { authSession, organizationId } = await requirePermision(
    request,
    PermissionEntity.asset,
    PermissionAction.update
  );
  const { userId } = authSession;

  const { locations } = await getAllEntriesForCreateAndEdit({
    organizationId,
    request,
  });

  const id = getRequiredParam(params, "assetId");
  const asset = await getAsset({ userId, id });

  return json({
    asset,
    locations,
    showModal: true,
  });
};

export async function action({ request, params }: ActionFunctionArgs) {
  assertIsPost(request);
  const { authSession } = await requirePermision(
    request,
    PermissionEntity.asset,
    PermissionAction.update
  );

  const id = getRequiredParam(params, "assetId");

  const formData = await request.formData();
  const newLocationId = formData.get("newLocationId") as string;
  const currentLocationId = formData.get("currentLocationId") as string;

  await updateAsset({
    id,
    newLocationId,
    currentLocationId,
    userId: authSession.userId,
  });

  sendNotification({
    title: "Location updated",
    message: "Your asset's location has been updated successfully",
    icon: { name: "success", variant: "success" },
    senderId: authSession.userId,
  });

  return redirect(`/assets/${id}`, {
    headers: {
      "Set-Cookie": await commitAuthSession(request, { authSession }),
    },
  });
}

export function links() {
  return [{ rel: "stylesheet", href: styles }];
}

export default function Custody() {
  const transition = useNavigation();
  const disabled = isFormProcessing(transition.state);

  return (
    <>
      <Form method="post">
        <div className="modal-content-wrapper">
          <div className="mb-4 inline-flex items-center justify-center rounded-full border-8 border-solid border-gray-50 bg-gray-100 p-2 text-gray-600">
            <LocationMarkerIcon />
          </div>
          <div className="mb-5">
            <h4>Update Location</h4>
            <p>Adjust the location of this asset.</p>
          </div>
          <div className=" relative z-50 mb-8">
            <LocationSelect />
          </div>

          <div className="flex gap-3">
            <Button
              to=".."
              variant="secondary"
              width="full"
              disabled={disabled}
            >
              Cancel
            </Button>
            <Button
              variant="primary"
              width="full"
              type="submit"
              disabled={disabled}
            >
              Confirm
            </Button>
          </div>
        </div>
      </Form>
    </>
  );
}<|MERGE_RESOLUTION|>--- conflicted
+++ resolved
@@ -4,18 +4,16 @@
 import { LocationMarkerIcon } from "~/components/icons";
 import { LocationSelect } from "~/components/location";
 import { Button } from "~/components/shared/button";
-<<<<<<< HEAD
+
 import {
   getAllEntriesForCreateAndEdit,
+  getAllRelatedEntries
   getAsset,
   updateAsset,
 } from "~/modules/asset";
-import { commitAuthSession, requireAuthSession } from "~/modules/auth";
-import { requireOrganisationId } from "~/modules/organization/context.server";
-=======
-import { getAllRelatedEntries, getAsset, updateAsset } from "~/modules/asset";
+
 import { commitAuthSession } from "~/modules/auth";
->>>>>>> 326ee9cd
+
 import styles from "~/styles/layout/custom-modal.css";
 import { assertIsPost, getRequiredParam, isFormProcessing } from "~/utils";
 import { sendNotification } from "~/utils/emitter/send-notification.server";
