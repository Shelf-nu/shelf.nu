import { useCallback, useRef } from "react";
import type { Asset } from "@prisma/client";
import type { LoaderArgs } from "@remix-run/node";
import { json } from "@remix-run/node";
import { Form, Link, useLoaderData, useSubmit } from "@remix-run/react";
import { XIcon } from "~/components/icons";
import { ImagePreview } from "~/components/qr/image-preview";
import type { ImagePreviewRef } from "~/components/qr/types";
import { Button } from "~/components/shared";
import { useMatchesData } from "~/hooks";
import { requireAuthSession } from "~/modules/auth";
import { createQr, generateCode, getQrByAssetId } from "~/modules/qr";
import { getCurrentSearchParams, slugify } from "~/utils";

type SizeKeys = "cable" | "small" | "medium" | "large";

export async function loader({ request, params }: LoaderArgs) {
  const { userId } = await requireAuthSession(request);
  const { assetId } = params as { assetId: string };
  const searchParams = getCurrentSearchParams(request);
  const size = (searchParams.get("size") || "large") as SizeKeys;

  let qr = await getQrByAssetId({ assetId });
  if (!qr) {
    /** If for some reason there is no QR, we create one and return it */
    qr = await createQr({ assetId, userId });
  }

  // Create a QR code with a URL
  const { sizes, code } = await generateCode({
    version: qr.version as TypeNumber,
    errorCorrection: qr.errorCorrection as ErrorCorrectionLevel,
    size,
    qr,
  });

  return json({
    qr: code,
    sizes,
    showSidebar: true,
  });
}

export default function QRPreview() {
  const data = useLoaderData<typeof loader>();
  const formRef = useRef<HTMLFormElement>(null);
  const imagePreviewRef = useRef<ImagePreviewRef>(null);
  const submit = useSubmit();
  const asset = useMatchesData<{ asset: Asset }>(
    "routes/_layout+/assets.$assetId"
  )?.asset;

  const handleChange = () => {
    submit(formRef.current);
  };

  const downloadQr = useCallback(() => {
    const imageData = imagePreviewRef.current?.exportToPNG();
    if (!imageData) return;
    const link = document.createElement("a");
    link.download = `${slugify(asset?.title ?? "")}-${
      data.qr.size
    }-shelf-qr-code-${data.qr.id}.png`;
    link.href = imageData;
    link.click();
  }, [asset?.title, data.qr.id, data.qr.size]);

  return asset ? (
    <div className="w-max">
      <header className="mb-6 flex items-center justify-between leading-7">
        <h3>Download QR Code</h3>
        <Link to=".." className="text-gray-400">
          <XIcon />
        </Link>
      </header>
      <div className="mb-4 border border-solid p-6">
        <div className="text-center">
          <h6 className="mb-1 font-semibold leading-5 text-gray-700">
            {asset.title}
          </h6>
        </div>
<<<<<<< HEAD
        <figure className="qr-code flex  justify-center">
          <ImagePreview
            ref={imagePreviewRef}
            qr={data.qr.src}
            size={data.qr.size}
            logo="/images/shelf-icon-28px.png"
          />
=======
        <figure className="qr-code mx-auto flex h-max items-center justify-center bg-gray-100 p-1.5">
          <div className="grow-1 flex flex-col items-center justify-center bg-white">
            <img src={data.qr.src} alt={`${data.qr.size}-shelf-qr-code.png`} />
            <div className="mb-1 flex items-center justify-center">
              <span className="text-[.7rem] text-gray-600">Powered by</span>
              <img
                src="/images/shelf-icon-28px.png"
                alt="Shelf Logo"
                className="mx-0.5 h-4 w-4"
              />
              <span className="text-[.7rem] font-medium text-black">shelf</span>
            </div>
          </div>
>>>>>>> ad39b674
        </figure>
        <div className="text-center">
          <span className="block text-[12px] text-gray-600">{data.qr.id}</span>
        </div>
      </div>
      <ul className="description-list">
        <li className="mb-4 flex justify-between text-gray-600">
          <label
            htmlFor="size"
            className="key max-w-[120px] break-words font-medium"
          >
            Size
          </label>
          <span className="value max-w-[190px] break-words font-semibold">
            <Form method="get" ref={formRef}>
              <select
                name="size"
                value={data.qr.size}
                onChange={handleChange}
                className=" border-none py-0 pr-6"
                style={{ backgroundPosition: "right center" }}
              >
                {Object.keys(data.sizes).map((size) => (
                  <option key={size} value={size}>
                    {size}
                  </option>
                ))}
              </select>
            </Form>
          </span>
        </li>
        <li className="mb-4 flex justify-between text-gray-600">
          <span className="key max-w-[120px] break-words font-medium">
            File
          </span>
          <span className="value max-w-[190px] break-words font-semibold">
            PNG
          </span>
        </li>
      </ul>
      <Button
        icon="barcode"
        onClick={() => downloadQr()}
        variant="secondary"
        className="w-full"
      >
        Download QR Code
      </Button>
    </div>
  ) : null;
}<|MERGE_RESOLUTION|>--- conflicted
+++ resolved
@@ -79,15 +79,6 @@
             {asset.title}
           </h6>
         </div>
-<<<<<<< HEAD
-        <figure className="qr-code flex  justify-center">
-          <ImagePreview
-            ref={imagePreviewRef}
-            qr={data.qr.src}
-            size={data.qr.size}
-            logo="/images/shelf-icon-28px.png"
-          />
-=======
         <figure className="qr-code mx-auto flex h-max items-center justify-center bg-gray-100 p-1.5">
           <div className="grow-1 flex flex-col items-center justify-center bg-white">
             <img src={data.qr.src} alt={`${data.qr.size}-shelf-qr-code.png`} />
@@ -101,7 +92,6 @@
               <span className="text-[.7rem] font-medium text-black">shelf</span>
             </div>
           </div>
->>>>>>> ad39b674
         </figure>
         <div className="text-center">
           <span className="block text-[12px] text-gray-600">{data.qr.id}</span>
