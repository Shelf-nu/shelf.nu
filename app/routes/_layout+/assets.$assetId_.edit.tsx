--- conflicted
+++ resolved
@@ -35,15 +35,6 @@
 import { PermissionAction, PermissionEntity } from "~/utils/permissions";
 import { requirePermision } from "~/utils/roles.server";
 
-<<<<<<< HEAD
-export async function loader({ request, params }: LoaderFunctionArgs) {
-  const { organizationId } = await requirePermision(
-    request,
-    PermissionEntity.asset,
-    PermissionAction.update
-  );
-
-=======
 export async function loader({ context, request, params }: LoaderFunctionArgs) {
   const authSession = context.getSession();
   const { userId } = authSession;
@@ -53,7 +44,6 @@
     entity: PermissionEntity.asset,
     action: PermissionAction.update,
   });
->>>>>>> 2dbdd7fa
   const organization = await getOrganization({ id: organizationId });
 
   const {
