import { OrganizationRoles } from "@prisma/client";
import type { ActionFunctionArgs, LoaderFunctionArgs } from "@remix-run/node";
import { json, redirect } from "@remix-run/node";
import {
  Form,
  useActionData,
  useNavigation,
  useSearchParams,
} from "@remix-run/react";
import { parseFormAny, useZorm } from "react-zorm";
import z from "zod";
import { ErrorContent } from "~/components/errors";
import {
  Select,
  SelectGroup,
  SelectContent,
  SelectItem,
  SelectLabel,
  SelectValue,
  SelectTrigger,
} from "~/components/forms";
import Input from "~/components/forms/input";
import { UserIcon } from "~/components/icons";
import { Button } from "~/components/shared";
import { Image } from "~/components/shared/image";
import { db } from "~/database";
import { useCurrentOrganization } from "~/hooks/use-current-organization-id";
import { commitAuthSession } from "~/modules/auth";
import { createInvite } from "~/modules/invite";
import { assertUserCanInviteUsersToWorkspace } from "~/modules/tier";
import styles from "~/styles/layout/custom-modal.css";
import { error, isFormProcessing, tw, validEmail } from "~/utils";
import { sendNotification } from "~/utils/emitter/send-notification.server";
<<<<<<< HEAD
import { makeShelfError } from "~/utils/error";
=======
import { PermissionAction, PermissionEntity } from "~/utils/permissions";
import { requirePermision } from "~/utils/roles.server";
import type { UserFriendlyRoles } from "./settings.team";
>>>>>>> e0823663

const InviteUserFormSchema = z.object({
  email: z
    .string()
    .transform((email) => email.toLowerCase())
    .refine(validEmail, () => ({
      message: "Please enter a valid email",
    })),
  teamMemberId: z.string().optional(),
  role: z.nativeEnum(OrganizationRoles),
});

export const loader = async ({ request }: LoaderFunctionArgs) => {
<<<<<<< HEAD
  try {
    const authSession = await requireAuthSession(request);
    const { organizationId } = await requireOrganisationId(
      authSession,
      request
    );
    await assertUserCanInviteUsersToWorkspace({ organizationId });

    return json({
      showModal: true,
    });
  } catch (cause) {
    // @TODO this is totally broken and doesnt work at all on this route. No idea why
    // To test it navigate to /settings/team/invite-user within a personal org
    // IMPORTANT: it only doesnt work with assertUserCanInviteUsersToWorkspace. If you test it with requireOrganisationId it works fine
    const reason = makeShelfError(cause);
    throw json(error(reason), { status: reason.status });
  }
=======
  const { organizationId } = await requirePermision(
    request,
    PermissionEntity.teamMember,
    PermissionAction.create
  );
  await assertUserCanInviteUsersToWorkspace({ organizationId });
  return json({
    showModal: true,
  });
>>>>>>> e0823663
};

export const action = async ({ request }: ActionFunctionArgs) => {
  const { authSession, organizationId } = await requirePermision(
    request,
    PermissionEntity.teamMember,
    PermissionAction.create
  );
  const { userId } = authSession;
  const formData = await request.formData();
  const result = await InviteUserFormSchema.safeParseAsync(
    parseFormAny(formData)
  );

  if (!result.success) {
    return json(
      {
        errors: { ...result.error, invite: null },
      },
      { status: 400 }
    );
  }

  const { email, teamMemberId, role } = result.data;

  let teamMemberName = email.split("@")[0];
  if (teamMemberId) {
    const teamMember = await db.teamMember.findUnique({
      where: { deletedAt: null, id: teamMemberId },
    });
    if (teamMember) {
      teamMemberName = teamMember.name;
    }
  }

  const invite = await createInvite({
    organizationId,
    inviteeEmail: email,
    inviterId: userId,
    roles: [role],
    teamMemberName,
    teamMemberId,
    userId,
  });

  if (invite) {
    sendNotification({
      title: "Successfully invited user",
      message:
        "They will receive an email in which they can complete their registration.",
      icon: { name: "success", variant: "success" },
      senderId: userId,
    });
    return redirect("/settings/team", {
      headers: {
        "Set-Cookie": await commitAuthSession(request, { authSession }),
      },
    });
  }
  return null;
};

export function links() {
  return [{ rel: "stylesheet", href: styles }];
}

const organizationRolesMap: Record<string, UserFriendlyRoles> = {
  [OrganizationRoles.ADMIN]: "Administrator",
  [OrganizationRoles.SELF_SERVICE]: "Self service",
};

export default function InviteUser() {
  const organization = useCurrentOrganization();
  const zo = useZorm("NewQuestionWizardScreen", InviteUserFormSchema);
  const navigation = useNavigation();
  const disabled = isFormProcessing(navigation.state);
  const [searchParams] = useSearchParams();
  const teamMemberId = searchParams.get("teamMemberId");

  const actionData = useActionData<typeof action>();
  return organization ? (
    <>
      <div className="modal-content-wrapper">
        <div className="mb-4 inline-flex size-8 items-center justify-center  rounded-full bg-primary-100 p-2 text-primary-600">
          <UserIcon color="#ef6820" />
        </div>
        <div className="mb-5">
          <h4>Invite team members</h4>
          <p>
            Invite a user to this workspace. Make sure to give them the proper
            role.
          </p>
        </div>
        <Form method="post" className="flex flex-col gap-3" ref={zo.ref}>
          {teamMemberId ? (
            <input type="hidden" name="teamMemberId" value={teamMemberId} />
          ) : null}
          <SelectGroup>
            <SelectLabel className="pl-0">Workspace</SelectLabel>
            <Select name="organizationId" defaultValue={organization.id}>
              <div className="flex h-10 w-full items-center justify-between rounded-md border border-gray-300 bg-transparent px-3.5 py-3 text-[16px] text-gray-500 placeholder:text-gray-500 focus:border-primary-300 focus:outline-none focus:ring-2 focus:ring-primary-25 focus:ring-offset-2  disabled:opacity-50">
                <SelectValue />
              </div>
              <SelectContent
                position="popper"
                className="w-full min-w-[300px]"
                align="start"
              >
                <div className=" max-h-[320px] overflow-auto">
                  <SelectItem
                    value={organization.id}
                    key={organization.id}
                    className="p-2"
                  >
                    <div className="flex items-center gap-2">
                      <Image
                        imageId={organization.imageId}
                        alt="img"
                        className={tw("size-6 rounded-[2px] object-cover")}
                      />

                      <div className=" ml-[1px] text-sm text-gray-900">
                        {organization.name}
                      </div>
                    </div>
                  </SelectItem>
                </div>
              </SelectContent>
            </Select>
          </SelectGroup>

          <SelectGroup>
            <SelectLabel className="pl-0">Role</SelectLabel>
            <Select name="role" defaultValue={OrganizationRoles.ADMIN}>
              <SelectTrigger>
                <SelectValue />
              </SelectTrigger>
              <SelectContent
                position="popper"
                className="w-full min-w-[300px]"
                align="start"
              >
                <div className=" max-h-[320px] overflow-auto">
                  {Object.entries(organizationRolesMap).map(([k, v]) => (
                    <SelectItem value={k} key={k} className="p-2">
                      <div className="flex items-center gap-2">
                        <div className=" ml-[1px] block text-sm lowercase text-gray-900 first-letter:uppercase">
                          {v}
                        </div>
                      </div>
                    </SelectItem>
                  ))}
                </div>
              </SelectContent>
            </Select>
          </SelectGroup>

          <div className="pt-1.5">
            <Input
              name={zo.fields.email()}
              type="email"
              autoComplete="email"
              disabled={disabled}
              error={zo.errors.email()?.message}
              icon="mail"
              label={"Email address"}
              placeholder="rick@rolled.com"
              required
            />
          </div>
          <div className="mt-7 flex gap-1">
            <Button
              variant="secondary"
              to=".."
              size="sm"
              width="full"
              disabled={disabled}
            >
              Cancel
            </Button>
            <Button type="submit" size="sm" width="full" disabled={disabled}>
              Send Invite
            </Button>
          </div>
        </Form>
        {actionData?.errors?.invite && (
          <div className="text-sm text-error-500">
            {actionData.errors?.invite}
          </div>
        )}
      </div>
    </>
  ) : null;
}

export const ErrorBoundary = () => <ErrorContent />;<|MERGE_RESOLUTION|>--- conflicted
+++ resolved
@@ -31,13 +31,10 @@
 import styles from "~/styles/layout/custom-modal.css";
 import { error, isFormProcessing, tw, validEmail } from "~/utils";
 import { sendNotification } from "~/utils/emitter/send-notification.server";
-<<<<<<< HEAD
 import { makeShelfError } from "~/utils/error";
-=======
 import { PermissionAction, PermissionEntity } from "~/utils/permissions";
 import { requirePermision } from "~/utils/roles.server";
 import type { UserFriendlyRoles } from "./settings.team";
->>>>>>> e0823663
 
 const InviteUserFormSchema = z.object({
   email: z
@@ -51,12 +48,11 @@
 });
 
 export const loader = async ({ request }: LoaderFunctionArgs) => {
-<<<<<<< HEAD
   try {
-    const authSession = await requireAuthSession(request);
-    const { organizationId } = await requireOrganisationId(
-      authSession,
-      request
+    const { organizationId } = await requirePermision(
+      request,
+      PermissionEntity.teamMember,
+      PermissionAction.create
     );
     await assertUserCanInviteUsersToWorkspace({ organizationId });
 
@@ -70,17 +66,6 @@
     const reason = makeShelfError(cause);
     throw json(error(reason), { status: reason.status });
   }
-=======
-  const { organizationId } = await requirePermision(
-    request,
-    PermissionEntity.teamMember,
-    PermissionAction.create
-  );
-  await assertUserCanInviteUsersToWorkspace({ organizationId });
-  return json({
-    showModal: true,
-  });
->>>>>>> e0823663
 };
 
 export const action = async ({ request }: ActionFunctionArgs) => {
