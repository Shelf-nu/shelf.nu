import { useState } from "react";
import { AssetStatus, BookingStatus, TemplateType } from "@prisma/client";

import type { ActionFunctionArgs, LoaderFunctionArgs } from "@remix-run/node";
import { json, redirect } from "@remix-run/node";
import {
  Form,
  Link,
  useActionData,
  useLoaderData,
  useNavigation,
} from "@remix-run/react";
import { useAtom } from "jotai";
import { z } from "zod";
import { assignCustodyUser } from "~/atoms/assign-custody-user";

import TemplateSelect from "~/components/custody/template-select";
import DynamicSelect from "~/components/dynamic-select/dynamic-select";
import { Switch } from "~/components/forms/switch";
import { UserIcon } from "~/components/icons/library";
import { Button } from "~/components/shared/button";
import { CustomTooltip } from "~/components/shared/custom-tooltip";
import { WarningBox } from "~/components/shared/warning-box";

import { db } from "~/database/db.server";
import { createNote } from "~/modules/asset/service.server";
import {
  assetCustodyAssignedEmailText,
  assetCustodyAssignedWithTemplateEmailText,
} from "~/modules/invite/helpers";
import { getUserByID } from "~/modules/user/service.server";
import styles from "~/styles/layout/custom-modal.css?url";
import { sendNotification } from "~/utils/emitter/send-notification.server";
import { ShelfError, makeShelfError } from "~/utils/error";
import { isFormProcessing } from "~/utils/form";
<<<<<<< HEAD
import { data, error, getParams, parseData } from "~/utils/http.server";
import { sendEmail } from "~/utils/mail.server";
=======
import {
  data,
  error,
  getCurrentSearchParams,
  getParams,
  parseData,
} from "~/utils/http.server";
>>>>>>> e19308a4
import {
  PermissionAction,
  PermissionEntity,
} from "~/utils/permissions/permission.validator.server";
import { requirePermission } from "~/utils/roles.server";
import { stringToJSONSchema } from "~/utils/zod";
import type { AssetWithBooking } from "./bookings.$bookingId.add-assets";

export async function loader({ context, request, params }: LoaderFunctionArgs) {
  const authSession = context.getSession();
  const { userId } = authSession;
  const { assetId } = getParams(params, z.object({ assetId: z.string() }), {
    additionalData: { userId },
  });

  try {
    const { organizationId } = await requirePermission({
      userId,
      request,
      entity: PermissionEntity.asset,
      action: PermissionAction.update,
    });

    const asset = await db.asset
      .findUnique({
        where: { id: assetId },
        select: {
          custody: {
            select: {
              id: true,
            },
          },
          bookings: {
            where: {
              status: {
                in: [BookingStatus.RESERVED],
              },
            },
            select: {
              id: true,
            },
          },
        },
      })
      .catch((cause) => {
        throw new ShelfError({
          cause,
          message:
            "Something went wrong while fetching asset. Please try again or contact support.",
          additionalData: { userId, assetId, organizationId },
          label: "Assets",
        });
      });

    /** If the asset already has a custody, this page should not be visible */
    if (asset && asset.custody) {
      return redirect(`/assets/${assetId}`);
    }

    const searchParams = getCurrentSearchParams(request);

    /** We get all the team members that are part of the user's personal organization */
    const teamMembers = await db.teamMember
      .findMany({
        where: {
          deletedAt: null,
          organizationId,
        },
        include: {
          user: true,
        },
        orderBy: {
          userId: "asc",
        },
        take: searchParams.get("getAll") === "teamMember" ? undefined : 12,
      })
      .catch((cause) => {
        throw new ShelfError({
          cause,
          message:
            "Something went wrong while fetching team members. Please try again or contact support.",
          additionalData: { userId, assetId, organizationId },
          label: "Assets",
        });
      });

    // We need to fetch all the templates that belong to the user's current organization
    // and the template type is CUSTODY
    /** @TODO here you haev to throw if no template is found */
    const templates = await db.template.findMany({
      where: {
        organizationId,
        type: TemplateType.CUSTODY,
      },
    });

    const totalTeamMembers = await db.teamMember.count({
      where: {
        deletedAt: null,
        organizationId,
      },
    });

    return json(
      data({
        showModal: true,
        teamMembers,
        asset,
        templates,
        totalTeamMembers,
      })
    );
  } catch (cause) {
    const reason = makeShelfError(cause, { userId, assetId });
    throw json(error(reason), { status: reason.status });
  }
}

export async function action({ context, request, params }: ActionFunctionArgs) {
  const authSession = context.getSession();
  const { userId } = authSession;
  const { assetId } = getParams(params, z.object({ assetId: z.string() }), {
    additionalData: { userId },
  });

  try {
    await requirePermission({
      userId,
      request,
      entity: PermissionEntity.asset,
      action: PermissionAction.update,
    });

    const { custodian, addTemplateEnabled, template } = parseData(
      await request.formData(),
      z.object({
        custodian: stringToJSONSchema.pipe(
          z.object({
            id: z.string(),
            name: z.string(),
            email: z.string(),
            userId: z.string(),
          })
        ),
        /** @TODO not sure how this data is sent. please double check and review this 
         *  This was the original code but now we handle it dirrefently. Needs to be reviewed and handled using parseData and the new approach
         * //   if (addTemplateEnabled && !template)
          //     return json(
          //       { error: "Please select a template", type: "TEMPLATE" },
          //       { status: 400 }
          //     );
        */
        addTemplateEnabled: z.boolean(),
        /** @TODO not sure what data we are sending here. I just added the ID but please add teh other fields that are suppsoed to be there */
        template: stringToJSONSchema.pipe(
          z.object({
            id: z.string(),
          })
        ),
      }),
      {
        additionalData: { userId, assetId },
        message: "Please select a custodian",
      }
    );

    const user = await getUserByID(userId);

    /** We send the data from the form as a json string, so we can easily have both the name and id
     * ID is used to connect the asset to the custodian
     * Name is used to create the note
     */
    const {
      id: custodianId,
      name: custodianName,
      email: custodianEmail,
      userId: custodianUserId,
    } = custodian;

    let templateId = null,
      templateObj = null;

    if (addTemplateEnabled) {
      templateId = template.id;

      templateObj = await db.template
        .findUnique({
          where: { id: templateId as string },
        })
        .catch((cause) => {
          throw new ShelfError({
            cause,
            message:
              "Something went wrong while fetching template. Please try again or contact support.",
            additionalData: { userId, assetId, custodianId },
            label: "Assets",
          });
        });

      if (!templateObj)
        throw new ShelfError({
          message:
            "Template not found. Please refresh and if the issue persists contact support.",
          label: "Assets",
          cause: null,
        });
    }
    let asset = null;

    if (addTemplateEnabled) {
      /**
       * In this case, we do the following:
       * 1. We check if the signature is required by the template
       * 2. If yes, the the asset status is "AVAILABLE", else "IN_CUSTODY"
       * 3. We create a new custody record for that specific asset and the template
       * 4. We link it to the custodian
       */
      asset = await db.asset
        .update({
          where: { id: assetId },
          data: {
            status: templateObj!.signatureRequired
              ? AssetStatus.AVAILABLE
              : AssetStatus.IN_CUSTODY,
            custody: {
              create: {
                custodian: { connect: { id: custodianId as string } },
                template: { connect: { id: templateId as string } },
              },
            },
          },
          include: {
            user: {
              select: {
                firstName: true,
                lastName: true,
              },
            },
          },
        })
        .catch((cause) => {
          throw new ShelfError({
            cause,
            message:
              "Something went wrong while updating asset. Please try again or contact support.",
            additionalData: { userId, assetId, custodianId, templateId },
            label: "Assets",
          });
        });
    } else {
      /** In order to do it with a single query
       * 1. We update the asset status
       * 2. We create a new custody record for that specific asset
       * 3. We link it to the custodian
       */
      asset = await db.asset
        .update({
          where: { id: assetId },
          data: {
            status: AssetStatus.IN_CUSTODY,
            custody: {
              create: {
                custodian: { connect: { id: custodianId } },
              },
            },
          },
          include: {
            user: {
              select: {
                firstName: true,
                lastName: true,
              },
            },
          },
        })
        .catch((cause) => {
          throw new ShelfError({
            cause,
            message:
              "Something went wrong while updating asset. Please try again or contact support.",
            additionalData: { userId, assetId, custodianId, templateId },
            label: "Assets",
          });
        });
    }

    // If the template was specified, and signature was required
    if (addTemplateEnabled && templateObj!.signatureRequired) {
      /** We create the note */
      await createNote({
        content: `**${user.firstName?.trim()} ${user.lastName?.trim()}** has given **${custodianName?.trim()}** custody over **${asset.title?.trim()}**. **${custodianName?.trim()}** needs to sign the **${templateObj!.name?.trim()}** template before receiving custody.`,
        type: "UPDATE",
        userId: userId,
        assetId: asset.id,
      });

      sendNotification({
        title: `‘${asset.title}’ would go in custody of ${custodianName}`,
        message:
          "This asset will stay available until the custodian signs the PDF template. After that, the asset will be unavailable until custody is manually released.",
        icon: { name: "success", variant: "success" },
        senderId: userId,
      });

      /** @TODO I have set this to void but we have to consider if we want to catch this */
      void sendEmail({
        to: custodianEmail,
        subject: `You have been assigned custody over ${asset.title}.`,
        text: assetCustodyAssignedWithTemplateEmailText({
          assetName: asset.title,
          assignerName: user.firstName + " " + user.lastName,
          assetId: asset.id,
          templateId: templateObj!.id,
          assigneeId: custodianUserId,
        }),
      });
    } else {
      // If the template was not specified
      await createNote({
        content: `**${user.firstName} ${user.lastName}** has given **${custodianName}** custody over **${asset.title}**`,
        type: "UPDATE",
        userId: userId,
        assetId: asset.id,
      });

      sendNotification({
        title: `‘${asset.title}’ is now in custody of ${custodianName}`,
        message:
          "Remember, this asset will be unavailable until custody is manually released.",
        icon: { name: "success", variant: "success" },
        senderId: userId,
      });

      /** @TODO I have set this to void but we have to consider if we want to catch this */
      void sendEmail({
        to: custodianEmail,
        subject: `You have been assigned custody over ${asset.title}`,
        text: assetCustodyAssignedEmailText({
          assetName: asset.title,
          assignerName: user.firstName + " " + user.lastName,
          assetId: asset.id,
        }),
      });
    }

    return redirect(`/assets/${assetId}`);
  } catch (cause) {
    const reason = makeShelfError(cause, { userId, assetId });
    return json(error(reason), { status: reason.status });
  }
}

export function links() {
  return [{ rel: "stylesheet", href: styles }];
}

export default function Custody() {
  const { asset } = useLoaderData<typeof loader>();
  const hasBookings = (asset?.bookings?.length ?? 0) > 0 || false;
  const actionData = useActionData<typeof action>();
  const transition = useNavigation();
  const disabled = isFormProcessing(transition.state);
  const [assignCustody] = useAtom(assignCustodyUser);
  const [addTemplateEnabled, setAddTemplateEnabled] = useState(false);

  return (
    <>
      <Form method="post">
        <div className="modal-content-wrapper">
          <div className="mb-4 inline-flex items-center justify-center rounded-full border-8 border-solid border-gray-50 bg-gray-100 p-2 text-gray-600">
            <UserIcon />
          </div>
          <div className="mb-5">
            <h4>Assign custody</h4>
            <p>
              This asset is currently available. You’re about to assign custody
              to one of your team members.
            </p>
          </div>

          <div className=" relative z-50 mb-6">
            <DynamicSelect
              disabled={disabled}
              model={{
                name: "teamMember",
                queryKey: "name",
                deletedAt: null,
              }}
              fieldName="custodian"
              label="Team members"
              initialDataKey="teamMembers"
              countKey="totalTeamMembers"
              placeholder="Select a team member"
              allowClear
              closeOnSelect
              valueExtractor={(item) =>
                JSON.stringify({ id: item.id, name: item.name })
              }
            />
          </div>
          {assignCustody == null || assignCustody?.userId === null ? (
            <CustomTooltip
              content={
                <TooltipContent
                  variant={
                    assignCustody === null
                      ? "USER_NOT_SELECTED"
                      : "NON_COMPATIBLE_USER_SELECTED"
                  }
                />
              }
            >
              <div className="flex gap-x-2">
                <Switch required={false} disabled={true} />
                <div className="flex flex-col gap-y-1">
                  <div className="text-md font-semibold text-gray-600">
                    Add PDF Template
                  </div>
                  <p className="text-sm text-gray-500">
                    Custodian needs to read (and sign) a document before
                    receiving custody.{" "}
                    <Link className="text-gray-700 underline" to="#">
                      Learn more
                    </Link>
                  </p>
                </div>
              </div>
            </CustomTooltip>
          ) : (
            <div className="mb-5 flex gap-x-2">
              <Switch
                name="addTemplateEnabled"
                onClick={() => setAddTemplateEnabled((prev) => !prev)}
                defaultChecked={addTemplateEnabled}
                required={false}
                disabled={disabled}
              />
              <div className="flex flex-col gap-y-1">
                <div className="text-md font-semibold text-gray-600">
                  Add PDF Template
                </div>
                <p className="text-sm text-gray-500">
                  Custodian needs to read (and sign) a document before receiving
                  custody.{" "}
                  <Link className="text-gray-700 underline" to="#">
                    Learn more
                  </Link>
                </p>
              </div>
            </div>
          )}

          {addTemplateEnabled && (
            <div className="mt-5">
              <TemplateSelect />
              {/* @TODO this still needs to be updated with the new approach. This check wont work as this type is not passed to action data */}
              {/* {actionData?.type && actionData?.type === "TEMPLATE" && (
                <div className="text-sm text-error-500">{actionData.error}</div>
              )} */}
            </div>
          )}

          {hasBookings ? (
            <WarningBox className="-mt-4 mb-8">
              <>
                Asset is part of an{" "}
                <Link
                  to={`/bookings/${(asset as AssetWithBooking).bookings[0].id}`}
                  className="underline"
                  target="_blank"
                >
                  upcoming booking
                </Link>
                . You will not be able to check-out your booking if this asset
                has custody.
              </>
            </WarningBox>
          ) : null}

          <div className="mt-8 flex gap-3">
            <Button
              to=".."
              variant="secondary"
              width="full"
              disabled={disabled}
            >
              Cancel
            </Button>
            <Button
              variant="primary"
              width="full"
              type="submit"
              disabled={disabled}
            >
              Confirm
            </Button>
          </div>
        </div>
      </Form>
    </>
  );
}

function TooltipContent({
  variant,
}: {
  variant: "USER_NOT_SELECTED" | "NON_COMPATIBLE_USER_SELECTED";
}) {
  return (
    <div>
      {variant === "USER_NOT_SELECTED" && (
        <div>
          <div className="text-md mb-2 font-semibold text-gray-700">
            Please select a custodian
          </div>
          <div className="text-sm text-gray-500">
            You need to select a custodian before you can add a PDF template.
          </div>
        </div>
      )}
      {variant === "NON_COMPATIBLE_USER_SELECTED" && (
        <div>
          <div className="text-md mb-2 font-semibold text-gray-700">
            Custodian needs to be a registered user
          </div>
          <div className="text-sm text-gray-500">
            Signing PDFs is not allowed for NRM and non-users.
          </div>
        </div>
      )}
    </div>
  );
}<|MERGE_RESOLUTION|>--- conflicted
+++ resolved
@@ -6,7 +6,7 @@
 import {
   Form,
   Link,
-  useActionData,
+  // useActionData,
   useLoaderData,
   useNavigation,
 } from "@remix-run/react";
@@ -33,10 +33,6 @@
 import { sendNotification } from "~/utils/emitter/send-notification.server";
 import { ShelfError, makeShelfError } from "~/utils/error";
 import { isFormProcessing } from "~/utils/form";
-<<<<<<< HEAD
-import { data, error, getParams, parseData } from "~/utils/http.server";
-import { sendEmail } from "~/utils/mail.server";
-=======
 import {
   data,
   error,
@@ -44,7 +40,7 @@
   getParams,
   parseData,
 } from "~/utils/http.server";
->>>>>>> e19308a4
+import { sendEmail } from "~/utils/mail.server";
 import {
   PermissionAction,
   PermissionEntity,
@@ -404,7 +400,7 @@
 export default function Custody() {
   const { asset } = useLoaderData<typeof loader>();
   const hasBookings = (asset?.bookings?.length ?? 0) > 0 || false;
-  const actionData = useActionData<typeof action>();
+  // const actionData = useActionData<typeof action>();
   const transition = useNavigation();
   const disabled = isFormProcessing(transition.state);
   const [assignCustody] = useAtom(assignCustodyUser);
