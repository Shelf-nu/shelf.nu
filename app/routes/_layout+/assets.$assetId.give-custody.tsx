--- conflicted
+++ resolved
@@ -255,12 +255,8 @@
               label="Team members"
               initialDataKey="teamMembers"
               countKey="totalTeamMembers"
-<<<<<<< HEAD
-              placeholder="Select Team Member"
+              placeholder="Select a team member"
               closeOnSelect
-=======
-              placeholder="Select a team member"
->>>>>>> 45bbcc29
             />
           </div>
           {actionData?.error ? (
