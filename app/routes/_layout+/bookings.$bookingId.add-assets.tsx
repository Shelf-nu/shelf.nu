--- conflicted
+++ resolved
@@ -1,16 +1,6 @@
 import { useEffect, useMemo, useRef, useState } from "react";
-<<<<<<< HEAD
-import {
-  AssetStatus,
-  type Asset,
-  type Booking,
-  type Category,
-  type Custody,
-} from "@prisma/client";
-=======
 import type { Asset, Booking, Category, Custody } from "@prisma/client";
 import { AssetStatus } from "@prisma/client";
->>>>>>> a1842b31
 import type {
   ActionFunctionArgs,
   LinksFunction,
@@ -585,6 +575,7 @@
                   <AssetStatusBadge
                     status={item.status}
                     availableToBook={item.availableToBook}
+                    assetId={item.id}
                   />
                 </When>
 
@@ -592,7 +583,7 @@
                   isAddedThroughKit={isAddedThroughKit}
                   showKitStatus
                   asset={item as unknown as AssetWithBooking}
-                  isCheckedOut={item.status === "CHECKED_OUT"}
+                  isCheckedOut={item.status === AssetStatus.CHECKED_OUT}
                 />
               </div>
             </div>
@@ -600,19 +591,8 @@
         </div>
       </Td>
 
-<<<<<<< HEAD
-      <Td className="text-right">
-        <AvailabilityLabel
-          isAddedThroughKit={isAddedThroughKit}
-          showKitStatus
-          asset={item}
-          isCheckedOut={item.status === AssetStatus.CHECKED_OUT}
-        />
-      </Td>
-=======
       {/* ID */}
       <Td>{item.id}</Td>
->>>>>>> a1842b31
 
       {/* Category */}
       <Td>
