import { useEffect, useMemo, useRef, useState } from "react";
import type { Asset, Booking, Category, Custody } from "@prisma/client";
import { AssetStatus } from "@prisma/client";
import type {
  ActionFunctionArgs,
  LinksFunction,
  LoaderFunctionArgs,
} from "@remix-run/node";
import { json, redirect } from "@remix-run/node";
import {
  useLoaderData,
  useNavigate,
  useNavigation,
  useSubmit,
} from "@remix-run/react";
import { useAtomValue, useSetAtom } from "jotai";
import { z } from "zod";
import {
  disabledBulkItemsAtom,
  selectedBulkItemsAtom,
  selectedBulkItemsCountAtom,
  setDisabledBulkItemsAtom,
  setSelectedBulkItemAtom,
  setSelectedBulkItemsAtom,
} from "~/atoms/list";
import { AssetImage } from "~/components/assets/asset-image";
import { AssetStatusBadge } from "~/components/assets/asset-status-badge";
import { AvailabilityLabel } from "~/components/booking/availability-label";
import { AvailabilitySelect } from "~/components/booking/availability-select";
import { StatusFilter } from "~/components/booking/status-filter";
import styles from "~/components/booking/styles.css?url";
import UnsavedChangesAlert from "~/components/booking/unsaved-changes-alert";
import { Form } from "~/components/custom-form";
import DynamicDropdown from "~/components/dynamic-dropdown/dynamic-dropdown";
import { ChevronRight } from "~/components/icons/library";
import { List } from "~/components/list";
import { Filters } from "~/components/list/filters";
import type { ListItemData } from "~/components/list/list-item";
import { Badge } from "~/components/shared/badge";
import { Button } from "~/components/shared/button";
import { GrayBadge } from "~/components/shared/gray-badge";
import { Image } from "~/components/shared/image";

import {
  Tabs,
  TabsContent,
  TabsList,
  TabsTrigger,
} from "~/components/shared/tabs";
import { Td, Th } from "~/components/table";

import When from "~/components/when/when";
import { db } from "~/database/db.server";
import { getPaginatedAndFilterableAssets } from "~/modules/asset/service.server";
import type { AssetsFromViewItem } from "~/modules/asset/types";
import { getAssetsWhereInput } from "~/modules/asset/utils.server";
import {
  getBooking,
  getKitIdsByAssets,
  removeAssets,
  updateBookingAssets,
} from "~/modules/booking/service.server";
import { createNotes } from "~/modules/note/service.server";
import { getUserByID } from "~/modules/user/service.server";
<<<<<<< HEAD
import { getShareAgreementUrl } from "~/utils/asset";
import { getClientHint } from "~/utils/client-hints";
=======
>>>>>>> ee24ea9e
import { makeShelfError } from "~/utils/error";
import { isFormProcessing } from "~/utils/form";
import {
  data,
  error,
  getCurrentSearchParams,
  getParams,
  parseData,
} from "~/utils/http.server";
import { ALL_SELECTED_KEY, isSelectingAllItems } from "~/utils/list";
import {
  PermissionAction,
  PermissionEntity,
} from "~/utils/permissions/permission.data";
import { requirePermission } from "~/utils/roles.server";
import { tw } from "~/utils/tw";
import { ListItemTagsColumn } from "./assets._index";

export type AssetWithBooking = Asset & {
  bookings: Booking[];
  custody: Custody | null;
  category: Category;
  kitId?: string | null;
  qrScanned: string;
};

export const links: LinksFunction = () => [{ rel: "stylesheet", href: styles }];

export async function loader({ context, request, params }: LoaderFunctionArgs) {
  const authSession = context.getSession();
  const { userId } = authSession;
  const { bookingId: id } = getParams(
    params,
    z.object({ bookingId: z.string() }),
    {
      additionalData: { userId },
    }
  );

  try {
    const { organizationId, userOrganizations } = await requirePermission({
      userId: authSession?.userId,
      request,
      entity: PermissionEntity.booking,
      action: PermissionAction.update,
    });

    const {
      search,
      totalAssets,
      perPage,
      page,
      categories,
      tags,
      assets,
      totalPages,
      totalCategories,
      totalTags,
      locations,
      totalLocations,
    } = await getPaginatedAndFilterableAssets({
      request,
      organizationId,
    });

    const modelName = {
      singular: "asset",
      plural: "assets",
    };

    const booking = await getBooking({
      id,
      organizationId,
      userOrganizations,
      request,
    });
    const bookingKitIds = getKitIdsByAssets(booking.assets);

    return json(
      data({
        header: {
          title: `Manage assets for ‘${booking?.name}’`,
          subHeading: "Fill up the booking with the assets of your choice",
        },
        searchFieldLabel: "Search assets",
        searchFieldTooltip: {
          title: "Search your asset database",
          text: "Search assets based on asset name or description, category, tag, location, custodian name. Simply separate your keywords by a space: 'Laptop lenovo 2020'.",
        },
        showSidebar: true,
        noScroll: true,
        booking,
        items: assets,
        categories,
        tags,
        search,
        page,
        totalItems: totalAssets,
        perPage,
        totalPages,
        modelName,
        totalCategories,
        totalTags,
        locations,
        totalLocations,
        bookingKitIds,
      })
    );
  } catch (cause) {
    const reason = makeShelfError(cause, { userId, id });
    throw json(error(reason), { status: reason.status });
  }
}

export async function action({ context, request, params }: ActionFunctionArgs) {
  const authSession = context.getSession();
  const { userId } = authSession;
  const { bookingId } = getParams(params, z.object({ bookingId: z.string() }), {
    additionalData: { userId },
  });

  try {
    const { organizationId } = await requirePermission({
      userId: authSession?.userId,
      request,
      entity: PermissionEntity.booking,
      action: PermissionAction.update,
    });

    let { assetIds, removedAssetIds, redirectTo } = parseData(
      await request.formData(),
      z.object({
        assetIds: z.array(z.string()).optional().default([]),
        removedAssetIds: z.array(z.string()).optional().default([]),
        redirectTo: z.string().optional().nullable(),
      }),
      {
        additionalData: { userId, bookingId },
      }
    );

    /**
     * If user has selected all assets, then we have to get ids of all those assets
     * with respect to the filters applied.
     * */
    const hasSelectedAll = assetIds.includes(ALL_SELECTED_KEY);
    if (hasSelectedAll) {
      const searchParams = getCurrentSearchParams(request);
      const assetsWhere = getAssetsWhereInput({
        organizationId,
        currentSearchParams: searchParams.toString(),
      });

      const allAssets = await db.asset.findMany({
        where: assetsWhere,
        select: { id: true },
      });
      const bookingAssets = await db.asset.findMany({
        where: {
          id: { notIn: removedAssetIds },
          bookings: { some: { id: bookingId } },
        },
        select: { id: true },
      });

      /**
       * New assets that needs to be added are
       * - Previously added assets
       * - All assets with applied filters
       */
      assetIds = [
        ...new Set([
          ...allAssets.map((asset) => asset.id),
          ...bookingAssets.map((asset) => asset.id),
        ]),
      ];
    }

    const user = await getUserByID(authSession.userId);

    /** We only update the booking if there are assets to add */
    if (assetIds.length > 0) {
      /** We update the booking with the new assets */
      const b = await updateBookingAssets({
        id: bookingId,
        organizationId,
        assetIds,
      });

      /** We create notes for the assets that were added */
      await createNotes({
        content: `**${user?.firstName?.trim()} ${user?.lastName?.trim()}** added asset to booking **[${
          b.name
        }](/bookings/${b.id})**.`,
        type: "UPDATE",
        userId: authSession.userId,
        assetIds,
      });
    }

    /** If some assets were removed, we also need to handle those */
    if (removedAssetIds.length > 0) {
      await removeAssets({
        booking: { id: bookingId, assetIds: removedAssetIds },
        firstName: user?.firstName || "",
        lastName: user?.lastName || "",
        userId: authSession.userId,
        organizationId,
      });
    }

    /**
     * If redirectTo is in form that means user has submitted the form through alert,
     * so we have to redirect to add-kits url
     */
    if (redirectTo) {
      return redirect(redirectTo);
    }

    return redirect(`/bookings/${bookingId}`);
  } catch (cause) {
    const reason = makeShelfError(cause, { userId, bookingId });
    return json(error(reason), { status: reason.status });
  }
}

export default function AddAssetsToNewBooking() {
  const [isAlertOpen, setIsAlertOpen] = useState(false);
  const formRef = useRef<HTMLFormElement>(null);

  const { booking, bookingKitIds, items, totalItems } =
    useLoaderData<typeof loader>();
  const navigate = useNavigate();
  const navigation = useNavigation();
  const isSearching = isFormProcessing(navigation.state);
  const submit = useSubmit();

  const selectedBulkItems = useAtomValue(selectedBulkItemsAtom);
  const updateItem = useSetAtom(setSelectedBulkItemAtom);
  const setSelectedBulkItems = useSetAtom(setSelectedBulkItemsAtom);
  const selectedBulkItemsCount = useAtomValue(selectedBulkItemsCountAtom);
  const hasSelectedAllItems = isSelectingAllItems(selectedBulkItems);
  const disabledBulkItems = useAtomValue(disabledBulkItemsAtom);
  const setDisabledBulkItems = useSetAtom(setDisabledBulkItemsAtom);

  /** Assets with kits has to be handled from manage-kits */
  const bookingAssets = useMemo(
    () => booking.assets.filter((asset) => !asset.kitId),
    [booking.assets]
  );

  const removedAssets = useMemo(
    () =>
      bookingAssets.filter(
        (asset) =>
          !selectedBulkItems.some(
            (selectedItem) => selectedItem.id === asset.id
          )
      ),
    [bookingAssets, selectedBulkItems]
  );

  const hasUnsavedChanges = selectedBulkItemsCount !== bookingAssets.length;

  const manageKitsUrl = useMemo(
    () =>
      `/bookings/${booking.id}/add-kits?${new URLSearchParams({
        // We force the as String because we know that the booking.from and booking.to are strings and exist at this point.
        // This button wouldnt be available at all if there is no booking.from and booking.to
        bookingFrom: new Date(booking.from as string).toISOString(),
        bookingTo: new Date(booking.to as string).toISOString(),
        hideUnavailable: "true",
        unhideAssetsBookigIds: booking.id,
      })}`,
    [booking]
  );

  /**
   * Set selected items for kit based on the route data
   */
  useEffect(() => {
    setSelectedBulkItems(bookingAssets);
  }, [bookingAssets, setSelectedBulkItems]);

  /**
   * Set disabled items for kit
   */
  useEffect(() => {
    const _disabledBulkItems = items.reduce<ListItemData[]>((acc, asset) => {
      if (!asset.availableToBook || !!asset.kitId) {
        acc.push(asset);
      }

      return acc;
    }, []);

    setDisabledBulkItems(_disabledBulkItems);
  }, [items, setDisabledBulkItems]);

  return (
    <Tabs
      className="flex h-full max-h-full flex-col"
      value="assets"
      onValueChange={() => {
        if (hasUnsavedChanges) {
          setIsAlertOpen(true);
          return;
        }

        navigate(manageKitsUrl);
      }}
    >
      <div className="border-b px-6 py-2">
        <TabsList className="w-full">
          <TabsTrigger className="flex-1 gap-x-2" value="assets">
            Assets{" "}
            {selectedBulkItemsCount > 0 ? (
              <GrayBadge className="size-[20px] border border-primary-200 bg-primary-50 text-[10px] leading-[10px] text-primary-700">
                {hasSelectedAllItems ? totalItems : selectedBulkItemsCount}
              </GrayBadge>
            ) : null}
          </TabsTrigger>
          <TabsTrigger className="flex-1 gap-x-2" value="kits">
            Kits
            {bookingKitIds.length > 0 ? (
              <GrayBadge className="size-[20px] border border-primary-200 bg-primary-50 text-[10px] leading-[10px] text-primary-700">
                {bookingKitIds.length}
              </GrayBadge>
            ) : null}
          </TabsTrigger>
        </TabsList>
      </div>

      <Filters
        slots={{
          "left-of-search": <StatusFilter statusItems={AssetStatus} />,
          "right-of-search": <AvailabilitySelect />,
        }}
        className="justify-between !border-t-0 border-b px-6 md:flex"
      />

      <div className="flex justify-around gap-2 border-b p-3 lg:gap-4">
        <DynamicDropdown
          trigger={
            <div className="flex h-6 cursor-pointer items-center gap-2">
              Categories <ChevronRight className="hidden rotate-90 md:inline" />
            </div>
          }
          model={{ name: "category", queryKey: "name" }}
          label="Filter by category"
          placeholder="Search categories"
          initialDataKey="categories"
          countKey="totalCategories"
        />
        <DynamicDropdown
          trigger={
            <div className="flex h-6 cursor-pointer items-center gap-2">
              Tags <ChevronRight className="hidden rotate-90 md:inline" />
            </div>
          }
          model={{ name: "tag", queryKey: "name" }}
          label="Filter by tag"
          initialDataKey="tags"
          countKey="totalTags"
        />
        <DynamicDropdown
          trigger={
            <div className="flex h-6 cursor-pointer items-center gap-2">
              Locations <ChevronRight className="hidden rotate-90 md:inline" />
            </div>
          }
          model={{ name: "location", queryKey: "name" }}
          label="Filter by location"
          initialDataKey="locations"
          countKey="totalLocations"
          renderItem={({ metadata }) => (
            <div className="flex items-center gap-2">
              <Image
                imageId={metadata.imageId}
                alt="img"
                className={tw(
                  "size-6 rounded-[2px] object-cover",
                  metadata.description ? "rounded-b-none border-b-0" : ""
                )}
              />
              <div>{metadata.name}</div>
            </div>
          )}
        />
      </div>

      <TabsContent value="assets" asChild>
        <List
          className="mx-0 mt-0 h-full border-0 "
          ItemComponent={RowComponent}
          /** Clicking on the row will add the current asset to the atom of selected assets */
          navigate={(_assetId, asset) => {
            /** Only allow user to select if the asset is available */
            if (disabledBulkItems.some((item) => item.id === asset.id)) {
              return;
            }

            updateItem(asset);
          }}
          emptyStateClassName="py-10"
          customEmptyStateContent={{
            title: "You haven't added any assets yet.",
            text: "What are you waiting for? Create your first asset now!",
            newButtonRoute: "/assets/new",
            newButtonContent: "New asset",
          }}
          bulkActions={<> </>}
          disableSelectAllItems
          headerChildren={
            <>
              <Th>Id</Th>
              <Th>Category</Th>
              <Th>Tags</Th>
              <Th>Location</Th>
            </>
          }
        />
      </TabsContent>

      {/* Footer of the modal */}
      <footer className="item-center mt-auto flex shrink-0 justify-between border-t px-6 py-3">
        <p>
          {hasSelectedAllItems ? totalItems : selectedBulkItemsCount} assets
          selected
        </p>

        <div className="flex gap-3">
          <Button variant="secondary" to={".."}>
            Close
          </Button>
          <Form method="post" ref={formRef}>
            {/* We create inputs for both the removed and selected assets, so we can compare and easily add/remove */}
            {removedAssets.map((asset, i) => (
              <input
                key={asset.id}
                type="hidden"
                name={`removedAssetIds[${i}]`}
                value={asset.id}
              />
            ))}
            {/* These are the ids selected by the user and stored in the atom */}
            {selectedBulkItems.map((asset, i) => (
              <input
                key={asset.id}
                type="hidden"
                name={`assetIds[${i}]`}
                value={asset.id}
              />
            ))}
            {hasUnsavedChanges && isAlertOpen ? (
              <input name="redirectTo" value={manageKitsUrl} type="hidden" />
            ) : null}
            <Button
              type="submit"
              name="intent"
              value="addAssets"
              disabled={isSearching}
            >
              Confirm
            </Button>
          </Form>
        </div>
      </footer>

      <UnsavedChangesAlert
        type="assets"
        open={isAlertOpen}
        onOpenChange={setIsAlertOpen}
        onCancel={() => {
          navigate(manageKitsUrl);
        }}
        onYes={() => {
          submit(formRef.current);
        }}
      />
    </Tabs>
  );
}

const RowComponent = ({ item }: { item: AssetsFromViewItem }) => {
  const selectedBulkItems = useAtomValue(selectedBulkItemsAtom);
  const checked = selectedBulkItems.some((asset) => asset.id === item.id);
  const { category, tags, location } = item;
  const isPartOfKit = !!item.kitId;
  const isAddedThroughKit = isPartOfKit && checked;

  return (
    <>
      {/* Name */}
      <Td className="w-full min-w-[330px] p-0 md:p-0">
        <div className="flex justify-between gap-3 p-4 md:px-6">
          <div className="flex items-center gap-3">
            <div className="flex size-12 shrink-0 items-center justify-center">
              <AssetImage
                asset={{
                  assetId: item.id,
                  mainImage: item.mainImage,
                  mainImageExpiration: item.mainImageExpiration,
                  alt: item.title,
                }}
                className="size-full rounded-[4px] border object-cover"
              />
            </div>
            <div className="flex flex-col gap-y-1">
              <p className="word-break whitespace-break-spaces font-medium">
                {item.title}{" "}
              </p>
              <div className="flex flex-row gap-x-2">
                <When truthy={item.status === AssetStatus.AVAILABLE}>
                  <AssetStatusBadge
                    status={item.status}
                    availableToBook={item.availableToBook}
                    shareAgreementUrl={getShareAgreementUrl(item)}
                  />
                </When>

                <AvailabilityLabel
                  isAddedThroughKit={isAddedThroughKit}
                  showKitStatus
                  asset={item as unknown as AssetWithBooking}
                  isCheckedOut={item.status === AssetStatus.CHECKED_OUT}
                />
              </div>
            </div>
          </div>
        </div>
      </Td>

      {/* ID */}
      <Td>{item.id}</Td>

      {/* Category */}
      <Td>
        {category ? (
          <Badge color={category.color} withDot={false}>
            {category.name}
          </Badge>
        ) : (
          <Badge color="#575757" withDot={false}>
            Uncategorized
          </Badge>
        )}
      </Td>

      {/* Tags */}
      <Td className="text-left">
        <ListItemTagsColumn tags={tags} />
      </Td>

      {/* Location */}
      <Td>{location?.name ? <GrayBadge>{location.name}</GrayBadge> : null}</Td>
    </>
  );
};<|MERGE_RESOLUTION|>--- conflicted
+++ resolved
@@ -62,11 +62,7 @@
 } from "~/modules/booking/service.server";
 import { createNotes } from "~/modules/note/service.server";
 import { getUserByID } from "~/modules/user/service.server";
-<<<<<<< HEAD
 import { getShareAgreementUrl } from "~/utils/asset";
-import { getClientHint } from "~/utils/client-hints";
-=======
->>>>>>> ee24ea9e
 import { makeShelfError } from "~/utils/error";
 import { isFormProcessing } from "~/utils/form";
 import {
