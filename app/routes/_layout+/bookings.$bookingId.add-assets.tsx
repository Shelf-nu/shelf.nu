import { useEffect, useMemo, useRef, useState } from "react";
<<<<<<< HEAD
import type { Asset, Booking, Category, Custody, Kit } from "@prisma/client";
import { AssetStatus } from "@prisma/client";
=======
import type { Asset, Booking, Category, Custody } from "@prisma/client";
import { AssetStatus, BookingStatus } from "@prisma/client";
>>>>>>> c9422685
import type {
  ActionFunctionArgs,
  LinksFunction,
  LoaderFunctionArgs,
} from "@remix-run/node";
import { json, redirect } from "@remix-run/node";
import {
  useLoaderData,
  useNavigate,
  useNavigation,
  useSubmit,
} from "@remix-run/react";
import { useAtomValue, useSetAtom } from "jotai";
import { z } from "zod";
import {
  disabledBulkItemsAtom,
  selectedBulkItemsAtom,
  selectedBulkItemsCountAtom,
  setDisabledBulkItemsAtom,
  setSelectedBulkItemAtom,
  setSelectedBulkItemsAtom,
} from "~/atoms/list";
import { AssetImage } from "~/components/assets/asset-image/component";
import { AssetStatusBadge } from "~/components/assets/asset-status-badge";
import { AvailabilityLabel } from "~/components/booking/availability-label";
import { AvailabilitySelect } from "~/components/booking/availability-select";
import { StatusFilter } from "~/components/booking/status-filter";
import styles from "~/components/booking/styles.css?url";
import UnsavedChangesAlert from "~/components/booking/unsaved-changes-alert";
import { Form } from "~/components/custom-form";
import DynamicDropdown from "~/components/dynamic-dropdown/dynamic-dropdown";
import { ChevronRight } from "~/components/icons/library";
import { List } from "~/components/list";
import { Filters } from "~/components/list/filters";
import type { ListItemData } from "~/components/list/list-item";
import { Badge } from "~/components/shared/badge";
import { Button } from "~/components/shared/button";
import { GrayBadge } from "~/components/shared/gray-badge";
import { Image } from "~/components/shared/image";

import {
  Tabs,
  TabsContent,
  TabsList,
  TabsTrigger,
} from "~/components/shared/tabs";
import { Td, Th } from "~/components/table";

import When from "~/components/when/when";
import { db } from "~/database/db.server";
import { getPaginatedAndFilterableAssets } from "~/modules/asset/service.server";
import type { AssetsFromViewItem } from "~/modules/asset/types";
import { getAssetsWhereInput } from "~/modules/asset/utils.server";
import {
  getBooking,
  getKitIdsByAssets,
  removeAssets,
  updateBookingAssets,
} from "~/modules/booking/service.server";
import { createNotes } from "~/modules/note/service.server";
import { getUserByID } from "~/modules/user/service.server";
<<<<<<< HEAD
import { getShareAgreementUrl } from "~/utils/asset";
import { makeShelfError } from "~/utils/error";
=======
import { makeShelfError, ShelfError } from "~/utils/error";
>>>>>>> c9422685
import { isFormProcessing } from "~/utils/form";
import {
  data,
  error,
  getCurrentSearchParams,
  getParams,
  parseData,
} from "~/utils/http.server";
import { ALL_SELECTED_KEY, isSelectingAllItems } from "~/utils/list";
import {
  PermissionAction,
  PermissionEntity,
} from "~/utils/permissions/permission.data";
import { requirePermission } from "~/utils/roles.server";
import { tw } from "~/utils/tw";
import { ListItemTagsColumn } from "./assets._index";

export type AssetWithBooking = Asset & {
  bookings: Booking[];
  custody: Custody | null;
  category: Category;
  kitId?: string | null;
  qrScanned: string;
  kit: Pick<Kit, "id" | "name" | "status"> | null;
};

export const links: LinksFunction = () => [{ rel: "stylesheet", href: styles }];

export async function loader({ context, request, params }: LoaderFunctionArgs) {
  const authSession = context.getSession();
  const { userId } = authSession;
  const { bookingId: id } = getParams(
    params,
    z.object({ bookingId: z.string() }),
    {
      additionalData: { userId },
    }
  );

  try {
    const { organizationId, userOrganizations, isSelfServiceOrBase } =
      await requirePermission({
        userId: authSession?.userId,
        request,
        entity: PermissionEntity.booking,
        action: PermissionAction.update,
      });

    const {
      search,
      totalAssets,
      perPage,
      page,
      categories,
      tags,
      assets,
      totalPages,
      totalCategories,
      totalTags,
      locations,
      totalLocations,
    } = await getPaginatedAndFilterableAssets({
      request,
      organizationId,
    });

    const modelName = {
      singular: "asset",
      plural: "assets",
    };

    const booking = await getBooking({
      id,
      organizationId,
      userOrganizations,
      request,
    });

    /** Self service can only manage assets for bookings that are DRAFT */
    const cantManageAssetsAsBase =
      isSelfServiceOrBase && booking.status !== BookingStatus.DRAFT;

    /** Changing assets is not allowed at this stage */
    const notAllowedStatus: BookingStatus[] = [
      BookingStatus.CANCELLED,
      BookingStatus.ARCHIVED,
      BookingStatus.COMPLETE,
    ];

    if (cantManageAssetsAsBase || notAllowedStatus.includes(booking.status)) {
      throw new ShelfError({
        cause: null,
        label: "Booking",
        message: isSelfServiceOrBase
          ? "You are unable to manage assets at this point because the booking is already reserved. Cancel this booking and create another one if you need to make changes."
          : "Changing of assets is not allowed for current status of booking.",
      });
    }

    const bookingKitIds = getKitIdsByAssets(booking.assets);

    return json(
      data({
        header: {
          title: `Manage assets for ‘${booking?.name}’`,
          subHeading: "Fill up the booking with the assets of your choice",
        },
        searchFieldLabel: "Search assets",
        searchFieldTooltip: {
          title: "Search your asset database",
          text: "Search assets based on asset name or description, category, tag, location, custodian name. Simply separate your keywords by a space: 'Laptop lenovo 2020'.",
        },
        showSidebar: true,
        noScroll: true,
        booking,
        items: assets,
        categories,
        tags,
        search,
        page,
        totalItems: totalAssets,
        perPage,
        totalPages,
        modelName,
        totalCategories,
        totalTags,
        locations,
        totalLocations,
        bookingKitIds,
      })
    );
  } catch (cause) {
    const reason = makeShelfError(cause, { userId, id });
    throw json(error(reason), { status: reason.status });
  }
}

export async function action({ context, request, params }: ActionFunctionArgs) {
  const authSession = context.getSession();
  const { userId } = authSession;
  const { bookingId } = getParams(params, z.object({ bookingId: z.string() }), {
    additionalData: { userId },
  });

  try {
    const { organizationId, isSelfServiceOrBase } = await requirePermission({
      userId: authSession?.userId,
      request,
      entity: PermissionEntity.booking,
      action: PermissionAction.update,
    });

    let { assetIds, removedAssetIds, redirectTo } = parseData(
      await request.formData(),
      z.object({
        assetIds: z.array(z.string()).optional().default([]),
        removedAssetIds: z.array(z.string()).optional().default([]),
        redirectTo: z.string().optional().nullable(),
      }),
      {
        additionalData: { userId, bookingId },
      }
    );

    /**
     * If user has selected all assets, then we have to get ids of all those assets
     * with respect to the filters applied.
     * */
    const hasSelectedAll = assetIds.includes(ALL_SELECTED_KEY);
    if (hasSelectedAll) {
      const searchParams = getCurrentSearchParams(request);
      const assetsWhere = getAssetsWhereInput({
        organizationId,
        currentSearchParams: searchParams.toString(),
      });

      const allAssets = await db.asset.findMany({
        where: assetsWhere,
        select: { id: true },
      });
      const bookingAssets = await db.asset.findMany({
        where: {
          id: { notIn: removedAssetIds },
          bookings: { some: { id: bookingId } },
        },
        select: { id: true },
      });

      /**
       * New assets that needs to be added are
       * - Previously added assets
       * - All assets with applied filters
       */
      assetIds = [
        ...new Set([
          ...allAssets.map((asset) => asset.id),
          ...bookingAssets.map((asset) => asset.id),
        ]),
      ];
    }

    const user = await getUserByID(authSession.userId);

    const booking = await db.booking
      .findUniqueOrThrow({
        where: { id: bookingId, organizationId },
        select: { id: true, status: true },
      })
      .catch((cause) => {
        throw new ShelfError({
          cause,
          label: "Booking",
          message:
            "Booking not found. Are you sure it exists in the current workspace.",
        });
      });

    /** Self service can only manage assets for bookings that are DRAFT */
    const cantManageAssetsAsBase =
      isSelfServiceOrBase && booking.status !== BookingStatus.DRAFT;

    /** Changing assets is not allowed at this stage */
    const notAllowedStatus: BookingStatus[] = [
      BookingStatus.CANCELLED,
      BookingStatus.ARCHIVED,
      BookingStatus.COMPLETE,
    ];

    if (cantManageAssetsAsBase || notAllowedStatus.includes(booking.status)) {
      throw new ShelfError({
        cause: null,
        label: "Booking",
        message: isSelfServiceOrBase
          ? "You are unable to manage assets at this point because the booking is already reserved. Cancel this booking and create another one if you need to make changes."
          : "Changing of assets is not allowed for current status of booking.",
      });
    }

    /** We only update the booking if there are assets to add */
    if (assetIds.length > 0) {
      /** We update the booking with the new assets */
      const b = await updateBookingAssets({
        id: bookingId,
        organizationId,
        assetIds,
      });

      /** We create notes for the assets that were added */
      await createNotes({
        content: `**${user?.firstName?.trim()} ${user?.lastName?.trim()}** added asset to booking **[${
          b.name
        }](/bookings/${b.id})**.`,
        type: "UPDATE",
        userId: authSession.userId,
        assetIds,
      });
    }

    /** If some assets were removed, we also need to handle those */
    if (removedAssetIds.length > 0) {
      await removeAssets({
        booking: { id: bookingId, assetIds: removedAssetIds },
        firstName: user?.firstName || "",
        lastName: user?.lastName || "",
        userId: authSession.userId,
        organizationId,
      });
    }

    /**
     * If redirectTo is in form that means user has submitted the form through alert,
     * so we have to redirect to add-kits url
     */
    if (redirectTo) {
      return redirect(redirectTo);
    }

    return redirect(`/bookings/${bookingId}`);
  } catch (cause) {
    const reason = makeShelfError(cause, { userId, bookingId });
    return json(error(reason), { status: reason.status });
  }
}

export default function AddAssetsToNewBooking() {
  const [isAlertOpen, setIsAlertOpen] = useState(false);
  const formRef = useRef<HTMLFormElement>(null);

  const { booking, bookingKitIds, items, totalItems } =
    useLoaderData<typeof loader>();
  const navigate = useNavigate();
  const navigation = useNavigation();
  const isSearching = isFormProcessing(navigation.state);
  const submit = useSubmit();

  const selectedBulkItems = useAtomValue(selectedBulkItemsAtom);
  const updateItem = useSetAtom(setSelectedBulkItemAtom);
  const setSelectedBulkItems = useSetAtom(setSelectedBulkItemsAtom);
  const selectedBulkItemsCount = useAtomValue(selectedBulkItemsCountAtom);
  const hasSelectedAllItems = isSelectingAllItems(selectedBulkItems);
  const disabledBulkItems = useAtomValue(disabledBulkItemsAtom);
  const setDisabledBulkItems = useSetAtom(setDisabledBulkItemsAtom);

  /** Assets with kits has to be handled from manage-kits */
  const bookingAssets = useMemo(
    () => booking.assets.filter((asset) => !asset.kitId),
    [booking.assets]
  );

  const removedAssets = useMemo(
    () =>
      bookingAssets.filter(
        (asset) =>
          !selectedBulkItems.some(
            (selectedItem) => selectedItem.id === asset.id
          )
      ),
    [bookingAssets, selectedBulkItems]
  );

  const hasUnsavedChanges = selectedBulkItemsCount !== bookingAssets.length;

  const manageKitsUrl = useMemo(
    () =>
      `/bookings/${booking.id}/add-kits?${new URLSearchParams({
        // We force the as String because we know that the booking.from and booking.to are strings and exist at this point.
        // This button wouldnt be available at all if there is no booking.from and booking.to
        bookingFrom: new Date(booking.from as string).toISOString(),
        bookingTo: new Date(booking.to as string).toISOString(),
        hideUnavailable: "true",
        unhideAssetsBookigIds: booking.id,
      })}`,
    [booking]
  );

  /**
   * Set selected items for kit based on the route data
   */
  useEffect(function updateDefaultSelectedItems() {
    /**
     * We are setting the default items here, so we do not have to
     * set the assets again if there are any items already present
     */
    if (!selectedBulkItems.length) {
      setSelectedBulkItems(bookingAssets);
    }
    // We only need to run this when component mounts
    // eslint-disable-next-line react-hooks/exhaustive-deps
  }, []);

  /**
   * Set disabled items for kit
   */
  useEffect(() => {
    const _disabledBulkItems = items.reduce<ListItemData[]>((acc, asset) => {
      if (!asset.availableToBook || !!asset.kitId) {
        acc.push(asset);
      }

      return acc;
    }, []);

    setDisabledBulkItems(_disabledBulkItems);
  }, [items, setDisabledBulkItems]);

  return (
    <Tabs
      className="flex h-full max-h-full flex-col"
      value="assets"
      onValueChange={() => {
        if (hasUnsavedChanges) {
          setIsAlertOpen(true);
          return;
        }

        navigate(manageKitsUrl);
      }}
    >
      <div className="border-b px-6 py-2">
        <TabsList className="w-full">
          <TabsTrigger className="flex-1 gap-x-2" value="assets">
            Assets{" "}
            {selectedBulkItemsCount > 0 ? (
              <GrayBadge className="size-[20px] border border-primary-200 bg-primary-50 text-[10px] leading-[10px] text-primary-700">
                {hasSelectedAllItems ? totalItems : selectedBulkItemsCount}
              </GrayBadge>
            ) : null}
          </TabsTrigger>
          <TabsTrigger className="flex-1 gap-x-2" value="kits">
            Kits
            {bookingKitIds.length > 0 ? (
              <GrayBadge className="size-[20px] border border-primary-200 bg-primary-50 text-[10px] leading-[10px] text-primary-700">
                {bookingKitIds.length}
              </GrayBadge>
            ) : null}
          </TabsTrigger>
        </TabsList>
      </div>

      <Filters
        slots={{
          "left-of-search": <StatusFilter statusItems={AssetStatus} />,
          "right-of-search": <AvailabilitySelect />,
        }}
        className="justify-between !border-t-0 border-b px-6 md:flex"
      />

      <div className="flex justify-around gap-2 border-b p-3 lg:gap-4">
        <DynamicDropdown
          trigger={
            <div className="flex h-6 cursor-pointer items-center gap-2">
              Categories <ChevronRight className="hidden rotate-90 md:inline" />
            </div>
          }
          model={{ name: "category", queryKey: "name" }}
          label="Filter by category"
          placeholder="Search categories"
          initialDataKey="categories"
          countKey="totalCategories"
        />
        <DynamicDropdown
          trigger={
            <div className="flex h-6 cursor-pointer items-center gap-2">
              Tags <ChevronRight className="hidden rotate-90 md:inline" />
            </div>
          }
          model={{ name: "tag", queryKey: "name" }}
          label="Filter by tag"
          initialDataKey="tags"
          countKey="totalTags"
        />
        <DynamicDropdown
          trigger={
            <div className="flex h-6 cursor-pointer items-center gap-2">
              Locations <ChevronRight className="hidden rotate-90 md:inline" />
            </div>
          }
          model={{ name: "location", queryKey: "name" }}
          label="Filter by location"
          initialDataKey="locations"
          countKey="totalLocations"
          renderItem={({ metadata }) => (
            <div className="flex items-center gap-2">
              <Image
                imageId={metadata.imageId}
                alt="img"
                className={tw(
                  "size-6 rounded-[2px] object-cover",
                  metadata.description ? "rounded-b-none border-b-0" : ""
                )}
              />
              <div>{metadata.name}</div>
            </div>
          )}
        />
      </div>

      <TabsContent value="assets" asChild>
        <List
          className="mx-0 mt-0 h-full border-0 "
          ItemComponent={RowComponent}
          /** Clicking on the row will add the current asset to the atom of selected assets */
          navigate={(_assetId, asset) => {
            /** Only allow user to select if the asset is available */
            if (disabledBulkItems.some((item) => item.id === asset.id)) {
              return;
            }

            updateItem(asset);
          }}
          emptyStateClassName="py-10"
          customEmptyStateContent={{
            title: "You haven't added any assets yet.",
            text: "What are you waiting for? Create your first asset now!",
            newButtonRoute: "/assets/new",
            newButtonContent: "New asset",
          }}
          bulkActions={<> </>}
          disableSelectAllItems
          headerChildren={
            <>
              <Th>Id</Th>
              <Th>Category</Th>
              <Th>Tags</Th>
              <Th>Location</Th>
            </>
          }
        />
      </TabsContent>

      {/* Footer of the modal */}
      <footer className="item-center mt-auto flex shrink-0 justify-between border-t px-6 py-3">
        <p>
          {hasSelectedAllItems ? totalItems : selectedBulkItemsCount} assets
          selected
        </p>

        <div className="flex gap-3">
          <Button variant="secondary" to={".."}>
            Close
          </Button>
          <Form method="post" ref={formRef}>
            {/* We create inputs for both the removed and selected assets, so we can compare and easily add/remove */}
            {removedAssets.map((asset, i) => (
              <input
                key={asset.id}
                type="hidden"
                name={`removedAssetIds[${i}]`}
                value={asset.id}
              />
            ))}
            {/* These are the ids selected by the user and stored in the atom */}
            {selectedBulkItems.map((asset, i) => (
              <input
                key={asset.id}
                type="hidden"
                name={`assetIds[${i}]`}
                value={asset.id}
              />
            ))}
            {hasUnsavedChanges && isAlertOpen ? (
              <input name="redirectTo" value={manageKitsUrl} type="hidden" />
            ) : null}
            <Button
              type="submit"
              name="intent"
              value="addAssets"
              disabled={isSearching}
            >
              Confirm
            </Button>
          </Form>
        </div>
      </footer>

      <UnsavedChangesAlert
        type="assets"
        open={isAlertOpen}
        onOpenChange={setIsAlertOpen}
        onCancel={() => {
          navigate(manageKitsUrl);
        }}
        onYes={() => {
          submit(formRef.current);
        }}
      />
    </Tabs>
  );
}

const RowComponent = ({ item }: { item: AssetsFromViewItem }) => {
  const selectedBulkItems = useAtomValue(selectedBulkItemsAtom);
  const checked = selectedBulkItems.some((asset) => asset.id === item.id);
  const { category, tags, location } = item;
  const isPartOfKit = !!item.kitId;
  const isAddedThroughKit = isPartOfKit && checked;

  return (
    <>
      {/* Name */}
      <Td className="w-full min-w-[330px] p-0 md:p-0">
        <div className="flex justify-between gap-3 p-4 md:px-6">
          <div className="flex items-center gap-3">
            <div className="flex size-14 shrink-0 items-center justify-center">
              <AssetImage
                asset={{
                  id: item.id,
                  mainImage: item.mainImage,
                  thumbnailImage: item.thumbnailImage,
                  mainImageExpiration: item.mainImageExpiration,
                }}
                alt={item.title}
                className="size-full rounded-[4px] border object-cover"
              />
            </div>
            <div className="flex flex-col gap-y-1">
              <p className="word-break whitespace-break-spaces font-medium">
                {item.title}{" "}
              </p>
              <div className="flex flex-row gap-x-2">
                <When truthy={item.status === AssetStatus.AVAILABLE}>
                  <AssetStatusBadge
                    kit={item?.kit}
                    status={item.status}
                    availableToBook={item.availableToBook}
                    shareAgreementUrl={getShareAgreementUrl(item)}
                  />
                </When>

                <AvailabilityLabel
                  isAddedThroughKit={isAddedThroughKit}
                  showKitStatus
                  asset={item as unknown as AssetWithBooking}
                  isCheckedOut={item.status === AssetStatus.CHECKED_OUT}
                />
              </div>
            </div>
          </div>
        </div>
      </Td>

      {/* ID */}
      <Td>{item.id}</Td>

      {/* Category */}
      <Td>
        {category ? (
          <Badge color={category.color} withDot={false}>
            {category.name}
          </Badge>
        ) : (
          <Badge color="#575757" withDot={false}>
            Uncategorized
          </Badge>
        )}
      </Td>

      {/* Tags */}
      <Td className="text-left">
        <ListItemTagsColumn tags={tags} />
      </Td>

      {/* Location */}
      <Td>{location?.name ? <GrayBadge>{location.name}</GrayBadge> : null}</Td>
    </>
  );
};<|MERGE_RESOLUTION|>--- conflicted
+++ resolved
@@ -1,11 +1,6 @@
 import { useEffect, useMemo, useRef, useState } from "react";
-<<<<<<< HEAD
 import type { Asset, Booking, Category, Custody, Kit } from "@prisma/client";
-import { AssetStatus } from "@prisma/client";
-=======
-import type { Asset, Booking, Category, Custody } from "@prisma/client";
 import { AssetStatus, BookingStatus } from "@prisma/client";
->>>>>>> c9422685
 import type {
   ActionFunctionArgs,
   LinksFunction,
@@ -67,12 +62,9 @@
 } from "~/modules/booking/service.server";
 import { createNotes } from "~/modules/note/service.server";
 import { getUserByID } from "~/modules/user/service.server";
-<<<<<<< HEAD
 import { getShareAgreementUrl } from "~/utils/asset";
-import { makeShelfError } from "~/utils/error";
-=======
 import { makeShelfError, ShelfError } from "~/utils/error";
->>>>>>> c9422685
+
 import { isFormProcessing } from "~/utils/form";
 import {
   data,
