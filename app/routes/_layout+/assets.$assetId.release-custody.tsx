--- conflicted
+++ resolved
@@ -10,17 +10,22 @@
 import { assetCustodyRevokedEmailText } from "~/modules/invite/helpers";
 import { getUserByID } from "~/modules/user";
 import styles from "~/styles/layout/custom-modal.css";
-import { data, error, getParams, isFormProcessing, parseData } from "~/utils";
+import {
+  data,
+  error,
+  getParams,
+  isFormProcessing,
+  parseData,
+  validEmail,
+} from "~/utils";
 import { sendNotification } from "~/utils/emitter/send-notification.server";
-<<<<<<< HEAD
-import { ShelfStackError } from "~/utils/error";
+
+import { ShelfError, makeShelfError } from "~/utils/error";
 import { sendEmail } from "~/utils/mail.server";
-=======
-import { ShelfError, makeShelfError } from "~/utils/error";
->>>>>>> 714430b6
 import { PermissionAction, PermissionEntity } from "~/utils/permissions";
 import { requirePermission } from "~/utils/roles.server";
 
+/** @TODO this needs review */
 export async function loader({ context, request, params }: LoaderFunctionArgs) {
   const authSession = context.getSession();
   const { userId } = authSession;
@@ -37,21 +42,18 @@
     });
 
     const custody = await db.custody
-      .findUnique({
+      .findUniqueOrThrow({
         where: { assetId },
         select: {
-<<<<<<< HEAD
-          id: true,
-          name: true,
-          user: {
-            select: {
-              email: true,
-=======
           custodian: {
             select: {
               id: true,
               name: true,
->>>>>>> 714430b6
+              user: {
+                select: {
+                  email: true,
+                },
+              },
             },
           },
         },
@@ -99,39 +101,6 @@
   }
 }
 
-<<<<<<< HEAD
-  const asset = await releaseCustody({ assetId });
-  if (!asset.custody) {
-    const formData = await request.formData();
-    const custodianName = formData.get("custodianName") as string;
-    const custodianEmail = formData.get("custodianEmail") as string;
-
-    /** Once the asset is updated, we create the note */
-    await createNote({
-      content: `**${user.firstName?.trim()} ${
-        user.lastName
-      }** has released **${custodianName?.trim()}'s** custody over **${asset.title?.trim()}**`,
-      type: "UPDATE",
-      userId: asset.userId,
-      assetId: asset.id,
-    });
-    sendNotification({
-      title: `‘${asset.title}’ is no longer in custody of ‘${custodianName}’`,
-      message: "This asset is available again.",
-      icon: { name: "success", variant: "success" },
-      senderId: userId,
-    });
-    sendEmail({
-      to: custodianEmail,
-      subject: `Your custody over ${asset.title} has been revoked`,
-      text: assetCustodyRevokedEmailText({
-        assetName: asset.title,
-        assignerName: user.firstName + " " + user.lastName,
-        assetId: asset.id,
-      }),
-    });
-  }
-=======
 export const action = async ({
   context,
   request,
@@ -150,7 +119,6 @@
       entity: PermissionEntity.asset,
       action: PermissionAction.update,
     });
->>>>>>> 714430b6
 
     const user = await getUserByID(userId);
 
@@ -158,17 +126,23 @@
 
     if (!asset.custody) {
       const formData = await request.formData();
-      const { custodianName } = parseData(
+      const { custodianName, custodianEmail } = parseData(
         formData,
         z.object({
           custodianName: z.string(),
+          custodianEmail: z
+            .string()
+            .transform((email) => email.toLowerCase())
+            .refine(validEmail, () => ({
+              message: "Custodian email is invalid",
+            })),
         }),
         {
           additionalData: { userId, assetId },
         }
       );
 
-      /** Once the asset is updated, we create the note */
+      //** Once the asset is updated, we create the note */
       await createNote({
         content: `**${user.firstName?.trim()} ${
           user.lastName
@@ -177,12 +151,21 @@
         userId: asset.userId,
         assetId: asset.id,
       });
-
       sendNotification({
         title: `‘${asset.title}’ is no longer in custody of ‘${custodianName}’`,
         message: "This asset is available again.",
         icon: { name: "success", variant: "success" },
         senderId: userId,
+      });
+
+      void sendEmail({
+        to: custodianEmail,
+        subject: `Your custody over ${asset.title} has been revoked`,
+        text: assetCustodyRevokedEmailText({
+          assetName: asset.title,
+          assignerName: user.firstName + " " + user.lastName,
+          assetId: asset.id,
+        }),
       });
     }
 
