import type { ActionArgs } from "@remix-run/node";
import { json } from "@remix-run/node";
import { parseFormAny } from "react-zorm";
import { z } from "zod";

import { sendMagicLink } from "~/modules/auth";
import { assertIsPost } from "~/utils/http.server";

export async function action({ request }: ActionArgs) {
  assertIsPost(request);

  const formData = await request.formData();
  const result = await z
    .object({
      email: z
        .string()
        .email("Please enter a valid email.")
        .transform((email) => email.toLowerCase()),
    })
    .safeParseAsync(parseFormAny(formData));

  if (!result.success) {
    return json(
      {
        error: "Please enter a valid email.",
      },
      { status: 400 }
    );
  }

  const { error } = await sendMagicLink(result.data.email);

  if (error) {
    return json(
      {
<<<<<<< HEAD
        error:
          "Unable to send magic link. Please try again later. If the issue persists, contact support.",
=======
        error: error.message,
>>>>>>> 31647647
      },
      { status: 500 }
    );
  }

  return json({ error: null });
}<|MERGE_RESOLUTION|>--- conflicted
+++ resolved
@@ -33,12 +33,7 @@
   if (error) {
     return json(
       {
-<<<<<<< HEAD
-        error:
-          "Unable to send magic link. Please try again later. If the issue persists, contact support.",
-=======
         error: error.message,
->>>>>>> 31647647
       },
       { status: 500 }
     );
