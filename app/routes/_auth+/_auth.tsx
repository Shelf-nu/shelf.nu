import { Link, useMatches } from "@remix-run/react";
<<<<<<< HEAD
import { Outlet, redirect } from "react-router";
import { ErrorContent } from "~/components/errors";
=======
import { Outlet } from "react-router";
import { ErrorBoundryComponent } from "~/components/errors";
>>>>>>> 55ad107e
import SubHeading from "~/components/shared/sub-heading";

export const loader = () => null;

export default function App() {
  const matches = useMatches();
  /** Find the title and subHeading from current route */
  const data = matches[matches.length - 1].data as {
    title?: string;
    subHeading?: string;
  };
  const { title, subHeading } = data;

  return (
    <div className="flex h-full min-h-screen flex-col ">
      <main className="flex size-full">
        <div className="flex size-full flex-col items-center justify-center p-6 lg:p-10">
          <div className=" mb-8 text-center">
            <Link to="/">
              <img
                src="/static/images/shelf-symbol.png"
                alt="Shelf symbol"
                className=" mx-auto mb-2 size-12"
              />
            </Link>

            <h1>{title}</h1>
            <SubHeading className="max-w-md">{subHeading}</SubHeading>
          </div>
          <div className=" w-[360px]">
            <Outlet />
          </div>
        </div>
        <aside className="relative hidden h-full items-end justify-end p-8 lg:flex lg:w-[700px] xl:w-[900px]">
          <a
            href="https://www.nga.gov/collection/art-object-page.52316.html"
            rel="noreferrer"
            target="_blank"
            className="relative z-20 w-[150px] text-right text-sm text-black no-underline hover:text-black"
          >
            John Singer Sargent <br />A Corner of the Library in Venice,
            1904/1907
          </a>
          <img
            className="absolute inset-0 size-full max-w-none object-cover"
            src="/static/images/auth-cover.jpg"
            alt="John Singer Sargent - A Corner of the Library in Venice, 1904/1907 "
          />
        </aside>
      </main>
    </div>
  );
}

export const ErrorBoundary = () => <ErrorContent />;<|MERGE_RESOLUTION|>--- conflicted
+++ resolved
@@ -1,11 +1,6 @@
 import { Link, useMatches } from "@remix-run/react";
-<<<<<<< HEAD
-import { Outlet, redirect } from "react-router";
+import { Outlet } from "react-router";
 import { ErrorContent } from "~/components/errors";
-=======
-import { Outlet } from "react-router";
-import { ErrorBoundryComponent } from "~/components/errors";
->>>>>>> 55ad107e
 import SubHeading from "~/components/shared/sub-heading";
 
 export const loader = () => null;
