--- conflicted
+++ resolved
@@ -193,26 +193,35 @@
   const { userId } = authSession;
 
   try {
-<<<<<<< HEAD
+    const searchParams = getCurrentSearchParams(request);
+    const organizationIdParam = searchParams.get("organizationId") ?? undefined;
     const user = await getUserByID(userId, {
       select: {
         id: true,
         onboarded: true,
         username: true,
-      },
-=======
-    const searchParams = getCurrentSearchParams(request);
-    const organizationIdParam = searchParams.get("organizationId") ?? undefined;
-    const user = await getUserByID(userId, {
-      userOrganizations: {
-        select: {
-          organizationId: true,
-          organization: { select: { name: true } },
+        createdWithInvite: true,
+        referralSource: true,
+        userOrganizations: {
+          select: {
+            organizationId: true,
+            organization: { select: { name: true } },
+          },
+        },
+        businessIntel: {
+          select: {
+            jobTitle: true,
+            teamSize: true,
+            companyName: true,
+            howDidYouHearAboutUs: true,
+            primaryUseCase: true,
+            currentSolution: true,
+            timeline: true,
+          },
         },
       },
-      businessIntel: true,
->>>>>>> 86c0b60f
     });
+
     /** If the user is already onboarded, we assume they finished the process so we send them to the index */
     if (user.onboarded) {
       return redirect("/assets");
@@ -292,7 +301,13 @@
     const formData = await request.formData();
 
     const existingUser = await getUserByID(userId, {
-      userOrganizations: { select: { organizationId: true } },
+      select: {
+        id: true,
+        createdWithInvite: true,
+        userOrganizations: {
+          select: { organizationId: true },
+        },
+      },
     });
 
     const metadata = parseData(
