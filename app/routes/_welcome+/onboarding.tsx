--- conflicted
+++ resolved
@@ -23,11 +23,7 @@
 import { getUserByID, updateUser } from "~/modules/user/service.server";
 import { appendToMetaTitle } from "~/utils/append-to-meta-title";
 import { setCookie } from "~/utils/cookies.server";
-<<<<<<< HEAD
-import { ENABLE_PREMIUM_FEATURES, NODE_ENV, SMTP_FROM } from "~/utils/env";
-=======
 import { SMTP_FROM } from "~/utils/env";
->>>>>>> c05a95be
 import { makeShelfError } from "~/utils/error";
 import { isFormProcessing } from "~/utils/form";
 import { getValidationErrors } from "~/utils/http";
@@ -69,13 +65,6 @@
   const { userId } = authSession;
 
   try {
-<<<<<<< HEAD
-    if (NODE_ENV !== "test" && !ENABLE_PREMIUM_FEATURES) {
-      return redirect("/assets");
-    }
-
-=======
->>>>>>> c05a95be
     const user = await getUserByID(userId);
     /** If the user is already onboarded, we assume they finished the process so we send them to the index */
     if (user.onboarded) {
