import _ from "lodash";

/**
 * .email() has an issue with validating email
 * addresses where the there is a subdomain and a dash included:
 * https://github.com/colinhacks/zod/pull/2157
 * So we use the custom validation
 *  */
export const validEmail = (val: string) =>
  /^([A-Z0-9_+-]+\.?)*[A-Z0-9_+-]@([A-Z0-9][A-Z0-9-]*\.)+[A-Z]{2,}$/i.test(val);

export const isLink = (val: string) =>
  /\b(?:https?):\/\/[-\w+&@#/%?=~|$!:,.;]*[\w+&@#/%=~|$]/.test(val);

export const isValidDomain = (val: string) =>
  /^([a-zA-Z0-9][a-zA-Z0-9-]{1,61}[a-zA-Z0-9]\.)+[a-zA-Z]{2,}$/.test(val);

/**
 * Validates if a string is a properly formatted URL and potentially an image URL
 * @param url - The URL to validate
 * @returns boolean indicating if URL is valid
 */
export function isValidImageUrl(url: string): boolean {
  try {
    const parsedUrl = new URL(url);
    // Check if URL has a valid protocol
    if (!["http:", "https:"].includes(parsedUrl.protocol)) {
      return false;
    }
    // Check if URL ends with common image extensions
    const imageExtensions = [".jpg", ".jpeg", ".png", ".gif", ".webp"];
    return imageExtensions.some((ext) =>
      parsedUrl.pathname.toLowerCase().endsWith(ext)
    );
  } catch {
    return false;
  }
}

/**
 * Sanitizes a filename, removing invalid characters and replacing spaces with underscores
 * @param filename String to sanitize
 * @returns
 */
export function sanitizeFilename(filename: string): string {
  let s = filename
    .replace(/[/\\:*?"<>|]/g, "_")
    .replace(/\s+/g, "_")
    .trim();
  if (s.startsWith(".")) {
    s = "_" + s;
  }
  return s;
}

<<<<<<< HEAD
/**
 * Converts the given enum case string to title case
 *
 * @param value - The enum case string to convert
 * @returns The title case string
 * @example SOME_ENUM_CASE -> Some Enum Case
 */
export function formatEnum(value: string) {
  return _.startCase(_.toLower(value));
=======
export async function getImageAsBase64(url: string) {
  try {
    // Fetch the image data
    const response = await fetch(url);

    const arrayBuffer = await response.arrayBuffer();

    // Convert the image data to a Base64-encoded string
    const base64Image = Buffer.from(arrayBuffer).toString("base64");

    return base64Image;

    // Convert the image data to a Base64-encoded string
  } catch (error) {
    // eslint-disable-next-line no-console
    console.error("Error fetching image:", error);
    return null;
  }
>>>>>>> 0a5f34a9
}<|MERGE_RESOLUTION|>--- conflicted
+++ resolved
@@ -53,7 +53,6 @@
   return s;
 }
 
-<<<<<<< HEAD
 /**
  * Converts the given enum case string to title case
  *
@@ -63,7 +62,8 @@
  */
 export function formatEnum(value: string) {
   return _.startCase(_.toLower(value));
-=======
+}
+
 export async function getImageAsBase64(url: string) {
   try {
     // Fetch the image data
@@ -82,5 +82,4 @@
     console.error("Error fetching image:", error);
     return null;
   }
->>>>>>> 0a5f34a9
 }