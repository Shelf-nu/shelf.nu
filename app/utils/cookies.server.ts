--- conflicted
+++ resolved
@@ -121,13 +121,6 @@
   return { filters };
 }
 
-<<<<<<< HEAD
-/** HIDE PWA INSTALL PROMPT COOKIE */
-
-export const installPwaPromptCookie = createCookie("hide-pwa-install-prompt", {
-  maxAge: 60 * 60 * 24 * 14, // two weeks
-});
-=======
 /** ASSET FILTER COOKIE - ADVANCED MODE */
 export const createAdvancedAssetFilterCookie = (orgId: string) =>
   createCookie(`${orgId}_advancedAssetFilter`, {
@@ -160,4 +153,8 @@
   }
   return { filters };
 }
->>>>>>> ac75a93c
+
+/** HIDE PWA INSTALL PROMPT COOKIE */
+export const installPwaPromptCookie = createCookie("hide-pwa-install-prompt", {
+  maxAge: 60 * 60 * 24 * 14, // two weeks
+});