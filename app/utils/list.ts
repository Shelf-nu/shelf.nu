--- conflicted
+++ resolved
@@ -41,7 +41,8 @@
   teamMemberIds: searchParams.getAll("teamMember") || [],
   tab: searchParams.get("tab") as "assets" | "kits",
   id: searchParams.getAll("id") || [],
-<<<<<<< HEAD
+  assetKitFilter: searchParams.get("assetKitFilter"),
+  tags: searchParams.getAll("tag") || [],
   custodyStatus:
     searchParams.get("custodyStatus") === "ALL"
       ? null
@@ -54,10 +55,6 @@
   kit: searchParams.get("kit"),
   teamMember: searchParams.get("teamMember"),
   custodyAgreement: searchParams.get("custodyAgreement"),
-=======
-  assetKitFilter: searchParams.get("assetKitFilter"),
-  tags: searchParams.getAll("tag") || [],
->>>>>>> 3ac6e86f
 });
 
 export const ALL_SELECTED_KEY = "all-selected";
