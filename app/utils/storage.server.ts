--- conflicted
+++ resolved
@@ -16,11 +16,8 @@
   type ErrorLabel,
 } from "./error";
 import { extractImageNameFromSupabaseUrl } from "./extract-image-name-from-supabase-url";
-<<<<<<< HEAD
 import { getFileArrayBuffer } from "./getFileArrayBuffer";
-=======
 import { id } from "./id/id.server";
->>>>>>> 0a5f34a9
 import {
   cacheOptimizedImage,
   type CachedImage,
