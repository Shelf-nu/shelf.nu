--- conflicted
+++ resolved
@@ -84,7 +84,6 @@
   }
 }
 
-<<<<<<< HEAD
 async function bucketExists(bucketName: string) {
   const { error } = await getSupabaseAdmin().storage.getBucket(bucketName);
 
@@ -97,10 +96,7 @@
   }
 }
 
-async function uploadFile(
-=======
 export async function uploadFile(
->>>>>>> 898d242b
   fileData: AsyncIterable<Uint8Array>,
   {
     filename,
@@ -115,14 +111,9 @@
   }
 ): Promise<string | { originalPath: string; thumbnailPath: string }> {
   try {
-<<<<<<< HEAD
     let file = resizeOptions
       ? await cropImage(fileData, resizeOptions)
-      : await getFileArrayBuffer(fileData);
-=======
-    // Process original image
-    const file = await cropImage(fileData, resizeOptions);
->>>>>>> 898d242b
+      : await getFileArrayBuffer(fileData); // This is for the case when we are uploading a file that is not an image
 
     // Upload original file
     const { data, error } = await getSupabaseAdmin()
@@ -176,7 +167,6 @@
         thumbnailPath: thumbData.path,
       };
     }
-
     // Return just the path string for backward compatibility
     return data.path;
   } catch (cause) {
@@ -221,20 +211,14 @@
           return undefined;
         }
 
-<<<<<<< HEAD
-        if (contentType?.includes("image") && contentType.includes("pdf")) {
+        if (!contentType?.includes("image") && !contentType.includes("pdf")) {
           return undefined;
         }
-
-        const fileExtension = contentType.includes("pdf")
-          ? "pdf"
-          : filename?.split(".").pop();
-
-        const uploadedFilePath = await uploadFile(data, {
-=======
-        const fileExtension = filename?.split(".").pop();
+        const isPDF = contentType.includes("pdf");
+
+        const fileExtension = isPDF ? "pdf" : filename?.split(".").pop();
+
         const uploadedFilePaths = await uploadFile(data, {
->>>>>>> 898d242b
           filename: `${newFileName}.${fileExtension}`,
           contentType,
           bucketName,
@@ -242,9 +226,6 @@
           generateThumbnail,
           thumbnailSize,
         });
-<<<<<<< HEAD
-        return uploadedFilePath;
-=======
 
         // For profile pictures and other cases that don't need thumbnails,
         // the uploadFile function returns a string path
@@ -260,7 +241,6 @@
 
         // This shouldn't happen, but if it does, return the originalPath
         return (uploadedFilePaths as { originalPath: string }).originalPath;
->>>>>>> 898d242b
       }
     );
 
