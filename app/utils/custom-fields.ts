import type { RenderableTreeNode } from "@markdoc/markdoc";
import type { CustomField, CustomFieldType } from "@prisma/client";
import { format } from "date-fns";
import type { ZodRawShape } from "zod";
import { z } from "zod";
import type { ShelfAssetCustomFieldValueType } from "~/modules/asset/types";
import type { ClientHint } from "~/modules/booking/types";
import { formatDateBasedOnLocaleOnly } from "./client-hints";
import { ShelfError } from "./error";
import { parseMarkdownToReact } from "./md";

/** Returns the schema depending on the field type.
 * Also handles the required field error message.
 * This was greatly inspired and done with the help of @rphlmr (https://github.com/rphlmr)
 */
const getSchema = ({
  id,
  params,
  field_name,
  required = false,
  options,
}: {
  id: string;
  params: {
    invalid_type_error?: string | undefined;
    required_error?: string | undefined;
    description?: string | undefined;
  };
  field_name?: string | undefined;
  required?: boolean;
  options?: CustomField["options"];
}) => {
  /** If the field is required, we set the correct field type using zod */
  const text = required
    ? z.string(params).min(1, {
        message: field_name
          ? `${field_name} is required`
          : `This field is required`,
      })
    : z.string(params).optional();

  const option = required
    ? z
        .string(params)
        .min(1, `${field_name ? field_name : "This field"} is required`)
    : z.string(params).optional();

  return {
    text,
    multiline_text: text,
    number: z.number(params),
    date: text,
    boolean: z
      .string(params)
      .optional()
      .transform((val) => (val === "on" ? true : false)),
    option: option.transform((v, ctx) => {
      if (v && !options?.includes(v)) {
        ctx.addIssue({
          code: z.ZodIssueCode.custom,
          path: [`cf-${id}`],
          message: `${v} is not a valid option`,
        });
      }
      return v;
    }),
  } as Record<CustomFieldZodSchema["type"], z.ZodTypeAny>;
};

export type CustomFieldZodSchema = {
  id: string;
  name: string;
  type: "text" | "number" | "date" | "boolean" | "option" | "multiline_text";
  helpText: string;
  required: boolean;
  options?: CustomField["options"];
};

function buildSchema(fields: CustomFieldZodSchema[]) {
  let schema = z.object({});

  fields.forEach((field) => {
    let fieldSchema = z.object({
      [`cf-${field.id}`]: getSchema({
        id: field.id,
        params: {
          description: field.helpText,
          required_error: field.name
            ? `${field.name} is required`
            : `This field is required`,
        },
        field_name: field.name,
        required: field.required,
        options: field.options,
      })[field.type],
    });

    schema = schema.merge(fieldSchema);
  });

  return schema;
}

export const mergedSchema = <T extends ZodRawShape>({
  baseSchema,
  customFields,
}: {
  baseSchema: z.ZodObject<T, any>;
  customFields: CustomFieldZodSchema[];
}) => {
  const CustomSchema = buildSchema(customFields);

  return baseSchema.merge(CustomSchema);
};

/** Takes the result of zod's safeParseAsync and extracts custom fields values from it
 * Custom fields need to be prefixed with `cf-`
 */
export const extractCustomFieldValuesFromPayload = ({
  payload,
  customFieldDef,
  isDuplicate,
}: {
  payload: { [key: string]: any };
  customFieldDef: CustomField[];
  isDuplicate?: boolean;
}): ShelfAssetCustomFieldValueType[] => {
  /** Get the custom fields keys and values */
  const customFieldsKeys = Object.keys(payload).filter((key) =>
    key.startsWith("cf-")
  );

  return customFieldsKeys
    .map((key) => {
      const id = key.split("-")[1];
      const fieldDef = customFieldDef.find((v) => v.id === id)!;
      //making sure that duplicate creation is handled.
      if (!fieldDef && isDuplicate) {
        return null;
      }
      const value = buildCustomFieldValue({ raw: payload[key] }, fieldDef!);
      return { id, value } as ShelfAssetCustomFieldValueType;
    })
    .filter((v) => v !== null) as ShelfAssetCustomFieldValueType[];
};

export const buildCustomFieldValue = (
  value: ShelfAssetCustomFieldValueType["value"],
  def: CustomField
): ShelfAssetCustomFieldValueType["value"] | undefined => {
  try {
    const { raw } = value;
    /** We handle boolean different because it returns false */
    if (def.type !== "BOOLEAN" && !raw) {
      return undefined;
    }

    switch (def.type) {
      case "BOOLEAN":
        return { raw, valueBoolean: Boolean(raw) };
      case "DATE":
        return { raw, valueDate: new Date(raw as string).toISOString() };
      case "OPTION":
        return { raw, valueOption: String(raw) };
      case "MULTILINE_TEXT":
        return { raw, valueMultiLineText: String(raw) };
    }

    return { raw, valueText: String(raw) };
  } catch (cause) {
    throw new ShelfError({
      cause: cause,
      title:
        cause instanceof RangeError
          ? cause?.message
          : "Invalid custom field value",
      message: `Failed to read/process custom field value for '${def.name}' with type '${def.type}'. The value we found is: '${value.raw}'. Make sure to format your dates using the format: mm/dd/yyyy`,
      label: "Custom fields",
    });
  }
};

export const getCustomFieldDisplayValue = (
  value: ShelfAssetCustomFieldValueType["value"],
  hints?: ClientHint
): string | RenderableTreeNode => {
  if (value.valueMultiLineText) {
    return parseMarkdownToReact(value.raw as string);
  }

<<<<<<< HEAD
  if (value.valueBoolean) {
    console.log(value);
=======
  if (Object.hasOwnProperty.call(value, "valueBoolean")) {
>>>>>>> 9f3c89d6
    return value.valueBoolean ? "Yes" : "No";
  }

  if (value.valueDate && value.raw) {
    return hints
      ? formatDateBasedOnLocaleOnly(value.valueDate as string, hints.locale)
      : format(new Date(value.valueDate), "PPP"); // Fallback to default date format
  }
  return String(value.raw);
};

//header = "cf:name,type:text"
export const getDefinitionFromCsvHeader = (
  header: string
): Pick<CustomField, "helpText" | "name" | "type" | "required" | "active"> => {
  const defArr = header.split(",").map((e) => e.trim()); //["cf:name","type:text"]
  const name = defArr
    .find((e: string) => e.toLowerCase().startsWith("cf:"))!
    .substring(3)
    .trim(); //name
  let type =
    defArr.find((e) => e.toLowerCase().startsWith("type:"))?.substring(5) ||
    "text"; //"text"

  type = type.trim().replace(/\s+/g, "_").toUpperCase();
  return {
    name,
    active: true,
    helpText: "",
    required: false,
    type: type as CustomFieldType,
  };
};

// order of the keys control the UI form dorpdown order, so dont change unless u know what you are doing
export const FIELD_TYPE_NAME: { [key in CustomFieldType]: string } = {
  TEXT: "Single-line text",
  MULTILINE_TEXT: "Multi-line text",
  OPTION: "Option",
  BOOLEAN: "Boolean",
  DATE: "Date",
};<|MERGE_RESOLUTION|>--- conflicted
+++ resolved
@@ -188,12 +188,7 @@
     return parseMarkdownToReact(value.raw as string);
   }
 
-<<<<<<< HEAD
-  if (value.valueBoolean) {
-    console.log(value);
-=======
   if (Object.hasOwnProperty.call(value, "valueBoolean")) {
->>>>>>> 9f3c89d6
     return value.valueBoolean ? "Yes" : "No";
   }
 
