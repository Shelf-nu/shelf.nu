import { OrganizationRoles } from "@prisma/client";

export enum PermissionAction {
  create = "create",
  read = "read",
  update = "update",
  delete = "delete",
  checkout = "checkout",
  checkin = "checkin",
  export = "export",
  import = "import",
  archive = "archive",
  cancel = "cancel",
  manageAssets = "manage-assets",
  custody = "custody",
}

export enum PermissionEntity {
  asset = "asset",
  assetIndexSettings = "assetIndexSettings",
  qr = "qr",
  booking = "booking",
  tag = "tag",
  category = "category",
  location = "location",
  customField = "customField",
  workspace = "workspace",
  teamMember = "teamMember",
  teamMemberProfile = "teamMemberProfile",
  dashboard = "dashboard",
  generalSettings = "generalSettings",
  workingHours = "workingHours",
  subscription = "subscription",
  kit = "kit",
  note = "note",
  scan = "scan",
  custody = "custody",
  assetReminders = "assetReminders",
<<<<<<< HEAD
  custodyAgreement = "custodyAgreement",
  receipts = "receipts",
=======
  userData = "user-data", // This is for the user to load their own data.
>>>>>>> 3ac6e86f
}

//this will come from DB eventually
export const Role2PermissionMap: {
  [K in OrganizationRoles]?: Record<PermissionEntity, PermissionAction[]>;
} = {
  [OrganizationRoles.BASE]: {
    [PermissionEntity.asset]: [PermissionAction.read],
    [PermissionEntity.assetIndexSettings]: [PermissionAction.read],
    [PermissionEntity.booking]: [
      PermissionAction.create,
      PermissionAction.read,
      PermissionAction.update,
      PermissionAction.delete, // This is for the user to delete their own bookings only when they are draft.
      PermissionAction.manageAssets,
      PermissionAction.export,
    ],
    [PermissionEntity.qr]: [PermissionAction.read],
    [PermissionEntity.category]: [],
    [PermissionEntity.customField]: [],
    [PermissionEntity.location]: [],
    [PermissionEntity.tag]: [],
    [PermissionEntity.teamMember]: [],
    [PermissionEntity.teamMemberProfile]: [],
    [PermissionEntity.workspace]: [],
    [PermissionEntity.dashboard]: [],
    [PermissionEntity.generalSettings]: [],
    [PermissionEntity.workingHours]: [PermissionAction.read],
    [PermissionEntity.subscription]: [],
    [PermissionEntity.kit]: [PermissionAction.read],
    [PermissionEntity.note]: [],
    [PermissionEntity.scan]: [],
    [PermissionEntity.custody]: [],
    [PermissionEntity.assetReminders]: [],
<<<<<<< HEAD
    [PermissionEntity.custodyAgreement]: [PermissionAction.read],
    [PermissionEntity.receipts]: [PermissionAction.read],
=======
    [PermissionEntity.userData]: [
      PermissionAction.read,
      PermissionAction.update,
    ],
>>>>>>> 3ac6e86f
  },
  [OrganizationRoles.SELF_SERVICE]: {
    [PermissionEntity.asset]: [PermissionAction.read, PermissionAction.custody],
    [PermissionEntity.assetIndexSettings]: [PermissionAction.read],
    [PermissionEntity.booking]: [
      PermissionAction.create,
      PermissionAction.read,
      PermissionAction.update,
      PermissionAction.checkout,
      PermissionAction.checkin,
      PermissionAction.delete, // This is for the user to delete their own bookings only when they are draft.
      PermissionAction.archive,
      PermissionAction.manageAssets,
      PermissionAction.cancel,
      PermissionAction.export,
    ],
    [PermissionEntity.qr]: [PermissionAction.read],
    [PermissionEntity.category]: [],
    [PermissionEntity.customField]: [],
    [PermissionEntity.location]: [],
    [PermissionEntity.tag]: [],
    [PermissionEntity.teamMember]: [],
    [PermissionEntity.teamMemberProfile]: [],
    [PermissionEntity.workspace]: [],
    [PermissionEntity.dashboard]: [],
    [PermissionEntity.generalSettings]: [],
    [PermissionEntity.workingHours]: [PermissionAction.read],
    [PermissionEntity.subscription]: [],
    [PermissionEntity.kit]: [PermissionAction.read, PermissionAction.custody],
    [PermissionEntity.note]: [],
    [PermissionEntity.scan]: [],
    [PermissionEntity.custody]: [],
    [PermissionEntity.assetReminders]: [],
<<<<<<< HEAD
    [PermissionEntity.custodyAgreement]: [PermissionAction.read],
    [PermissionEntity.receipts]: [PermissionAction.read],
=======
    [PermissionEntity.userData]: [
      PermissionAction.read,
      PermissionAction.update,
    ],
>>>>>>> 3ac6e86f
  },
};<|MERGE_RESOLUTION|>--- conflicted
+++ resolved
@@ -36,12 +36,9 @@
   scan = "scan",
   custody = "custody",
   assetReminders = "assetReminders",
-<<<<<<< HEAD
+  userData = "user-data", // This is for the user to load their own data.
   custodyAgreement = "custodyAgreement",
   receipts = "receipts",
-=======
-  userData = "user-data", // This is for the user to load their own data.
->>>>>>> 3ac6e86f
 }
 
 //this will come from DB eventually
@@ -76,15 +73,12 @@
     [PermissionEntity.scan]: [],
     [PermissionEntity.custody]: [],
     [PermissionEntity.assetReminders]: [],
-<<<<<<< HEAD
-    [PermissionEntity.custodyAgreement]: [PermissionAction.read],
-    [PermissionEntity.receipts]: [PermissionAction.read],
-=======
     [PermissionEntity.userData]: [
       PermissionAction.read,
       PermissionAction.update,
     ],
->>>>>>> 3ac6e86f
+    [PermissionEntity.custodyAgreement]: [PermissionAction.read],
+    [PermissionEntity.receipts]: [PermissionAction.read],
   },
   [OrganizationRoles.SELF_SERVICE]: {
     [PermissionEntity.asset]: [PermissionAction.read, PermissionAction.custody],
@@ -118,14 +112,11 @@
     [PermissionEntity.scan]: [],
     [PermissionEntity.custody]: [],
     [PermissionEntity.assetReminders]: [],
-<<<<<<< HEAD
-    [PermissionEntity.custodyAgreement]: [PermissionAction.read],
-    [PermissionEntity.receipts]: [PermissionAction.read],
-=======
     [PermissionEntity.userData]: [
       PermissionAction.read,
       PermissionAction.update,
     ],
->>>>>>> 3ac6e86f
+    [PermissionEntity.custodyAgreement]: [PermissionAction.read],
+    [PermissionEntity.receipts]: [PermissionAction.read],
   },
 };