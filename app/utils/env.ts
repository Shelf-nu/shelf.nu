--- conflicted
+++ resolved
@@ -57,13 +57,10 @@
       FINGERPRINT: string;
       FREE_TRIAL_DAYS: string;
       SUPPORT_EMAIL: string;
-<<<<<<< HEAD
+      FULL_CALENDAR_LICENSE_KEY: string;
+      SHOW_HOW_DID_YOU_FIND_US: string;
       SUPPORTED_LANGUAGES: Array<string>;
       FALLBACK_LANGUAGE: string;
-=======
-      FULL_CALENDAR_LICENSE_KEY: string;
-      SHOW_HOW_DID_YOU_FIND_US: string;
->>>>>>> ded6b117
     }
   }
 }
