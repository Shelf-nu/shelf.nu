--- conflicted
+++ resolved
@@ -139,23 +139,6 @@
       connect: {
         id: inviterId,
       },
-<<<<<<< HEAD
-    },
-  });
-
-  const token = jwt.sign({ id: invite.id }, INVITE_TOKEN_SECRET, {
-    expiresIn: `${INVITE_EXPIRY_TTL_DAYS}d`,
-  }); //keep only needed data in token to maintain the size
-
-  await sendEmail({
-    to: inviteeEmail,
-    subject: `You have been invited to ${invite.organization.name}`,
-    text: inviteEmailText({ invite, token }),
-    html: invitationTemplateString({ invite, token }),
-  });
-
-  return invite;
-=======
     };
 
     const organization = {
@@ -231,7 +214,6 @@
       label,
     });
   }
->>>>>>> 714430b6
 }
 
 //when user clicks on accept/reject route action will validate the jwt if its valid it will call this
