--- conflicted
+++ resolved
@@ -15,21 +15,15 @@
       update: {},
       create: {
         bufferStartTime: 0,
-<<<<<<< HEAD
         maxBookingLength: null,
-=======
         tagsRequired: false,
->>>>>>> 1dfb754b
         organizationId,
       },
       select: {
         id: true,
         bufferStartTime: true,
-<<<<<<< HEAD
         maxBookingLength: true,
-=======
         tagsRequired: true,
->>>>>>> 1dfb754b
       },
     });
 
