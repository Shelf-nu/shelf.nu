--- conflicted
+++ resolved
@@ -1,10 +1,6 @@
 import type { Organization, Prisma, TeamMember } from "@prisma/client";
-<<<<<<< HEAD
+import { BookingStatus } from "@prisma/client";
 import type { LoaderFunctionArgs } from "react-router";
-=======
-import { BookingStatus } from "@prisma/client";
-import type { LoaderFunctionArgs } from "@remix-run/node";
->>>>>>> 3a921a91
 import { db } from "~/database/db.server";
 import { updateCookieWithPerPage } from "~/utils/cookies.server";
 import type { ErrorLabel } from "~/utils/error";
@@ -155,7 +151,7 @@
     const take = perPage >= 1 && perPage <= 25 ? perPage : 8; // min 1 and max 25 per page
 
     /** Default value of where. Takes the assets belonging to current user */
-    let where: Prisma.TeamMemberWhereInput = {
+    const where: Prisma.TeamMemberWhereInput = {
       deletedAt: null,
       organizationId,
       ...params.where,
