import type {
  Prisma,
  Organization,
  User,
  Asset,
  CustodyAgreement,
  Custody,
} from "@prisma/client";
import { AssetStatus, CustodyAgreementType } from "@prisma/client";
import { v4 } from "uuid";
import { db } from "~/database/db.server";
import { isLikeShelfError, ShelfError } from "~/utils/error";
import { getPublicFileURL, parseFileFormData } from "~/utils/storage.server";
import { assertUserCanActivateMoreAgreements } from "~/utils/subscription.server";
import { resolveTeamMemberName } from "~/utils/user";
import { createNote } from "../note/service.server";

const label = "Custody Agreement";

export async function createCustodyAgreement({
  name,
  description,
  signatureRequired,
  userId,
  organizationId,
  isActive,
}: Pick<
  CustodyAgreement,
  "name" | "description" | "signatureRequired" | "isActive"
> & {
  userId: User["id"];
  organizationId: Organization["id"];
}) {
  try {
    const sameExistingAgreementCount = await db.custodyAgreement.count({
      where: { type: "CUSTODY", organizationId },
    });

    const data = {
      name,
      type: "CUSTODY",
      description,
      signatureRequired,
      createdBy: { connect: { id: userId } },
      organization: { connect: { id: organizationId } },
      isDefault: sameExistingAgreementCount === 0,
      isActive,
    } satisfies Prisma.CustodyAgreementCreateInput;

<<<<<<< HEAD
    return await db.custodyAgreement.create({ data });
=======
    const custody = await db.custodyAgreement.create({ data });
    return custody;
>>>>>>> abbd96f9
  } catch (cause) {
    throw new ShelfError({
      cause,
      title: "Error creating agreement",
      message:
        "Something went wrong while creating the custody agreement. Please try again or contact support.",
      additionalData: { name, description, signatureRequired },
      label,
    });
  }
}

export async function updateCustodyAgreement({
  id,
  name,
  description,
  signatureRequired,
  userId,
  organizationId,
}: Pick<
  CustodyAgreement,
  "id" | "name" | "description" | "signatureRequired" | "organizationId"
> & {
  userId: User["id"];
}) {
  try {
    const data = {
      name,
      description,
      signatureRequired,
    };

    const updatedCustodyAgreement = await db.custodyAgreement.update({
      where: { id, organizationId },
      data,
    });

    /**
     * If the signatureRequired is true, we need to search through all the Custodies that
     * have this agreement associated with it. We will check if the agreementSigned is false.
     *
     * If it is false, this could mean a scenario that the custodian has the asset in custody
     * and wasn't required to sign the agreement. But since we are setting signatureRequired to true,
     * we need to set the asset custody to "SIGNATURE_PENDING" and furthermore, ask the custodian to sign
     * the agreement via mailing them.
     */
    if (signatureRequired) {
      const custodies = await db.custody.findMany({
        where: {
          agreementId: updatedCustodyAgreement.id,
          agreementSigned: false,
        },
        include: {
          custodian: {
            select: {
              id: true,
              name: true,
              user: {
                select: { firstName: true, lastName: true, email: true },
              },
            },
          },
        },
      });

      for (const custody of custodies) {
        // Set the asset status to SIGNATURE_PENDING
        await db.asset.update({
          where: { id: custody.assetId },
          data: { status: AssetStatus.SIGNATURE_PENDING },
        });

        // Send notifications
        await createNote({
          content: `Custody agreement **${
            updatedCustodyAgreement.name
          }** now requires a signature. **${resolveTeamMemberName(
            custody.custodian
          )}** needs to sign the **${
            updateCustodyAgreement.name
          }** agreement before receiving custody.`,
          type: "UPDATE",
          userId,
          assetId: custody.assetId,
        });
      }
    }

    return updatedCustodyAgreement;
  } catch (cause) {
    throw new ShelfError({
      cause,
      title: "Error updating agreement",
      message:
        "Something went wrong while updating the custody agreement. Please try again or contact support.",
      additionalData: { id },
      label,
    });
  }
}

export async function updateAgreementFile({
  request,
  pdfName,
  pdfSize,
  custodyAgreementId,
  organizationId,
}: {
  request: Request;
  custodyAgreementId: string;
  pdfName: string;
  pdfSize: number;
  organizationId: User["id"];
}) {
  try {
    const pdfHash = v4();
    const newFileName = `${organizationId}/${custodyAgreementId}/${pdfHash}`;
    const fileData = await parseFileFormData({
      request,
      bucketName: "custody-agreements",
      newFileName,
    });

    const pdf = fileData.get("pdf") as string;
    if (!pdf) {
      return null;
    }

    const canUpdateAgreementFile = await canUserUpdateAgreementFile({
      agreementId: custodyAgreementId,
      organizationId,
    });
    if (!canUpdateAgreementFile) {
      throw new ShelfError({
        cause: null,
        label,
        message:
          "You cannot update agreement file because a custody with this agreement already exists.",
      });
    }

    const custodyAgreement = await db.custodyAgreement.findUniqueOrThrow({
      where: { id: custodyAgreementId, organizationId },
      select: { id: true, custodyAgreementFiles: { select: { id: true } } },
    });
    const agreementFile = custodyAgreement.custodyAgreementFiles[0];

    const publicUrl = getPublicFileURL({
      bucketName: "custody-agreements",
      filename: newFileName,
    });

    /** Update the pdf file in CustodyAgreementFile */
    const data = {
      name: pdfName,
      size: pdfSize,
      url: `${publicUrl}.pdf`,
      custodyAgreementId,
    };

    await db.custodyAgreementFile.upsert({
      where: { id: agreementFile?.id ?? "create-new" },
      update: data,
      create: data,
    });
  } catch (cause) {
    throw new ShelfError({
      cause,
      title: "Error updating agreement PDF",
      message: isLikeShelfError(cause)
        ? cause.message
        : "Something went wrong while updating the custody agreement PDF. Please try again or contact support.",
      additionalData: { custodyAgreementId },
      label,
    });
  }
}

export async function toggleCustodyAgreementActiveState({
  id,
  organizationId,
  organizations,
}: Pick<CustodyAgreement, "id"> & {
  organizationId: Organization["id"];
  organizations: Pick<
    Organization,
    "id" | "type" | "name" | "imageId" | "userId"
  >[];
}) {
  try {
    const agreement = await db.custodyAgreement.findFirst({
      where: { id, organizationId },
      select: { id: true, isActive: true },
    });
    if (!agreement) {
      throw new ShelfError({
        cause: null,
        label,
        title: "Agreement not found",
        message: "The active state of the agreement could not be toggled.",
      });
    }

    /** If user is activating the agreement then make sure it is under the limit */
    if (!agreement.isActive) {
      await assertUserCanActivateMoreAgreements({
        organizationId,
        organizations,
      });
    }

    const updatedAgreement = await db.custodyAgreement.update({
      where: { id: agreement.id },
      data: { isActive: !agreement.isActive },
    });
    return updatedAgreement;
  } catch (cause) {
    throw new ShelfError({
      cause,
      title: "Error changing agreement",
      message: isLikeShelfError(cause)
        ? cause.message
        : "Something went wrong while making the custody agreement active/inactive. Please try again or contact support.",
      additionalData: { id },
      label,
    });
  }
}

export async function makeCustodyAgreementDefault({
  id,
  organizationId,
}: {
  id: CustodyAgreement["id"];
  organizationId: Organization["id"];
}) {
  try {
    // Make all the agreements of the same type of the user non-default
    await db.custodyAgreement.updateMany({
      where: { type: CustodyAgreementType.CUSTODY, organizationId },
      data: { isDefault: false },
    });

    // Make the selected agreement default
    await db.custodyAgreement.update({
      where: { id, organizationId },
      data: { isDefault: true },
    });
  } catch (cause) {
    throw new ShelfError({
      cause,
      title: "Error making agreement default",
      message:
        "Something went wrong while making the custody agreement default. Please try again or contact support.",
      additionalData: { id },
      label,
    });
  }
}

export async function getCustodyAgreementById({
  id,
  organizationId,
}: {
  id: CustodyAgreement["id"];
  organizationId: CustodyAgreement["organizationId"];
}) {
  try {
    const agreement = await db.custodyAgreement.findUniqueOrThrow({
      where: { id, organizationId },
    });

    return agreement;
  } catch (cause) {
    throw new ShelfError({
      cause,
      title: "Agreement not found",
      message:
        "The agreement you are trying to access does not exist or you do not have permission to access it.",
      additionalData: { id },
      label,
    });
  }
}

export async function getLatestCustodyAgreementFile(
  id: CustodyAgreement["id"]
) {
  try {
    /** There is only one agreement file associated with an Agreement */
    const agreementFile = await db.custodyAgreementFile.findFirst({
      where: { custodyAgreementId: id },
    });

    return agreementFile;
  } catch (cause) {
    throw new ShelfError({
      cause,
      title: "Error fetching agreement file",
      message:
        "Something went wrong while fetching the custody agreement file. Please try again or contact support.",
      additionalData: { id },
      label,
    });
  }
}

export async function getCustodyAgreements({
  organizationId,
  page = 1,
  perPage = 8,
}: {
  organizationId: Organization["id"];
  page?: number;
  perPage?: number;
}) {
  try {
    const where = {
      organizationId,
    };

    const [custodyAgreements, totalCustodyAgreements] = await Promise.all([
      db.custodyAgreement.findMany({
        where,
        orderBy: { updatedAt: "desc" },
        take: perPage,
        skip: (page - 1) * perPage,
      }),
      db.custodyAgreement.count({ where }),
    ]);

    return {
      custodyAgreements,
      totalCustodyAgreements,
    };
  } catch (cause) {
    throw new ShelfError({
      cause,
      title: "Error fetching agreements",
      message:
        "Something went wrong while fetching the custody agreements. Please try again or contact support.",
      additionalData: { organizationId },
      label,
    });
  }
}

export async function getAgreementByCustodyId({
  custodyId,
  organizationId,
}: {
  custodyId: Custody["id"];
  organizationId?: Asset["organizationId"];
}) {
  try {
    const custody = await db.custody.findUnique({
      where: { id: custodyId },
      include: {
        asset: { select: { id: true, title: true, organizationId: true } },
        agreement: true,
        custodian: {
          include: {
            user: {
              select: {
                id: true,
                firstName: true,
                lastName: true,
                email: true,
              },
            },
          },
        },
      },
    });
    if (!custody) {
      throw new ShelfError({
        cause: null,
        title: "Not found",
        message: "Custody not found",
        label,
      });
    }

    if (organizationId && organizationId !== custody.asset.organizationId) {
      throw new ShelfError({
        cause: null,
        message: "This custody belongs to any other organization.",
        label,
      });
    }

    const custodyAgreement = custody.agreement;
    if (!custodyAgreement) {
      throw new ShelfError({
        cause: null,
        message: "There is not agreement associated with this custody.",
        label,
      });
    }

    const custodian = custody.custodian;
    if (!custodian) {
      throw new ShelfError({
        cause: null,
        message: "Custodian not found.",
        label: "Assets",
      });
    }

    return {
      asset: custody.asset,
      custodyAgreement,
      custody,
      custodian,
    };
  } catch (cause) {
    const message = isLikeShelfError(cause)
      ? cause.message
      : "Something went wrong while fetching the custody agreement. Please try again or contact support.";
    throw new ShelfError({
      cause,
      title: "Error fetching agreement",
      message,
      additionalData: { organizationId },
      label,
    });
  }
}

export async function getAgreementByAssetId({
  assetId,
  organizationId,
}: {
  assetId: Asset["id"];
  organizationId: Asset["organizationId"];
}) {
  try {
    const custody = await db.custody.findUnique({
      where: { assetId },
    });

    if (!custody) {
      throw new ShelfError({
        cause: null,
        message: "There is no custody over this asset",
        label,
      });
    }

    return await getAgreementByCustodyId({
      custodyId: custody.id,
      organizationId,
    });
  } catch (cause) {
    const message = isLikeShelfError(cause)
      ? cause.message
      : "Something went wrong while fetching the custody agreement. Please try again or contact support.";
    throw new ShelfError({
      cause,
      title: "Error fetching agreement",
      message,
      additionalData: { organizationId },
      label,
    });
  }
}

export async function canUserUpdateAgreementFile({
  agreementId,
  organizationId,
}: {
  agreementId: CustodyAgreement["id"];
  organizationId: Organization["id"];
}) {
  try {
    /**
     * A user can update the agreement file only if no CustodyReceipt exists for this agreement.
     */
    const receipts = await db.custodyReceipt.count({
      where: {
        organizationId,
        agreementId,
      },
    });

    return receipts === 0;
  } catch (cause) {
    throw new ShelfError({
      cause,
      label,
      message:
        "Something went wrong while checking if you can update agreement file.",
    });
  }
}<|MERGE_RESOLUTION|>--- conflicted
+++ resolved
@@ -47,12 +47,8 @@
       isActive,
     } satisfies Prisma.CustodyAgreementCreateInput;
 
-<<<<<<< HEAD
-    return await db.custodyAgreement.create({ data });
-=======
     const custody = await db.custodyAgreement.create({ data });
     return custody;
->>>>>>> abbd96f9
   } catch (cause) {
     throw new ShelfError({
       cause,
