import type { Prisma } from "@prisma/client";

/** Includes needed for booking to have all data required for emails */
export const BOOKING_INCLUDE_FOR_EMAIL = {
  custodianTeamMember: true,
  custodianUser: true,
  organization: {
    include: {
      owner: {
        select: { email: true },
      },
    },
  },
  _count: {
    select: { assets: true },
  },
};

/** Common relations to include in a booking */
export const BOOKING_COMMON_INCLUDE = {
  custodianTeamMember: true,
  custodianUser: true,
} as Prisma.BookingInclude;

export const BOOKING_WITH_ASSETS_INCLUDE = {
  ...BOOKING_COMMON_INCLUDE,
  assets: {
    select: {
      id: true,
      availableToBook: true,
      status: true,
      kitId: true,
<<<<<<< HEAD
      kit: { select: { id: true, name: true } },
=======
      valuation: true,
      category: {
        select: {
          id: true,
          name: true,
          color: true,
        },
      },
>>>>>>> 69a8e05a
    },
  },
} satisfies Prisma.BookingInclude;

/**
 * This enum represents the types of different events that can be scheduled for a booking using PgBoss
 */
export enum BOOKING_SCHEDULER_EVENTS_ENUM {
  checkoutReminder = `booking-checkout-reminder`,
  checkinReminder = `booking-checkin-reminder`,
  overdueHandler = `booking-overdue-handler`,
}<|MERGE_RESOLUTION|>--- conflicted
+++ resolved
@@ -30,9 +30,6 @@
       availableToBook: true,
       status: true,
       kitId: true,
-<<<<<<< HEAD
-      kit: { select: { id: true, name: true } },
-=======
       valuation: true,
       category: {
         select: {
@@ -41,7 +38,7 @@
           color: true,
         },
       },
->>>>>>> 69a8e05a
+      kit: { select: { id: true, name: true } },
     },
   },
 } satisfies Prisma.BookingInclude;
