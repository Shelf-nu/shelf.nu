import type { Asset, Category, Currency, Kit, Note, Prisma, Tag, User } from "@prisma/client";
import type { BasicUserName, LoadUserForNotesFn } from "~/modules/note/load-user-for-notes.server";
import { db } from "~/database/db.server";
import { ShelfError } from "~/utils/error";
import { wrapKitsWithDataForNote, wrapUserLinkForNote, wrapTagForNote } from "~/utils/markdoc-wrappers";
import {
  buildCategoryChangeNote,
  buildDescriptionChangeNote,
  buildNameChangeNote,
  buildValuationChangeNote,
  resolveUserLink,
} from "~/modules/note/helpers.server";

const label = "Note";

<<<<<<< HEAD
=======
export type BasicUserName = {
  firstName: string | null;
  lastName: string | null;
};
>>>>>>> f9eb8326
export type TagSummary = Pick<Tag, "id" | "name">;

/** Creates a singular note */
export async function createNote({
  content,
  type,
  userId,
  assetId,
}: Pick<Note, "content"> & {
  type?: Note["type"];
  userId: User["id"];
  assetId: Asset["id"];
}) {
  try {
    const data = {
      content,
      type: type || "COMMENT",
      user: {
        connect: {
          id: userId,
        },
      },
      asset: {
        connect: {
          id: assetId,
        },
      },
    };

    return await db.note.create({
      data,
    });
  } catch (cause) {
    throw new ShelfError({
      cause,
      message: "Something went wrong while creating a note",
      additionalData: { type, userId, assetId },
      label,
    });
  }
}

/** Creates multiple notes with the same content */
export async function createNotes({
  content,
  type,
  userId,
  assetIds,
}: Pick<Note, "content"> & {
  type?: Note["type"];
  userId: User["id"];
  assetIds: Asset["id"][];
}) {
  try {
    const data = assetIds.map((id) => ({
      content,
      type: type || "COMMENT",
      userId,
      assetId: id,
    }));

    return await db.note.createMany({
      data,
    });
  } catch (cause) {
    throw new ShelfError({
      cause,
      message: "Something went wrong while creating notes",
      additionalData: { type, userId, assetIds },
      label,
    });
  }
}

export async function deleteNote({
  id,
  userId,
}: Pick<Note, "id"> & { userId: User["id"] }) {
  try {
    return await db.note.deleteMany({
      where: { id, userId },
    });
  } catch (cause) {
    throw new ShelfError({
      cause,
      message: "Something went wrong while deleting the note",
      additionalData: { id, userId },
      label,
    });
  }
}

export async function createBulkKitChangeNotes({
  newlyAddedAssets,
  removedAssets,
  userId,
  kit,
}: {
  newlyAddedAssets: Prisma.AssetGetPayload<{
    select: { id: true; title: true; kit: true };
  }>[];
  removedAssets: Prisma.AssetGetPayload<{
    select: { id: true; title: true; kit: true };
  }>[];
  userId: User["id"];
  kit: Kit;
}) {
  try {
    const user = await db.user
      .findFirstOrThrow({
        where: { id: userId },
        select: { firstName: true, lastName: true },
      })
      .catch((cause) => {
        throw new ShelfError({
          cause,
          message: "User not found",
          additionalData: { userId },
          label,
        });
      });

    for (const asset of [...newlyAddedAssets, ...removedAssets]) {
      const isAssetRemoved = removedAssets.some((a) => a.id === asset.id);
      const isNewlyAdded = newlyAddedAssets.some((a) => a.id === asset.id);
      const newKit = isAssetRemoved ? null : kit;
      const currentKit = asset.kit ? asset.kit : null;

      if (isNewlyAdded || isAssetRemoved) {
        await createKitChangeNote({
          currentKit,
          newKit,
          firstName: user.firstName ?? "",
          lastName: user.lastName ?? "",
          assetId: asset.id,
          userId,
          isRemoving: isAssetRemoved,
        });
      }
    }
  } catch (cause) {
    throw new ShelfError({
      cause,
      message: "Something went wrong while creating bulk kit change notes",
      additionalData: {
        userId,
        newlyAddedAssetsIds: newlyAddedAssets.map((a) => a.id),
        removedAssetsIds: removedAssets.map((a) => a.id),
      },
      label,
    });
  }
}

export async function createKitChangeNote({
  currentKit,
  newKit,
  firstName,
  lastName,
  assetId,
  userId,
  isRemoving,
}: {
  currentKit: Pick<Kit, "id" | "name"> | null;
  newKit: Pick<Kit, "id" | "name"> | null;
  firstName: string;
  lastName: string;
  assetId: Asset["id"];
  userId: User["id"];
  isRemoving: boolean;
}) {
  try {
    const userLink = wrapUserLinkForNote({
      id: userId,
      firstName,
      lastName,
    });
    let message = "";

    /** User is changing from kit to another */
    if (currentKit && newKit && currentKit.id !== newKit.id) {
      const currentKitLink = wrapKitsWithDataForNote(
        { id: currentKit.id, name: currentKit.name.trim() },
        "updated"
      );
      const newKitLink = wrapKitsWithDataForNote(
        { id: newKit.id, name: newKit.name.trim() },
        "updated"
      );
      message = `${userLink} changed kit  from ${currentKitLink} to ${newKitLink}.`;
    }

    /** User is adding asset to a kit for first time */
    if (newKit && !currentKit) {
      const newKitLink = wrapKitsWithDataForNote(
        { id: newKit.id, name: newKit.name.trim() },
        "added"
      );
      message = `${userLink} added asset to ${newKitLink}.`;
    }

    /** User is removing the asset from kit */
    if (isRemoving && !newKit) {
      if (currentKit) {
        const currentKitLink = wrapKitsWithDataForNote(
          { id: currentKit.id, name: currentKit.name.trim() },
          "removed"
        );
        message = `${userLink} removed asset from ${currentKitLink}.`;
      } else {
        message = `${userLink} removed asset from a kit.`;
      }
    }

    if (!message) {
      return;
    }

    await createNote({
      content: message,
      type: "UPDATE",
      userId,
      assetId,
    });
  } catch (cause) {
    throw new ShelfError({
      cause,
      message:
        "Something went wrong while creating a kit change note. Please try again or contact support",
      additionalData: { userId, assetId },
      label,
    });
  }
}

export async function createTagChangeNoteIfNeeded({
  assetId,
  userId,
  previousTags,
  currentTags,
  loadUserForNotes,
}: {
  assetId: Asset["id"];
  userId: User["id"];
  previousTags: TagSummary[];
  currentTags: TagSummary[];
  loadUserForNotes: () => Promise<BasicUserName>;
}) {
  const previousTagIds = new Set(previousTags.map((tag) => tag.id));
  const currentTagIds = new Set(currentTags.map((tag) => tag.id));

  const addedTags = currentTags.filter((tag) => !previousTagIds.has(tag.id));
  const removedTags = previousTags.filter((tag) => !currentTagIds.has(tag.id));

  if (addedTags.length === 0 && removedTags.length === 0) {
    return;
  }

  const user = await loadUserForNotes();
  const userLink = wrapUserLinkForNote({
    id: userId,
    firstName: user.firstName ?? "",
    lastName: user.lastName ?? "",
  });

  const formatTagNames = (tagList: TagSummary[]) =>
    tagList
      .map((tag) =>
        wrapTagForNote({
          id: tag.id,
          name: (tag.name ?? "Unnamed tag").trim(),
        })
      )
      .join(tagList.length > 1 ? ", " : "");

  const actions: string[] = [];

  if (addedTags.length > 0) {
    actions.push(
      `added tag${addedTags.length > 1 ? "s" : ""} ${formatTagNames(addedTags)}`
    );
  }

  if (removedTags.length > 0) {
    actions.push(
      `removed tag${removedTags.length > 1 ? "s" : ""} ${formatTagNames(
        removedTags
      )}`
    );
  }

  if (actions.length === 0) {
    return;
  }

  const content = `${userLink} ${actions.join(" and ")}.`;

  await createNote({
    content,
    type: "UPDATE",
    userId,
    assetId,
  });
}

/**
 * Persist a note capturing asset name changes using the text diff helper.
 */
export async function createAssetNameChangeNote({
  assetId,
  userId,
  previousName,
  newName,
  loadUserForNotes,
}: {
  assetId: Asset["id"];
  userId: User["id"];
  previousName?: string | null;
  newName?: string | null;
  loadUserForNotes: LoadUserForNotesFn;
}) {
  const userLink = await resolveUserLink({ userId, loadUserForNotes });
  const content = buildNameChangeNote({
    userLink,
    previous: previousName,
    next: newName,
  });

  if (!content) {
    return;
  }

  await createNote({
    content,
    type: "UPDATE",
    userId,
    assetId,
  });
}

/**
 * Persist a note describing updates to the asset description.
 */
export async function createAssetDescriptionChangeNote({
  assetId,
  userId,
  previousDescription,
  newDescription,
  loadUserForNotes,
}: {
  assetId: Asset["id"];
  userId: User["id"];
  previousDescription?: string | null;
  newDescription?: string | null;
  loadUserForNotes: LoadUserForNotesFn;
}) {
  const userLink = await resolveUserLink({ userId, loadUserForNotes });
  const content = buildDescriptionChangeNote({
    userLink,
    previous: previousDescription,
    next: newDescription,
  });

  if (!content) {
    return;
  }

  await createNote({
    content,
    type: "UPDATE",
    userId,
    assetId,
  });
}

/**
 * Persist a note when the asset category is added, changed, or removed.
 */
export async function createAssetCategoryChangeNote({
  assetId,
  userId,
  previousCategory,
  newCategory,
  loadUserForNotes,
}: {
  assetId: Asset["id"];
  userId: User["id"];
  previousCategory?: Pick<Category, "id" | "name"> | null;
  newCategory?: Pick<Category, "id" | "name"> | null;
  loadUserForNotes: LoadUserForNotesFn;
}) {
  const userLink = await resolveUserLink({ userId, loadUserForNotes });
  const content = buildCategoryChangeNote({
    userLink,
    previous: previousCategory,
    next: newCategory,
  });

  if (!content) {
    return;
  }

  await createNote({
    content,
    type: "UPDATE",
    userId,
    assetId,
  });
}

/**
 * Persist a note highlighting valuation adjustments with formatted currency values.
 */
export async function createAssetValuationChangeNote({
  assetId,
  userId,
  previousValuation,
  newValuation,
  currency,
  locale,
  loadUserForNotes,
}: {
  assetId: Asset["id"];
  userId: User["id"];
  previousValuation?: Prisma.Decimal | number | null;
  newValuation?: Prisma.Decimal | number | null;
  currency: Currency;
  locale: string;
  loadUserForNotes: LoadUserForNotesFn;
}) {
  const userLink = await resolveUserLink({ userId, loadUserForNotes });
  const content = buildValuationChangeNote({
    userLink,
    previous: previousValuation,
    next: newValuation,
    currency,
    locale,
  });

  if (!content) {
    return;
  }

  await createNote({
    content,
    type: "UPDATE",
    userId,
    assetId,
  });
}<|MERGE_RESOLUTION|>--- conflicted
+++ resolved
@@ -1,8 +1,14 @@
-import type { Asset, Category, Currency, Kit, Note, Prisma, Tag, User } from "@prisma/client";
-import type { BasicUserName, LoadUserForNotesFn } from "~/modules/note/load-user-for-notes.server";
+import type {
+  Asset,
+  Category,
+  Currency,
+  Kit,
+  Note,
+  Prisma,
+  Tag,
+  User,
+} from "@prisma/client";
 import { db } from "~/database/db.server";
-import { ShelfError } from "~/utils/error";
-import { wrapKitsWithDataForNote, wrapUserLinkForNote, wrapTagForNote } from "~/utils/markdoc-wrappers";
 import {
   buildCategoryChangeNote,
   buildDescriptionChangeNote,
@@ -10,16 +16,19 @@
   buildValuationChangeNote,
   resolveUserLink,
 } from "~/modules/note/helpers.server";
+import type {
+  BasicUserName,
+  LoadUserForNotesFn,
+} from "~/modules/note/load-user-for-notes.server";
+import { ShelfError } from "~/utils/error";
+import {
+  wrapKitsWithDataForNote,
+  wrapUserLinkForNote,
+  wrapTagForNote,
+} from "~/utils/markdoc-wrappers";
 
 const label = "Note";
 
-<<<<<<< HEAD
-=======
-export type BasicUserName = {
-  firstName: string | null;
-  lastName: string | null;
-};
->>>>>>> f9eb8326
 export type TagSummary = Pick<Tag, "id" | "name">;
 
 /** Creates a singular note */
