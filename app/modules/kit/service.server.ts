import type {
  Asset,
  Barcode,
  Booking,
  Kit,
  Organization,
  Prisma,
  Qr,
  TeamMember,
  User,
  UserOrganization,
} from "@prisma/client";
import {
  AssetStatus,
  BookingStatus,
  ErrorCorrection,
  KitStatus,
} from "@prisma/client";
import type { LoaderFunctionArgs } from "@remix-run/node";
import invariant from "tiny-invariant";
import { db } from "~/database/db.server";
import { getSupabaseAdmin } from "~/integrations/supabase/client";
import {
  updateBarcodes,
  validateBarcodeUniqueness,
} from "~/modules/barcode/service.server";
import { getDateTimeFormat } from "~/utils/client-hints";
import { updateCookieWithPerPage } from "~/utils/cookies.server";
import { dateTimeInUnix } from "~/utils/date-time-in-unix";
import type { ErrorLabel } from "~/utils/error";
import {
  isLikeShelfError,
  isNotFoundError,
  maybeUniqueConstraintViolation,
  ShelfError,
  VALIDATION_ERROR,
} from "~/utils/error";
import { extractImageNameFromSupabaseUrl } from "~/utils/extract-image-name-from-supabase-url";
import { getRedirectUrlFromRequest } from "~/utils/http";
import { getCurrentSearchParams } from "~/utils/http.server";
import { id } from "~/utils/id/id.server";
import { ALL_SELECTED_KEY, getParamsValues } from "~/utils/list";
import { Logger } from "~/utils/logger";
import { oneDayFromNow } from "~/utils/one-week-from-now";
import { createSignedUrl, parseFileFormData } from "~/utils/storage.server";
import { resolveTeamMemberName } from "~/utils/user";
import type { MergeInclude } from "~/utils/utils";
import type { UpdateKitPayload } from "./types";
import {
  GET_KIT_STATIC_INCLUDES,
  KIT_SELECT_FIELDS_FOR_LIST_ITEMS,
  KITS_INCLUDE_FIELDS,
} from "./types";
import { getKitsWhereInput } from "./utils.server";
import type { CreateAssetFromContentImportPayload } from "../asset/types";
import { getAssetsWhereInput } from "../asset/utils.server";
import { createBulkKitChangeNotes, createNote } from "../note/service.server";
import { getQr } from "../qr/service.server";

import { getUserByID } from "../user/service.server";

const label: ErrorLabel = "Kit";

export async function createKit({
  name,
  description,
  createdById,
  organizationId,
  qrId,
  categoryId,
  locationId,
  barcodes,
}: Pick<
  Kit,
  | "name"
  | "description"
  | "createdById"
  | "organizationId"
  | "categoryId"
  | "locationId"
> & {
  qrId?: Qr["id"];
  barcodes?: Pick<Barcode, "type" | "value">[];
}) {
  try {
    /** User connection data */
    const user = {
      connect: {
        id: createdById,
      },
    };

    const organization = {
      connect: {
        id: organizationId as string,
      },
    };

    /**
     * If a qr code is passed, link to that QR
     * Otherwise, create a new one
     * Here we also need to double check:
     * 1. If the qr code exists
     * 2. If the qr code belongs to the current organization
     * 3. If the qr code is not linked to an asset
     */
    const qr = qrId ? await getQr({ id: qrId }) : null;
    const qrCodes =
      qr &&
      qr.organizationId === organizationId &&
      qr.assetId === null &&
      qr.kitId === null
        ? { connect: { id: qrId } }
        : {
            create: [
              {
                id: id(),
                version: 0,
                errorCorrection: ErrorCorrection["L"],
                user,
                organization,
              },
            ],
          };

    const data: Prisma.KitCreateInput = {
      name,
      description,
      createdBy: user,
      organization,
      qrCodes,
      category: categoryId ? { connect: { id: categoryId } } : undefined,
    };

    /** If barcodes are passed, create them */
    if (barcodes && barcodes.length > 0) {
      const barcodesToAdd = barcodes.filter(
        (barcode) => !!barcode.value && !!barcode.type
      );

      Object.assign(data, {
        barcodes: {
          create: barcodesToAdd.map(({ type, value }) => ({
            type,
            value: value.toUpperCase(),
            organizationId,
          })),
        },
      });
    }

    if (locationId) {
      data.location = { connect: { id: locationId } };
    }

    return await db.kit.create({ data });
  } catch (cause) {
    // If it's a Prisma unique constraint violation on barcode values,
    // use our detailed validation to provide specific field errors
    if (cause instanceof Error && "code" in cause && cause.code === "P2002") {
      const prismaError = cause as any;
      const target = prismaError.meta?.target;

      if (
        target &&
        target.includes("value") &&
        barcodes &&
        barcodes.length > 0
      ) {
        const barcodesToAdd = barcodes.filter(
          (barcode) => !!barcode.value && !!barcode.type
        );
        if (barcodesToAdd.length > 0) {
          // Use existing validation function for detailed error messages
          await validateBarcodeUniqueness(barcodesToAdd, organizationId);
        }
      }
    }

    throw maybeUniqueConstraintViolation(cause, "Kit", {
      additionalData: { userId: createdById, organizationId },
    });
  }
}

export async function updateKit({
  id,
  name,
  description,
  image,
  imageExpiration,
  status,
  createdById,
  organizationId,
  categoryId,
  barcodes,
  locationId,
}: UpdateKitPayload) {
  try {
    const data: Prisma.KitUpdateInput = {
      name,
      description,
      image,
      imageExpiration,
      status,
    };

    /** If uncategorized is passed, disconnect the category */
    if (categoryId === "uncategorized") {
      Object.assign(data, {
        category: {
          disconnect: true,
        },
      });
    }

    // If category id is passed and is different than uncategorized, connect the category
    if (categoryId && categoryId !== "uncategorized") {
      Object.assign(data, {
        category: {
          connect: {
            id: categoryId,
          },
        },
      });
    }

    if (locationId) {
      data.location = { connect: { id: locationId } };
    }

    const kit = await db.kit.update({
      where: { id, organizationId },
      data,
    });

    /** If barcodes are passed, update existing barcodes efficiently */
    if (barcodes !== undefined) {
      await updateBarcodes({
        barcodes,
        kitId: id,
        organizationId,
        userId: createdById,
      });
    }

    return kit;
  } catch (cause) {
    // If it's already a ShelfError with validation errors, re-throw as is
    if (
      cause instanceof ShelfError &&
      cause.additionalData?.[VALIDATION_ERROR]
    ) {
      throw cause;
    }

    throw maybeUniqueConstraintViolation(cause, "Kit", {
      additionalData: { userId: createdById, id },
    });
  }
}

export async function updateKitImage({
  request,
  kitId,
  userId,
  organizationId,
}: {
  request: Request;
  kitId: string;
  userId: string;
  organizationId: Kit["organizationId"];
}) {
  try {
    const fileData = await parseFileFormData({
      request,
      bucketName: "kits",
      newFileName: `${userId}/${kitId}/image-${dateTimeInUnix(Date.now())}`,
      resizeOptions: {
        width: 800,
        withoutEnlargement: true,
      },
    });

    const image = fileData.get("image") as string;
    if (!image) return;

    const signedUrl = await createSignedUrl({
      filename: image,
      bucketName: "kits",
    });

    await updateKit({
      id: kitId,
      image: signedUrl,
      imageExpiration: oneDayFromNow(),
      createdById: userId,
      organizationId,
    });
  } catch (cause) {
    throw new ShelfError({
      cause,
      message: "Something went wrong while updating image for kit.",
      additionalData: { kitId, userId },
      label,
    });
  }
}

export async function getPaginatedAndFilterableKits<
  T extends Prisma.KitInclude,
>({
  request,
  organizationId,
  extraInclude,
  currentBookingId,
}: {
  request: LoaderFunctionArgs["request"];
  organizationId: Organization["id"];
  extraInclude?: T;
  currentBookingId?: Booking["id"];
}) {
  function hasAssetsIncluded(
    extraInclude?: Prisma.KitInclude
  ): extraInclude is Prisma.KitInclude & { assets: boolean } {
    return !!extraInclude?.assets;
  }

  const searchParams = getCurrentSearchParams(request);
  const paramsValues = getParamsValues(searchParams);

  const status =
    searchParams.get("status") === "ALL"
      ? null
      : (searchParams.get("status") as KitStatus | null);
  const teamMember = searchParams.get("teamMember"); // custodian

  const {
    page,
    perPageParam,
    search,
    hideUnavailable,
    bookingFrom,
    bookingTo,
  } = paramsValues;

  const cookie = await updateCookieWithPerPage(request, perPageParam);
  const { perPage } = cookie;

  try {
    const skip = page > 1 ? (page - 1) * perPage : 0;
    const take = perPage >= 1 && perPage <= 100 ? perPage : 200;

    const where: Prisma.KitWhereInput = { organizationId };

    if (search) {
      const searchTerm = search.toLowerCase().trim();
      where.OR = [
        // Search in kit name
        { name: { contains: searchTerm, mode: "insensitive" } },
        // Search in barcode values
        {
          barcodes: {
            some: { value: { contains: searchTerm, mode: "insensitive" } },
          },
        },
      ];
    }

    if (status) {
      where.status = status;
    }

    if (teamMember) {
      Object.assign(where, {
        custody: { custodianId: teamMember },
      });
    }

    if (currentBookingId && hideUnavailable) {
      // Basic filters that apply to all kits
      where.assets = {
        every: {
          organizationId,
          custody: null,
        },
      };

      if (bookingFrom && bookingTo) {
        // Apply booking conflict logic similar to assets, but through kit assets
        const kitWhere: Prisma.KitWhereInput[] = [
          // Rule 1: RESERVED bookings always exclude kits (if any asset is in a RESERVED booking)
          {
            assets: {
              none: {
                bookings: {
                  some: {
                    id: { not: currentBookingId },
                    status: BookingStatus.RESERVED,
                    OR: [
                      { from: { lte: bookingTo }, to: { gte: bookingFrom } },
                      { from: { gte: bookingFrom }, to: { lte: bookingTo } },
                    ],
                  },
                },
              },
            },
          },
          // Rule 2: For ONGOING/OVERDUE bookings, allow kits that are AVAILABLE or have no conflicting assets
          {
            OR: [
              // Either kit is AVAILABLE (checked in from partial check-in)
              { status: KitStatus.AVAILABLE },
              // Or kit has no assets in conflicting ONGOING/OVERDUE bookings
              {
                assets: {
                  none: {
                    bookings: {
                      some: {
                        id: { not: currentBookingId },
                        status: {
                          in: [BookingStatus.ONGOING, BookingStatus.OVERDUE],
                        },
                        OR: [
                          {
                            from: { lte: bookingTo },
                            to: { gte: bookingFrom },
                          },
                          {
                            from: { gte: bookingFrom },
                            to: { lte: bookingTo },
                          },
                        ],
                      },
                    },
                  },
                },
              },
            ],
          },
        ];

        // Combine the basic filters with booking conflict filters
        where.AND = kitWhere;
      }
    }

    if (
      currentBookingId &&
      hideUnavailable === true &&
      (!bookingFrom || !bookingTo)
    ) {
      throw new ShelfError({
        cause: null,
        message: "Booking dates are needed to hide unavailable kit.",
        additionalData: { hideUnavailable, bookingFrom, bookingTo },
        label,
      });
    }

    const include = {
      ...extraInclude,
      ...KITS_INCLUDE_FIELDS,
    } as MergeInclude<typeof KITS_INCLUDE_FIELDS, T>;

    let [kits, totalKits, totalKitsWithoutAssets] = await Promise.all([
      db.kit.findMany({
        skip,
        take,
        where,
        include,
        orderBy: { createdAt: "desc" },
      }),
      db.kit.count({ where }),
      db.kit.count({ where: { organizationId, assets: { none: {} } } }),
    ]);

    if (hideUnavailable && hasAssetsIncluded(extraInclude)) {
      kits = kits.filter(
        // @ts-ignore
        (kit) => Array.isArray(kit.assets) && kit?.assets?.length > 0
      );
    }

    const totalPages = Math.ceil(totalKits / perPage);

    return {
      page,
      perPage,
      kits,
      totalKits: hideUnavailable
        ? totalKits - totalKitsWithoutAssets
        : totalKits,
      totalPages,
      search,
    };
  } catch (cause) {
    throw new ShelfError({
      cause,
      message: "Something went wrong while fetching kits",
      additionalData: { page, perPage, organizationId },
      label,
    });
  }
}

type KitWithInclude<T extends Prisma.KitInclude | undefined> =
  T extends Prisma.KitInclude
    ? Prisma.KitGetPayload<{
        include: MergeInclude<typeof GET_KIT_STATIC_INCLUDES, T>;
      }>
    : Prisma.KitGetPayload<{ include: typeof GET_KIT_STATIC_INCLUDES }>;

export async function getKit<T extends Prisma.KitInclude | undefined>({
  id,
  organizationId,
  extraInclude,
  userOrganizations,
  request,
}: Pick<Kit, "id" | "organizationId"> & {
  extraInclude?: T;
  userOrganizations?: Pick<UserOrganization, "organizationId">[];
  request?: Request;
}) {
  try {
    const otherOrganizationIds = userOrganizations?.map(
      (org) => org.organizationId
    );

    // Merge static includes with dynamic includes
    const includes = {
      ...GET_KIT_STATIC_INCLUDES,
      ...extraInclude,
    } as MergeInclude<typeof GET_KIT_STATIC_INCLUDES, T>;

    const kit = await db.kit.findFirstOrThrow({
      where: {
        OR: [
          { id, organizationId },
          ...(userOrganizations?.length
            ? [{ id, organizationId: { in: otherOrganizationIds } }]
            : []),
        ],
      },
      include: includes,
    });

    /* User is accessing the asset in the wrong organizations. In that case we need special 404 handlng. */
    if (
      userOrganizations?.length &&
      kit.organizationId !== organizationId &&
      otherOrganizationIds?.includes(kit.organizationId)
    ) {
      const redirectTo =
        typeof request !== "undefined"
          ? getRedirectUrlFromRequest(request)
          : undefined;

      throw new ShelfError({
        cause: null,
        title: "Kit not found",
        message: "",
        additionalData: {
          model: "kit",
          organization: userOrganizations.find(
            (org) => org.organizationId === kit.organizationId
          ),
          redirectTo,
        },
        label,
        status: 404,
        shouldBeCaptured: false, // In this case we shouldnt be capturing the error
      });
    }

    return kit as KitWithInclude<T>;
  } catch (cause) {
    const isShelfError = isLikeShelfError(cause);

    throw new ShelfError({
      cause,
      title: "Kit not found",
      message:
        "The kit you are trying to access does not exist or you do not have permission to access it.",
      additionalData: {
        id,
        ...(isShelfError ? cause.additionalData : {}),
      },
      label,
      shouldBeCaptured: isShelfError
        ? cause.shouldBeCaptured
        : !isNotFoundError(cause),
    });
  }
}

export async function getAssetsForKits({
  request,
  organizationId,
  extraWhere,
  kitId,
  ignoreFilters,
}: {
  request: LoaderFunctionArgs["request"];
  organizationId: Organization["id"];
  kitId: Kit["id"];
  extraWhere?: Prisma.AssetWhereInput;
  /** Set this to true if you don't want the search filters to be applied */
  ignoreFilters?: boolean;
}) {
  const searchParams = getCurrentSearchParams(request);
  const paramsValues = getParamsValues(searchParams);
  const { page, perPageParam, search, orderBy, orderDirection } = paramsValues;

  const cookie = await updateCookieWithPerPage(request, perPageParam);
  const { perPage } = cookie;

  try {
    const skip = page > 1 ? (page - 1) * perPage : 0;
    const take = perPage >= 1 && perPage <= 100 ? perPage : 20; // min 1 and max 100 per page

    let where: Prisma.AssetWhereInput = { organizationId, kitId };

    if (search && !ignoreFilters) {
      const searchTerm = search.toLowerCase().trim();
      where.OR = [
        // Search in asset title
        { title: { contains: searchTerm, mode: "insensitive" } },
        // Search in asset barcodes
        {
          barcodes: {
            some: { value: { contains: searchTerm, mode: "insensitive" } },
          },
        },
      ];
    }

    const finalQuery = {
      ...where,
      ...extraWhere,
    };

    const [items, totalItems] = await Promise.all([
      db.asset.findMany({
        skip,
        take,
        where: finalQuery,
        select: KIT_SELECT_FIELDS_FOR_LIST_ITEMS,
        orderBy: { [orderBy]: orderDirection },
      }),
      db.asset.count({ where: finalQuery }),
    ]);

    const totalPages = Math.ceil(totalItems / perPage);

    return { page, perPage, search, items, totalItems, totalPages };
  } catch (cause) {
    throw new ShelfError({
      cause,
      message: "Fail to fetch paginated and filterable assets",
      additionalData: {
        organizationId,
        paramsValues,
      },
      label,
    });
  }
}

export async function deleteKit({
  id,
  organizationId,
}: {
  id: Kit["id"];
  organizationId: Kit["organizationId"];
}) {
  try {
    return await db.kit.delete({ where: { id, organizationId } });
  } catch (cause) {
    throw new ShelfError({
      cause,
      message: "Something went wrong while deleting kit",
      additionalData: { id, organizationId },
      label,
    });
  }
}

export async function deleteKitImage({
  url,
  bucketName = "kits",
}: {
  url: string;
  bucketName?: string;
}) {
  try {
    const path = extractImageNameFromSupabaseUrl({ url, bucketName });
    if (!path) {
      throw new ShelfError({
        cause: null,
        message: "Cannot extract the image path from the URL",
        additionalData: { url, bucketName },
        label,
      });
    }

    const { error } = await getSupabaseAdmin()
      .storage.from(bucketName)
      .remove([path]);

    if (error) {
      throw error;
    }

    return true;
  } catch (cause) {
    Logger.error(
      new ShelfError({
        cause,
        message: "Failed to delete kit image",
        additionalData: { url, bucketName },
        label,
      })
    );
  }
}

export async function releaseCustody({
  kitId,
  userId,
  organizationId,
}: {
  kitId: Kit["id"];
  userId: string;
  organizationId: Kit["organizationId"];
}) {
  try {
    const kit = await db.kit.findUniqueOrThrow({
      where: { id: kitId, organizationId },
      select: {
        id: true,
        name: true,
        assets: true,
        createdBy: { select: { firstName: true, lastName: true } },
        custody: { select: { custodian: true } },
      },
    });

    await Promise.all([
      db.kit.update({
        where: { id: kitId, organizationId },
        data: {
          status: KitStatus.AVAILABLE,
          custody: { delete: true },
        },
      }),
      ...kit.assets.map((asset) =>
        db.asset.update({
          where: { id: asset.id, organizationId },
          data: {
            status: AssetStatus.AVAILABLE,
            custody: { delete: true },
          },
        })
      ),
      ...kit.assets.map((asset) =>
        createNote({
          content: `**${kit.createdBy.firstName?.trim()} ${kit.createdBy.lastName?.trim()}** has released **${kit
            .custody?.custodian
            .name}'s** custody over **${asset.title.trim()}** via Kit assignment **[${
            kit.name
          }](/kits/${kit.id})**`,
          type: "UPDATE",
          userId,
          assetId: asset.id,
        })
      ),
    ]);

    return kit;
  } catch (cause) {
    throw new ShelfError({
      cause,
      message:
        "Something went wrong while releasing the custody. Please try again or contact support.",
      additionalData: { kitId },
      label: "Custody",
    });
  }
}

export async function updateKitsWithBookingCustodians<T extends Kit>(
  kits: T[]
): Promise<T[]> {
  try {
    /** When kits are checked out, we have to display the custodian from that booking */
    const checkedOutKits = kits
      .filter((kit) => kit.status === "CHECKED_OUT")
      .map((k) => k.id);

    if (checkedOutKits.length === 0) {
      return kits;
    }

    const resolvedKits: T[] = [];

    for (const kit of kits) {
      if (!checkedOutKits.includes(kit.id)) {
        resolvedKits.push(kit);
        continue;
      }

      /** A kit is not directly associated with booking so have to make an extra query to get the booking for kit  */
      const kitAsset = await db.asset.findFirst({
        where: { kitId: kit.id },
        select: {
          id: true,
          bookings: {
            where: { status: { in: ["ONGOING", "OVERDUE"] } },
            select: {
              id: true,
              custodianTeamMember: true,
              custodianUser: {
                select: {
                  firstName: true,
                  lastName: true,
                  profilePicture: true,
                },
              },
            },
          },
        },
      });

      const booking = kitAsset?.bookings[0];
      const custodianUser = booking?.custodianUser;
      const custodianTeamMember = booking?.custodianTeamMember;

      if (custodianUser) {
        resolvedKits.push({
          ...kit,
          custody: {
            custodian: {
              name: `${custodianUser?.firstName || ""} ${
                custodianUser?.lastName || ""
              }`, // Concatenate firstName and lastName to form the name property with default values
              user: {
                firstName: custodianUser?.firstName || "",
                lastName: custodianUser?.lastName || "",
                profilePicture: custodianUser?.profilePicture || null,
              },
            },
          },
        });
      } else if (custodianTeamMember) {
        resolvedKits.push({
          ...kit,
          custody: {
            custodian: { name: custodianTeamMember.name },
          },
        });
      } else {
        resolvedKits.push(kit);
        /** This case should never happen because there must be a custodianUser or custodianTeamMember assigned to a booking */
        Logger.error(
          new ShelfError({
            cause: null,
            message: "Could not find custodian for kit",
            additionalData: { kit },
            label,
          })
        );
      }
    }

    return resolvedKits;
  } catch (cause) {
    throw new ShelfError({
      cause,
      message: "Failed to update kits with booking custodian",
      additionalData: { kits },
      label,
    });
  }
}

type CurrentBookingType = {
  id: string;
  name: string;
  custodianUser: {
    firstName: string | null;
    lastName: string | null;
    profilePicture: string | null;
    email: string;
  } | null;
  custodianTeamMember: Omit<
    TeamMember,
    "createdAt" | "updatedAt" | "deletedAt"
  > | null;
  status: BookingStatus;
  from: string | Date | null;
};

export function getKitCurrentBooking(
  request: Request,
  kit: {
    id: string;
    assets: {
      bookings: CurrentBookingType[];
    }[];
  }
) {
  const ongoingBookingAsset = kit.assets
    .map((a) => ({
      ...a,
      bookings: a.bookings.filter(
        (b) =>
          b.status === BookingStatus.ONGOING ||
          b.status === BookingStatus.OVERDUE
      ),
    }))
    .find((a) => a.bookings.length > 0);
  const ongoingBooking = ongoingBookingAsset
    ? ongoingBookingAsset.bookings[0]
    : undefined;

  let currentBooking: CurrentBookingType | null | undefined = null;

  if (ongoingBooking && ongoingBooking.from) {
    const bookingFrom = new Date(ongoingBooking.from);
    const bookingDateDisplay = getDateTimeFormat(request, {
      dateStyle: "short",
      timeStyle: "short",
    }).format(bookingFrom);

    currentBooking = { ...ongoingBooking, from: bookingDateDisplay };
  }
  return currentBooking;
}

export async function bulkDeleteKits({
  kitIds,
  organizationId,
  userId,
  currentSearchParams,
}: {
  kitIds: Kit["id"][];
  organizationId: Kit["organizationId"];
  userId: User["id"];
  currentSearchParams?: string | null;
}) {
  try {
    /**
     * If we are selecting all kits in the list then we have to consider filters too
     */
    const where: Prisma.KitWhereInput = kitIds.includes(ALL_SELECTED_KEY)
      ? getKitsWhereInput({ organizationId, currentSearchParams })
      : { id: { in: kitIds }, organizationId };

    /** We have to remove the images of the kits so we have to make this query */
    const kits = await db.kit.findMany({
      where,
      select: { id: true, image: true },
    });

    return await db.$transaction(async (tx) => {
      /** Deleting all kits */
      await tx.kit.deleteMany({
        where: { id: { in: kits.map((kit) => kit.id) } },
      });

      /** Deleting images of the kits (if any) */
      const kitWithImages = kits.filter((kit) => !!kit.image);

      await Promise.all(
        kitWithImages.map((kit) => deleteKitImage({ url: kit.image! }))
      );
    });
  } catch (cause) {
    throw new ShelfError({
      cause,
      message: "Something went wrong while bulk deleting kits.",
      additionalData: { kitIds, organizationId, userId },
      label,
    });
  }
}

export async function bulkAssignKitCustody({
  kitIds,
  organizationId,
  custodianId,
  custodianName,
  userId,
  currentSearchParams,
}: {
  kitIds: Kit["id"][];
  organizationId: Kit["organizationId"];
  custodianId: TeamMember["id"];
  custodianName: TeamMember["name"];
  userId: User["id"];
  currentSearchParams?: string | null;
}) {
  try {
    /**
     * If we are selecting all assets in list then we have to consider filters
     */
    const where: Prisma.KitWhereInput = kitIds.includes(ALL_SELECTED_KEY)
      ? getKitsWhereInput({ organizationId, currentSearchParams })
      : { id: { in: kitIds }, organizationId };

    /**
     * We have to make notes and assign custody to all assets of a kit so we have to make this query
     */
    const [kits, user] = await Promise.all([
      db.kit.findMany({
        where,
        select: {
          id: true,
          name: true,
          status: true,
          assets: {
            select: {
              id: true,
              title: true,
              status: true,
              kit: { select: { id: true, name: true } }, // we need this so that we can create notes
            },
          },
        },
      }),
      getUserByID(userId),
    ]);

    const someKitsNotAvailable = kits.some((kit) => kit.status !== "AVAILABLE");
    if (someKitsNotAvailable) {
      throw new ShelfError({
        cause: null,
        message:
          "There are some unavailable kits. Please make sure you are selecting only available kits.",
        label,
      });
    }

    const allAssetsOfAllKits = kits.flatMap((kit) => kit.assets);

    const someAssetsUnavailable = allAssetsOfAllKits.some(
      (asset) => asset.status !== "AVAILABLE"
    );
    if (someAssetsUnavailable) {
      throw new ShelfError({
        cause: null,
        message:
          "There are some unavailable assets in some kits. Please make sure you have all available assets in kits.",
        label,
      });
    }

    /**
     * updateMany does not allow to create nested relationship rows so we have
     * to make two queries to assign custody over
     * 1. Create custodies for kit
     * 2. Update status of all kits to IN_CUSTODY
     */
    return await db.$transaction(async (tx) => {
      /** Creating custodies over kits */
      await tx.kitCustody.createMany({
        data: kits.map((kit) => ({
          custodianId,
          kitId: kit.id,
        })),
      });

      /** Updating status of all kits */
      await tx.kit.updateMany({
        where: { id: { in: kits.map((kit) => kit.id) } },
        data: { status: KitStatus.IN_CUSTODY },
      });

      /** If a kit is going to be in custody, then all it's assets should also inherit the same status */

      /** Creating custodies over assets of kits */
      await tx.custody.createMany({
        data: allAssetsOfAllKits.map((asset) => ({
          teamMemberId: custodianId,
          assetId: asset.id,
        })),
      });

      /** Updating status of all assets of kits */
      await tx.asset.updateMany({
        where: { id: { in: allAssetsOfAllKits.map((asset) => asset.id) } },
        data: { status: AssetStatus.IN_CUSTODY },
      });

      /** Creating notes for all the assets of the kit */
      await tx.note.createMany({
        data: allAssetsOfAllKits.map((asset) => ({
          content: `**${user.firstName?.trim()} ${user.lastName?.trim()}** has given **${custodianName.trim()}** custody over **${asset.title.trim()}** via Kit assignment **[${asset
            ?.kit?.name}](/kits/${asset?.kit?.id})**`,
          type: "UPDATE",
          userId,
          assetId: asset.id,
        })),
      });
    });
  } catch (cause) {
    const message =
      cause instanceof ShelfError
        ? cause.message
        : "Something went wrong while bulk checking out kits.";

    throw new ShelfError({
      cause,
      message,
      additionalData: {
        kitIds,
        organizationId,
        userId,
        custodianId,
        custodianName,
      },
      label,
    });
  }
}

export async function bulkReleaseKitCustody({
  kitIds,
  organizationId,
  userId,
  currentSearchParams,
}: {
  kitIds: Kit["id"][];
  organizationId: Kit["organizationId"];
  userId: User["id"];
  currentSearchParams?: string | null;
}) {
  try {
    /** If we are selecting all, then we have to consider filters */
    const where: Prisma.KitWhereInput = kitIds.includes(ALL_SELECTED_KEY)
      ? getKitsWhereInput({ organizationId, currentSearchParams })
      : { id: { in: kitIds }, organizationId };

    /**
     * To make notes and release assets of kits we have to make this query
     */
    const [kits, user] = await Promise.all([
      db.kit.findMany({
        where,
        select: {
          id: true,
          status: true,
          custody: { select: { id: true, custodian: true } },
          assets: {
            select: {
              id: true,
              status: true,
              title: true,
              custody: { select: { id: true } },
              kit: { select: { id: true, name: true } }, // we need this so that we can create notes
            },
          },
        },
      }),
      getUserByID(userId),
    ]);

    const custodian = kits[0].custody?.custodian;

    /** Kits will be released only if all the selected kits are IN_CUSTODY */
    const allKitsInCustody = kits.every((kit) => kit.status === "IN_CUSTODY");
    if (!allKitsInCustody) {
      throw new ShelfError({
        cause: null,
        message:
          "There are some kits which are not in custody. Please make sure you are only selecting kits in custody to release them.",
        label,
      });
    }

    const allAssetsOfAllKits = kits.flatMap((kit) => kit.assets);

    return await db.$transaction(async (tx) => {
      /** Deleting all custodies of kits */
      await tx.kitCustody.deleteMany({
        where: {
          id: {
            in: kits.map((kit) => {
              invariant(kit.custody, "Custody not found over kit.");
              return kit.custody.id;
            }),
          },
        },
      });

      /** Updating status of all kits to AVAILABLE */
      await tx.kit.updateMany({
        where: { id: { in: kits.map((kit) => kit.id) } },
        data: { status: KitStatus.AVAILABLE },
      });

      /** Deleting all custodies of all assets of kits */
      await tx.custody.deleteMany({
        where: {
          id: {
            in: allAssetsOfAllKits.map((asset) => {
              /** This cause should not happen */
              invariant(asset.custody, "Custody not found over the asset");
              return asset.custody.id;
            }),
          },
        },
      });

      /** Making all the assets of the kit AVAILABLE */
      await tx.asset.updateMany({
        where: { id: { in: allAssetsOfAllKits.map((asset) => asset.id) } },
        data: { status: AssetStatus.AVAILABLE },
      });

      /** Creating notes for all the assets */
      await tx.note.createMany({
        data: allAssetsOfAllKits.map((asset) => ({
          content: `**${user.firstName?.trim()} ${user.lastName?.trim()}** has released **${custodian?.name}'s** custody over **${asset.title.trim()}** via Kit assignment **[${asset
            ?.kit?.name}](/kits/${asset?.kit?.id})**`,
          type: "UPDATE",
          userId,
          assetId: asset.id,
        })),
      });
    });
  } catch (cause) {
    const message =
      cause instanceof ShelfError
        ? cause.message
        : "Something went wrong while bulk releasing kits.";

    throw new ShelfError({
      cause,
      message,
      additionalData: { kitIds, organizationId, userId },
      label,
    });
  }
}

export async function createKitsIfNotExists({
  data,
  userId,
  organizationId,
}: {
  data: CreateAssetFromContentImportPayload[];
  userId: User["id"];
  organizationId: Organization["id"];
}): Promise<Record<string, Kit["id"]>> {
  try {
    // first we get all the kits from the assets and make then into an object where the category is the key and the value is an empty string
    const kits = new Map(
      data.filter((asset) => asset.kit !== "").map((asset) => [asset.kit, ""])
    );

    // Handle the case where there are no teamMembers
    if (kits.has(undefined)) {
      return {};
    }

    // now we loop through the kits and check if they exist
    for (const [kit, _] of kits) {
      const existingKit = await db.kit.findFirst({
        where: {
          name: { equals: kit, mode: "insensitive" },
          organizationId,
        },
      });

      if (!existingKit) {
        // if the location doesn't exist, we create a new one
        const newKit = await db.kit.create({
          data: {
            name: (kit as string).trim(),
            createdBy: {
              connect: {
                id: userId,
              },
            },
            organization: {
              connect: {
                id: organizationId,
              },
            },
          },
        });
        kits.set(kit, newKit.id);
      } else {
        // if the location exists, we just update the id
        kits.set(kit, existingKit.id);
      }
    }

    return Object.fromEntries(Array.from(kits));
  } catch (cause) {
    throw new ShelfError({
      cause,
      message:
        "Something went wrong while creating kits. Seems like some of the location data in your import file is invalid. Please check and try again.",
      additionalData: { userId, organizationId },
      label,
      /** No need to capture those. They are mostly related to malformed CSV data */
      shouldBeCaptured: false,
    });
  }
}

export async function updateKitQrCode({
  kitId,
  newQrId,
  organizationId,
}: {
  organizationId: string;
  kitId: string;
  newQrId: string;
}) {
  // Disconnect all existing QR codes
  try {
    // Disconnect all existing QR codes
    await db.kit
      .update({
        where: { id: kitId, organizationId },
        data: {
          qrCodes: {
            set: [],
          },
        },
      })
      .catch((cause) => {
        throw new ShelfError({
          cause,
          message: "Couldn't disconnect existing codes",
          label,
          additionalData: { kitId, organizationId, newQrId },
        });
      });

    // Connect the new QR code
    return await db.kit
      .update({
        where: { id: kitId, organizationId },
        data: {
          qrCodes: {
            connect: { id: newQrId },
          },
        },
      })
      .catch((cause) => {
        throw new ShelfError({
          cause,
          message: "Couldn't connect the new QR code",
          label,
          additionalData: { kitId, organizationId, newQrId },
        });
      });
  } catch (cause) {
    throw new ShelfError({
      cause,
      message: "Something went wrong while updating asset QR code",
      label,
      additionalData: { kitId, organizationId, newQrId },
    });
  }
}

export async function getAvailableKitAssetForBooking(
  kitIds: Kit["id"][]
): Promise<string[]> {
  try {
    const selectedKits = await db.kit.findMany({
      where: { id: { in: kitIds } },
      select: { assets: { select: { id: true, status: true } } },
    });

    const allAssets = selectedKits.flatMap((kit) => kit.assets);

    return allAssets.map((asset) => asset.id);
  } catch (cause: any) {
    throw new ShelfError({
      cause: cause,
      message:
        cause?.message ||
        "Something went wrong while getting available assets.",
      label: "Assets",
    });
  }
}

<<<<<<< HEAD
export async function updateKitLocation({
  id,
  organizationId,
  currentLocationId,
  newLocationId,
}: {
  id: Kit["id"];
  organizationId: Kit["organizationId"];
  currentLocationId: Kit["locationId"];
  newLocationId: Kit["locationId"];
}) {
  try {
    const data: Prisma.KitUpdateInput = {};

    if (newLocationId) {
      data.location = { connect: { id: newLocationId } };
    }

    if (currentLocationId && !newLocationId) {
      data.location = { disconnect: true };
    }

    return await db.kit.update({
      where: { id, organizationId },
      data,
    });
  } catch (cause) {
    throw new ShelfError({
      cause,
      message: "Something went wrong while updating kit location",
      label,
    });
  }
}

export async function bulkUpdateKitLocation({
  kitIds,
  organizationId,
  newLocationId,
  currentSearchParams,
}: {
  kitIds: Array<Kit["id"]>;
  organizationId: Kit["organizationId"];
  newLocationId: Kit["locationId"];
  currentSearchParams?: string | null;
}) {
  try {
    const where: Prisma.KitWhereInput = kitIds.includes(ALL_SELECTED_KEY)
      ? getKitsWhereInput({ organizationId, currentSearchParams })
      : { id: { in: kitIds }, organizationId };

    return await db.kit.updateMany({
      where,
      data: {
        locationId: newLocationId,
      },
    });
  } catch (cause) {
    throw new ShelfError({
      cause,
      message: "Something went wrong while updating kit location",
      label,
=======
export async function updateKitAssets({
  kitId,
  organizationId,
  userId,
  assetIds,
  request,
}: {
  kitId: Kit["id"];
  organizationId: Organization["id"];
  userId: User["id"];
  assetIds: Asset["id"][];
  request: Request;
}) {
  try {
    const user = await getUserByID(userId);

    const kit = await db.kit
      .findUniqueOrThrow({
        where: { id: kitId, organizationId },
        include: {
          assets: {
            select: {
              id: true,
              title: true,
              kit: true,
              bookings: { select: { id: true, status: true } },
            },
          },
          custody: {
            select: {
              custodian: {
                select: {
                  id: true,
                  name: true,
                  user: {
                    select: {
                      email: true,
                      firstName: true,
                      lastName: true,
                      profilePicture: true,
                    },
                  },
                },
              },
            },
          },
        },
      })
      .catch((cause) => {
        throw new ShelfError({
          cause,
          message: "Kit not found",
          additionalData: { kitId, userId, organizationId },
          status: 404,
          label: "Kit",
        });
      });

    const removedAssets = kit.assets.filter(
      (asset) => !assetIds.includes(asset.id)
    );

    /**
     * If user has selected all assets, then we have to get ids of all those assets
     * with respect to the filters applied.
     * */
    const hasSelectedAll = assetIds.includes(ALL_SELECTED_KEY);
    if (hasSelectedAll) {
      const searchParams = getCurrentSearchParams(request);
      const assetsWhere = getAssetsWhereInput({
        organizationId,
        currentSearchParams: searchParams.toString(),
      });

      const allAssets = await db.asset.findMany({
        where: assetsWhere,
        select: { id: true },
      });
      const kitAssets = kit.assets.map((asset) => asset.id);
      const removedAssetsIds = removedAssets.map((asset) => asset.id);

      /**
       * New assets that needs to be added are
       * - Previously added assets
       * - All assets with applied filters
       */
      assetIds = [
        ...new Set([
          ...allAssets.map((asset) => asset.id),
          ...kitAssets.filter((asset) => !removedAssetsIds.includes(asset)),
        ]),
      ];
    }

    const newlyAddedAssets = await db.asset
      .findMany({
        where: { id: { in: assetIds } },
        select: { id: true, title: true, kit: true, custody: true },
      })
      .catch((cause) => {
        throw new ShelfError({
          cause,
          message:
            "Something went wrong while fetching the assets. Please try again or contact support.",
          additionalData: { assetIds, userId, kitId },
          label: "Kit",
        });
      });

    /** An asset already in custody cannot be added to a kit */
    const isSomeAssetInCustody = newlyAddedAssets.some(
      (asset) => asset.custody && asset.kit?.id !== kit.id
    );
    if (isSomeAssetInCustody) {
      throw new ShelfError({
        cause: null,
        message: "Cannot add unavailable asset in a kit.",
        additionalData: { userId, kitId },
        label: "Kit",
        shouldBeCaptured: false,
      });
    }

    const kitBookings =
      kit.assets.find((a) => a.bookings.length > 0)?.bookings ?? [];

    await db.kit.update({
      where: { id: kit.id, organizationId },
      data: {
        assets: {
          /**
           * set: [] will make sure that if any previously selected asset is removed,
           * then it is also disconnected from the kit
           */
          set: [],
          /**
           * Then this will update the assets to be whatever user has selected now
           */
          connect: newlyAddedAssets.map(({ id }) => ({ id })),
        },
      },
    });

    await createBulkKitChangeNotes({
      kit,
      newlyAddedAssets,
      removedAssets,
      userId,
    });

    /**
     * If a kit is in custody then the assets added to kit will also inherit the status
     */
    const assetsToInheritStatus = newlyAddedAssets.filter(
      (asset) => !asset.custody
    );

    if (
      kit.custody &&
      kit.custody.custodian.id &&
      assetsToInheritStatus.length > 0
    ) {
      await Promise.all([
        ...assetsToInheritStatus.map((asset) =>
          db.asset.update({
            where: { id: asset.id },
            data: {
              status: AssetStatus.IN_CUSTODY,
              custody: {
                create: {
                  custodian: { connect: { id: kit.custody?.custodian.id } },
                },
              },
            },
          })
        ),
        db.note.createMany({
          data: assetsToInheritStatus.map((asset) => ({
            content: `**${user.firstName?.trim()} ${user.lastName?.trim()}** has given **${resolveTeamMemberName(
              (kit.custody as NonNullable<typeof kit.custody>).custodian
            )}** custody over **${asset.title.trim()}**`,
            type: "UPDATE",
            userId,
            assetId: asset.id,
          })),
        }),
      ]);
    }

    /**
     * If a kit is in custody and some assets are removed,
     * then we have to make the removed assets Available
     */
    if (removedAssets.length && kit.custody?.custodian.id) {
      await Promise.all([
        db.custody.deleteMany({
          where: { assetId: { in: removedAssets.map((a) => a.id) } },
        }),
        db.asset.updateMany({
          where: { id: { in: removedAssets.map((a) => a.id) } },
          data: { status: AssetStatus.AVAILABLE },
        }),
        db.note.createMany({
          data: removedAssets.map((asset) => ({
            content: `**${user.firstName?.trim()} ${user.lastName?.trim()}** has released **${resolveTeamMemberName(
              (kit.custody as NonNullable<typeof kit.custody>).custodian
            )}'s** custody over **${asset.title.trim()}**`,
            type: "UPDATE",
            userId,
            assetId: asset.id,
          })),
        }),
      ]);
    }

    /**
     * If user is adding/removing an asset to a kit which is a part of DRAFT, RESERVED, ONGOING or OVERDUE booking,
     * then we have to add or remove these assets to booking also
     */
    const bookingsToUpdate = kitBookings.filter(
      (b) =>
        b.status === "DRAFT" ||
        b.status === "RESERVED" ||
        b.status === "ONGOING" ||
        b.status === "OVERDUE"
    );

    if (bookingsToUpdate?.length) {
      await Promise.all(
        bookingsToUpdate.map((booking) =>
          db.booking.update({
            where: { id: booking.id },
            data: {
              assets: {
                connect: newlyAddedAssets.map((a) => ({ id: a.id })),
                disconnect: removedAssets.map((a) => ({ id: a.id })),
              },
            },
          })
        )
      );
    }

    /**
     * If the kit is part of an ONGOING booking, then we have to make all
     * the assets CHECKED_OUT
     */
    if (kit.status === KitStatus.CHECKED_OUT) {
      await db.asset.updateMany({
        where: { id: { in: newlyAddedAssets.map((a) => a.id) } },
        data: { status: AssetStatus.CHECKED_OUT },
      });
    }

    return kit;
  } catch (cause) {
    throw new ShelfError({
      cause,
      message: "Something went wrong while updating kit assets.",
      label,
      additionalData: { kitId, assetIds },
    });
  }
}

export async function bulkRemoveAssetsFromKits({
  assetIds,
  organizationId,
  userId,
  request,
}: {
  assetIds: Asset["id"][];
  organizationId: Organization["id"];
  userId: User["id"];
  request: Request;
}) {
  try {
    const user = await getUserByID(userId);

    /**
     * If user has selected all assets, then we have to get ids of all those assets
     * with respect to the filters applied.
     * */
    const hasSelectedAll = assetIds.includes(ALL_SELECTED_KEY);
    if (hasSelectedAll) {
      const searchParams = getCurrentSearchParams(request);
      const assetsWhere = getAssetsWhereInput({
        organizationId,
        currentSearchParams: searchParams.toString(),
      });

      const allAssets = await db.asset.findMany({
        where: assetsWhere,
        select: { id: true },
      });

      assetIds = allAssets.map((asset) => asset.id);
    }

    const assets = await db.asset.findMany({
      where: { id: { in: assetIds }, organizationId },
      select: {
        id: true,
        title: true,
        kit: {
          select: { id: true, name: true, custody: { select: { id: true } } },
        },
        custody: {
          select: {
            id: true,
            custodian: {
              select: {
                name: true,
                user: { select: { firstName: true, lastName: true } },
              },
            },
          },
        },
      },
    });

    await db.$transaction(async (tx) => {
      /** Removing assets from kits */
      await tx.asset.updateMany({
        where: { id: { in: assets.map((a) => a.id) } },
        data: { kitId: null, status: AssetStatus.AVAILABLE },
      });

      /**
       * If there are assets whose kits were in custody, then we have to remove the custody
       */
      const assetsWhoseKitsInCustody = assets.filter(
        (asset) => !!asset.kit?.custody && asset.custody
      );

      const custodyIdsToDelete = assetsWhoseKitsInCustody.map((a) => {
        invariant(a.custody, "Custody not found over asset");
        return a.custody.id;
      });

      await tx.custody.deleteMany({
        where: { id: { in: custodyIdsToDelete } },
      });

      /** Create notes for assets released from custody */
      await tx.note.createMany({
        data: assetsWhoseKitsInCustody.map((asset) => ({
          content: `**${user.firstName?.trim()} ${user.lastName?.trim()}** has released **${resolveTeamMemberName(
            (asset.custody as NonNullable<typeof asset.custody>).custodian
          )}'s** custody over **${asset.title.trim()}**`,
          type: "UPDATE",
          userId,
          assetId: asset.id,
        })),
      });

      /** Create notes for assets removed from kit */
      await tx.note.createMany({
        data: assets.map((asset) => ({
          content: `**${user.firstName?.trim()} ${user.lastName?.trim()}** has removed **${asset.title.trim()}** from **[${asset.kit?.name.trim()}](/kits/${asset
            .kit?.id})**`,
          type: "UPDATE",
          userId,
          assetId: asset.id,
        })),
      });
    });

    return true;
  } catch (cause) {
    throw new ShelfError({
      cause,
      message: "Failed to bulk remove assets from kits",
      additionalData: { assetIds, organizationId, userId },
      label: "Kit",
>>>>>>> 4dd85ef0
    });
  }
}<|MERGE_RESOLUTION|>--- conflicted
+++ resolved
@@ -1393,7 +1393,6 @@
   }
 }
 
-<<<<<<< HEAD
 export async function updateKitLocation({
   id,
   organizationId,
@@ -1456,7 +1455,10 @@
       cause,
       message: "Something went wrong while updating kit location",
       label,
-=======
+    });
+  }
+}
+
 export async function updateKitAssets({
   kitId,
   organizationId,
@@ -1832,7 +1834,6 @@
       message: "Failed to bulk remove assets from kits",
       additionalData: { assetIds, organizationId, userId },
       label: "Kit",
->>>>>>> 4dd85ef0
     });
   }
 }