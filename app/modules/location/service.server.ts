--- conflicted
+++ resolved
@@ -77,19 +77,6 @@
               : []),
           ],
         },
-<<<<<<< HEAD
-        include: {
-          image: {
-            select: {
-              updatedAt: true,
-            },
-          },
-          assets: {
-            include: {
-              category: true,
-              tags: true,
-              kit: { select: { id: true, name: true, status: true } },
-=======
         include: include
           ? include
           : {
@@ -102,13 +89,13 @@
                 include: {
                   category: true,
                   tags: true,
+                  kit: { select: { id: true, name: true, status: true } },
                 },
                 skip,
                 take,
                 where: assetsWhere,
                 orderBy: { [orderBy]: orderDirection },
               },
->>>>>>> 1c8e6f5a
             },
       }),
 
