import type { RenderableTreeNode } from "@markdoc/markdoc";
import type {
  Asset,
  AssetCustomFieldValue,
  Location,
  Category,
  CustomField,
  Kit,
  Prisma,
  Tag,
  User,
  CustomFieldType,
  AssetReminder,
  Organization,
<<<<<<< HEAD
  CustodySignatureStatus,
=======
  Booking,
>>>>>>> 3ac6e86f
} from "@prisma/client";
import type { Return } from "@prisma/client/runtime/library";
import type { assetIndexFields } from "./fields";

export interface ICustomFieldValueJson {
  raw: string | number | boolean;
  valueText?: string;
  valueBoolean?: boolean;
  valueDate?: string;
  valueOption?: string;
  valueMultiLineText?: RenderableTreeNode;
}

export type ShelfAssetCustomFieldValueType = Omit<
  AssetCustomFieldValue,
  "value"
> & { value: ICustomFieldValueJson };

export interface UpdateAssetPayload {
  id: Asset["id"];
  title?: Asset["title"];
  description?: Asset["description"];
  /** Pass 'uncategorized' to clear the category */
  categoryId?: Asset["categoryId"];
  newLocationId?: Asset["locationId"];
  currentLocationId?: Asset["locationId"];
  mainImage?: Asset["mainImage"];
  thumbnailImage?: string | null;
  mainImageExpiration?: Asset["mainImageExpiration"];
  tags?: { set: { id: string }[] };
  userId: User["id"];
  customFieldsValues?: ShelfAssetCustomFieldValueType[];
  valuation?: Asset["valuation"];
  organizationId: Organization["id"];
}

export interface CreateAssetFromContentImportPayload
  extends Record<string, any> {
  title: string;
  description?: string;
  category?: string;
  kit?: string;
  tags: string[];
  location?: string;
  custodian?: string;
  bookable?: "yes" | "no";
  imageUrl?: string; // URL of the image to import
}

export interface CreateAssetFromBackupImportPayload
  extends Record<string, any> {
  id: string;
  title: string;
  description?: string;
  category:
    | {
        id: string;
        name: string;
        description: string;
        color: string;
        createdAt: string;
        updatedAt: string;
        userId: string;
      }
    | {};
  tags: {
    name: string;
  }[];
  location:
    | {
        name: string;
        description?: string;
        address?: string;
        createdAt: string;
        updatedAt: string;
      }
    | {};
  customFields: AssetCustomFieldsValuesWithFields[];
}

export type AssetCustomFieldsValuesWithFields =
  ShelfAssetCustomFieldValueType & {
    customField: CustomField;
  };

/** Item returned by getAssetsFromView */
export type AssetsFromViewItem = Prisma.AssetGetPayload<{
  include: Return<typeof assetIndexFields>;
}>;

/** Type for advanced index query. We cannot infer it because we do a raw query so we need to create it ourselves. */
export type AdvancedIndexAsset = Pick<
  Asset,
  | "id"
  | "title"
  | "description"
  | "createdAt"
  | "updatedAt"
  | "userId"
  | "mainImage"
  | "thumbnailImage"
  | "mainImageExpiration"
  | "categoryId"
  | "locationId"
  | "organizationId"
  | "status"
  | "valuation"
  | "availableToBook"
  | "kitId"
> & {
  qrId: string; // QR code will always be available
  kit: Pick<Kit, "id" | "name" | "status"> | null;
  category: Pick<Category, "id" | "name" | "color"> | null;
  tags: Pick<Tag, "id" | "name">[];
  location: Pick<Location, "name"> | null;
  custody: {
    signatureStatus: CustodySignatureStatus;
    custodian: {
      name: string;
      user: {
        id: string;
        firstName: string | null;
        lastName: string | null;
        profilePicture: string | null;
        email: string;
      } | null;
    };
  } | null;
  customFields: (AssetCustomFieldValue & {
    customField: Pick<
      CustomField,
      "id" | "name" | "helpText" | "required" | "type" | "options"
    > & {
      categories: Pick<Category, "id" | "name">[] | null;
    };
  })[];
  upcomingReminder?: Pick<
    AssetReminder,
    "id" | "alertDateTime" | "name" | "message"
  > & {
    displayDate: string;
  };
  bookings?: Array<
    Pick<Booking, "id" | "name" | "from" | "to" | "status" | "description">
  >;
};
// Type for the entire query result
export type AdvancedIndexQueryResult = Array<{
  total_count: number;
  assets: AdvancedIndexAsset[]; // This is now guaranteed to be an array, never null
}>;

export interface CustomFieldSorting {
  name: string;
  valueKey: string;
  alias: string;
  fieldType?: CustomFieldType;
}<|MERGE_RESOLUTION|>--- conflicted
+++ resolved
@@ -12,11 +12,8 @@
   CustomFieldType,
   AssetReminder,
   Organization,
-<<<<<<< HEAD
+  Booking,
   CustodySignatureStatus,
-=======
-  Booking,
->>>>>>> 3ac6e86f
 } from "@prisma/client";
 import type { Return } from "@prisma/client/runtime/library";
 import type { assetIndexFields } from "./fields";
