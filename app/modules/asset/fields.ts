--- conflicted
+++ resolved
@@ -100,15 +100,8 @@
     },
     custody: {
       select: {
-<<<<<<< HEAD
         templateSigned: true,
-        template: {
-          select: {
-            signatureRequired: true,
-          },
-        },
-=======
->>>>>>> 57c57d79
+        template: { select: { signatureRequired: true } },
         custodian: {
           select: {
             name: true,
