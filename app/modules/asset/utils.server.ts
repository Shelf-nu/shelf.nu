import type { Asset, AssetStatus, Location, Prisma } from "@prisma/client";
import _ from "lodash";
import { z } from "zod";
import { filterOperatorSchema } from "~/components/assets/assets-index/advanced-filters/schema";
import { getDateTimeFormat } from "~/utils/client-hints";
import { getParamsValues } from "~/utils/list";
import { parseFilters } from "./query.server";
import type { AdvancedIndexAsset } from "./types";
import type { Column } from "../asset-index-settings/helpers";

export function getLocationUpdateNoteContent({
  currentLocation,
  newLocation,
  firstName,
  lastName,
  assetName,
  isRemoving,
}: {
  currentLocation?: Pick<Location, "id" | "name"> | null;
  newLocation?: Pick<Location, "id" | "name"> | null;
  firstName: string;
  lastName: string;
  assetName: string;
  isRemoving?: boolean;
}) {
  let message = "";
  if (currentLocation && newLocation) {
    message = `**${firstName.trim()} ${lastName.trim()}** updated the location of **${assetName.trim()}** from **[${currentLocation.name.trim()}](/locations/${
      currentLocation.id
    })** to **[${newLocation.name.trim()}](/locations/${newLocation.id})**`; // updating location
  }

  if (newLocation && !currentLocation) {
    message = `**${firstName.trim()} ${lastName.trim()}** set the location of **${assetName.trim()}** to **[${newLocation.name.trim()}](/locations/${
      newLocation.id
    })**`; // setting to first location
  }

  if (isRemoving || !newLocation) {
    message = `**${firstName.trim()} ${lastName.trim()}** removed  **${assetName.trim()}** from location **[${currentLocation?.name.trim()}](/locations/${currentLocation?.id})**`; // removing location
  }

  return message;
}

<<<<<<< HEAD
export function getCustomFieldUpdateNoteContent({
  customFieldName,
  previousValue,
  newValue,
  firstName,
  lastName,
  assetName,
  isFirstTimeSet,
}: {
  customFieldName: string;
  previousValue?: string | null;
  newValue?: string | null;
  firstName: string;
  lastName: string;
  assetName: string;
  isFirstTimeSet: boolean;
}) {
  const fullName = `${firstName.trim()} ${lastName.trim()}`;
  let message = "";

  if (isFirstTimeSet && newValue) {
    // First time setting a value
    message = `**${fullName}** set **${customFieldName}** of **${assetName.trim()}** to **${newValue}**`;
  } else if (previousValue && newValue) {
    // Changing from one value to another
    message = `**${fullName}** updated **${customFieldName}** of **${assetName.trim()}** from **${previousValue}** to **${newValue}**`;
  } else if (previousValue && !newValue) {
    // Removing a value
    message = `**${fullName}** removed **${customFieldName}** value **${previousValue}** from **${assetName.trim()}**`;
  }

  return message;
=======
export function getKitLocationUpdateNoteContent({
  currentLocation,
  newLocation,
  firstName,
  lastName,
  assetName,
  isRemoving,
}: {
  currentLocation?: Pick<Location, "id" | "name"> | null;
  newLocation?: Pick<Location, "id" | "name"> | null;
  firstName: string;
  lastName: string;
  assetName: string;
  isRemoving?: boolean;
}) {
  const baseMessage = getLocationUpdateNoteContent({
    currentLocation,
    newLocation,
    firstName,
    lastName,
    assetName,
    isRemoving,
  });

  if (isRemoving) {
    return `${baseMessage} via parent kit removal`;
  } else {
    return `${baseMessage} via parent kit assignment`;
  }
>>>>>>> 58b83e42
}

export const CurrentSearchParamsSchema = z.object({
  currentSearchParams: z.string().optional().nullable(),
});

export function getAssetsWhereInput({
  organizationId,
  currentSearchParams,
}: {
  organizationId: Asset["organizationId"];
  currentSearchParams?: string | null;
}) {
  const where: Prisma.AssetWhereInput = { organizationId };

  if (!currentSearchParams) {
    return where;
  }

  const searchParams = new URLSearchParams(currentSearchParams);
  const paramsValues = getParamsValues(searchParams);

  const { categoriesIds, locationIds, tagsIds, search, teamMemberIds } =
    paramsValues;

  const status =
    searchParams.get("status") === "ALL" // If the value is "ALL", we just remove the param
      ? null
      : (searchParams.get("status") as AssetStatus | null);

  if (search) {
    where.title = {
      contains: search.toLowerCase().trim(),
      mode: "insensitive",
    };
  }

  if (status) {
    where.status = status;
  }

  if (categoriesIds && categoriesIds.length > 0) {
    if (categoriesIds.includes("uncategorized")) {
      where.OR = [
        {
          categoryId: {
            in: categoriesIds,
          },
        },
        {
          categoryId: null,
        },
      ];
    } else {
      where.categoryId = {
        in: categoriesIds,
      };
    }
  }

  if (tagsIds && tagsIds.length > 0) {
    if (tagsIds.includes("untagged")) {
      where.OR = [
        ...(where.OR ?? []),
        { tags: { some: { id: { in: tagsIds } } } },
        { tags: { none: {} } },
      ];
    } else {
      where.tags = {
        some: {
          id: {
            in: tagsIds,
          },
        },
      };
    }
  }

  if (locationIds && locationIds.length > 0) {
    if (locationIds.includes("without-location")) {
      where.OR = [
        ...(where.OR ?? []),
        { locationId: { in: locationIds } },
        { locationId: null },
      ];
    } else {
      where.location = {
        id: { in: locationIds },
      };
    }
  }

  if (teamMemberIds && teamMemberIds.length) {
    where.OR = [
      ...(where.OR ?? []),
      {
        custody: { teamMemberId: { in: teamMemberIds } },
      },
      { custody: { custodian: { userId: { in: teamMemberIds } } } },
      {
        bookings: { some: { custodianTeamMemberId: { in: teamMemberIds } } },
      },
      { bookings: { some: { custodianUserId: { in: teamMemberIds } } } },
      ...(teamMemberIds.includes("without-custody") ? [{ custody: null }] : []),
    ];
  }

  return where;
}

/**
 * Schema for validating advanced filter parameter format
 * Validates the 'operator:value' format and ensures operator is valid
 */
export const advancedFilterFormatSchema = z.string().refine(
  (value) => {
    const parts = value.split(":");
    if (parts.length !== 2) return false;

    const [operator] = parts;
    return filterOperatorSchema.safeParse(operator).success;
  },
  {
    message: "Filter must be in format 'operator:value' with valid operator",
  }
);

/**
 * Validates if a filter value matches the expected advanced filter format
 * Uses Zod schema for strict type validation
 * @param value - The filter value to validate
 * @returns boolean indicating if the value matches advanced filter format
 */
function isValidAdvancedFilterFormat(value: string): boolean {
  return advancedFilterFormatSchema.safeParse(value).success;
}

/**
 * Validates and sanitizes URL parameters for advanced index mode
 * Removes any parameters that don't match the expected advanced filter format
 * @param searchParams - The URL search parameters to validate
 * @param columns - The configured columns for advanced index
 * @returns Validated and sanitized search parameters
 */
export function validateAdvancedFilterParams(
  searchParams: URLSearchParams,
  columns: Column[]
): URLSearchParams {
  const validatedParams = new URLSearchParams();
  const columnNames = columns.map((col) => col.name);

  // Iterate through all parameters
  searchParams.forEach((value, key) => {
    // Preserve non-filter params (pagination, sorting, etc)
    if (!columnNames.includes(key as any)) {
      validatedParams.append(key, value);
      return;
    }

    // Validate filter format for column parameters
    if (isValidAdvancedFilterFormat(value)) {
      validatedParams.append(key, value);
    }
    // Invalid format - parameter will be dropped
  });

  return validatedParams;
}

export function formatAssetsRemindersDates({
  assets,
  request,
}: {
  assets: AdvancedIndexAsset[];
  request: Request;
}) {
  if (!assets.length) {
    return assets;
  }

  return assets.map((asset) => {
    if (!asset.upcomingReminder) {
      return asset;
    }

    return {
      ...asset,
      upcomingReminder: {
        ...asset.upcomingReminder,
        displayDate: getDateTimeFormat(request, {
          dateStyle: "short",
          timeStyle: "short",
        }).format(new Date(asset.upcomingReminder.alertDateTime)),
      },
    };
  });
}

export const ASSET_CSV_HEADERS = [
  "title",
  "description",
  "category",
  "kit",
  "tags",
  "location",
  "custodian",
  "bookable",
  "imageUrl",
  "valuation",
  "qrId",
  "barcode_Code128",
  "barcode_Code39",
  "barcode_DataMatrix",
  "barcode_ExternalQR",
  "barcode_EAN13",
];

type AllSelectedValues = {
  selectedTags: string[];
  selectedCategory: string[];
  selectedLocation: string[];
};

/**
 * This function returns all the selected values from filters
 *
 * @returns {AllSelectedValues}
 */
export function getAllSelectedValuesFromFilters(
  filters: string = "",
  columns: Column[]
) {
  const parsedFilters = parseFilters(filters, columns);
  return parsedFilters.reduce((acc, curr) => {
    /*
     * We only have to take care of string values because most dropdown has string values only.
     * If in future we need any other type of selected values, then we can add them here.
     */
    if (typeof curr.value !== "string") {
      return acc;
    }

    return {
      ...acc,
      [`selected${_.capitalize(curr.name)}`]: curr.value.split(",") ?? [],
    };
  }, {} as AllSelectedValues);
}<|MERGE_RESOLUTION|>--- conflicted
+++ resolved
@@ -43,7 +43,6 @@
   return message;
 }
 
-<<<<<<< HEAD
 export function getCustomFieldUpdateNoteContent({
   customFieldName,
   previousValue,
@@ -76,7 +75,8 @@
   }
 
   return message;
-=======
+}
+
 export function getKitLocationUpdateNoteContent({
   currentLocation,
   newLocation,
@@ -106,7 +106,6 @@
   } else {
     return `${baseMessage} via parent kit assignment`;
   }
->>>>>>> 58b83e42
 }
 
 export const CurrentSearchParamsSchema = z.object({
