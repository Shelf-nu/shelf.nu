--- conflicted
+++ resolved
@@ -2003,7 +2003,6 @@
   }
 }
 
-<<<<<<< HEAD
 export async function createLocationChangeNote({
   currentLocation,
   newLocation,
@@ -2186,8 +2185,7 @@
   }
 }
 
-=======
->>>>>>> 58b83e42
+
 /** Fetches assets with the data needed for exporting to CSV */
 export async function fetchAssetsForExport({
   organizationId,
