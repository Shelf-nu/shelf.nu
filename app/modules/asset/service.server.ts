--- conflicted
+++ resolved
@@ -75,23 +75,6 @@
             },
           },
         },
-<<<<<<< HEAD
-      },
-      qrCodes: true,
-      tags: true,
-      location: true,
-      custody: {
-        select: {
-          createdAt: true,
-          custodian: true,
-          template: true,
-          templateSigned: true,
-        },
-      },
-      organization: {
-        select: {
-          currency: true,
-=======
         qrCodes: true,
         tags: true,
         location: true,
@@ -99,8 +82,9 @@
           select: {
             createdAt: true,
             custodian: true,
-          },
->>>>>>> 714430b6
+            template: true,
+            templateSigned: true,
+          },
         },
         organization: {
           select: {
@@ -297,25 +281,14 @@
                   name: true,
                 },
               },
-<<<<<<< HEAD
-            },
-            custody: {
-              select: {
-                templateSigned: true,
-                template: {
-                  select: {
-                    signatureRequired: true,
-                  },
-                },
-                custodian: {
-                  select: {
-                    name: true,
-                    user: {
-                      select: {
-                        profilePicture: true,
-=======
               custody: {
                 select: {
+                  templateSigned: true,
+                  template: {
+                    select: {
+                      signatureRequired: true,
+                    },
+                  },
                   custodian: {
                     select: {
                       name: true,
@@ -323,39 +296,38 @@
                         select: {
                           profilePicture: true,
                         },
->>>>>>> 714430b6
                       },
                     },
                   },
                 },
+                ...(bookingTo && bookingFrom
+                  ? {
+                      bookings: {
+                        where: {
+                          status: { in: unavailableBookingStatuses },
+                          OR: [
+                            {
+                              from: { lte: bookingTo },
+                              to: { gte: bookingFrom },
+                            },
+                            {
+                              from: { gte: bookingFrom },
+                              to: { lte: bookingTo },
+                            },
+                          ],
+                        },
+                        take: 1, //just to show in UI if its booked, so take only 1, also at a given slot only 1 booking can be created for an asset
+                        select: {
+                          from: true,
+                          to: true,
+                          status: true,
+                          id: true,
+                          name: true,
+                        },
+                      },
+                    }
+                  : {}),
               },
-              ...(bookingTo && bookingFrom
-                ? {
-                    bookings: {
-                      where: {
-                        status: { in: unavailableBookingStatuses },
-                        OR: [
-                          {
-                            from: { lte: bookingTo },
-                            to: { gte: bookingFrom },
-                          },
-                          {
-                            from: { gte: bookingFrom },
-                            to: { lte: bookingTo },
-                          },
-                        ],
-                      },
-                      take: 1, //just to show in UI if its booked, so take only 1, also at a given slot only 1 booking can be created for an asset
-                      select: {
-                        from: true,
-                        to: true,
-                        status: true,
-                        id: true,
-                        name: true,
-                      },
-                    },
-                  }
-                : {}),
             },
           },
         },
@@ -519,6 +491,12 @@
           },
           custody: {
             select: {
+              templateSigned: true,
+              template: {
+                select: {
+                  signatureRequired: true,
+                },
+              },
               custodian: {
                 select: {
                   name: true,
