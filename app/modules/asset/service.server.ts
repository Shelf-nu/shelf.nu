import type {
  Category,
  Location,
  Note,
  Prisma,
  Qr,
  Asset,
  User,
  Tag,
  Organization,
  TeamMember,
  CustomField,
  Booking,
} from "@prisma/client";
import { AssetStatus, BookingStatus, ErrorCorrection } from "@prisma/client";
import { type LoaderFunctionArgs } from "@remix-run/node";
import { db } from "~/database";
import { getSupabaseAdmin } from "~/integrations/supabase";
import {
  dateTimeInUnix,
  generatePageMeta,
  getCurrentSearchParams,
  getParamsValues,
  oneDayFromNow,
} from "~/utils";
import { updateCookieWithPerPage } from "~/utils/cookies.server";
import {
  buildCustomFieldValue,
  getDefinitionFromCsvHeader,
} from "~/utils/custom-fields";
import { ShelfStackError, handleUniqueConstraintError } from "~/utils/error";
import { createSignedUrl, parseFileFormData } from "~/utils/storage.server";

import type {
  CreateAssetFromBackupImportPayload,
  CreateAssetFromContentImportPayload,
  ShelfAssetCustomFieldValueType,
  UpdateAssetPayload,
} from "./types";
import { createCategoriesIfNotExists, getAllCategories } from "../category";

import {
  createCustomFieldsIfNotExists,
  upsertCustomField,
} from "../custom-field";
import type { CustomFieldDraftPayload } from "../custom-field/types";
import { createLocationsIfNotExists } from "../location";
import { getQr } from "../qr";
import { createTagsIfNotExists } from "../tag";
import { createTeamMemberIfNotExists } from "../team-member";

export async function getAsset({
  organizationId,
  userId,
  id,
}: Pick<Asset, "id"> & {
  organizationId?: Organization["id"];
  userId?: User["id"];
}) {
  const asset = await db.asset.findFirst({
    where: { id, organizationId, userId },
    include: {
      category: true,
      notes: {
        orderBy: { createdAt: "desc" },
        include: {
          user: {
            select: {
              firstName: true,
              lastName: true,
            },
          },
        },
      },
      qrCodes: true,
      tags: true,
      location: true,
      custody: {
        select: {
          createdAt: true,
          custodian: true,
        },
      },
      organization: {
        select: {
          currency: true,
        },
      },
      customFields: {
        where: {
          customField: {
            active: true,
          },
        },
        include: {
          customField: {
            select: {
              id: true,
              name: true,
              helpText: true,
              required: true,
              type: true,
            },
          },
        },
      },
    },
  });

  return asset;
}

/**
 * Fetches assets from AssetSearchView
 * This is used to have a more advanced search however its less performant
 */
export async function getAssetsFromView({
  organizationId,
  page = 1,
  perPage = 8,
  search,
  categoriesIds,
  tagsIds,
  bookingFrom,
  bookingTo,
  hideUnavailable,
  unhideAssetsBookigIds, // works in conjuction with hideUnavailable, to show currentbooking assets
}: {
  organizationId: Organization["id"];

  /** Page number. Starts at 1 */
  page: number;

  /** Assets to be loaded per page */
  perPage?: number;

  search?: string | null;

  categoriesIds?: Category["id"][] | null;
  tagsIds?: Tag["id"][] | null;
  hideUnavailable?: Asset["availableToBook"];
  bookingFrom?: Booking["from"];
  bookingTo?: Booking["to"];
  unhideAssetsBookigIds?: Booking["id"][];
}) {
  const skip = page > 1 ? (page - 1) * perPage : 0;
  const take = perPage >= 1 && perPage <= 100 ? perPage : 20; // min 1 and max 25 per page

  /** Default value of where. Takes the assetss belonging to current user */
  let where: Prisma.AssetSearchViewWhereInput = { asset: { organizationId } };

  /** If the search string exists, add it to the where object */
  if (search) {
    const words = search
      .trim()
      .replace(/ +/g, " ") //replace multiple spaces into 1
      .split(" ")
      .map((w) => w.replace(/[^a-zA-Z0-9\-_]/g, "") + ":*") //remove uncommon special character
      .filter(Boolean)
      .join(" & ");
    where.searchVector = {
      search: words,
    };
  }

  if (categoriesIds && categoriesIds.length > 0 && where.asset) {
    if (categoriesIds.includes("uncategorized")) {
      where.asset.OR = [
        {
          categoryId: {
            in: categoriesIds,
          },
        },
        {
          categoryId: null,
        },
      ];
    } else {
      where.asset.categoryId = {
        in: categoriesIds,
      };
    }
  }
  const unavailableBookingStatuses = [
    BookingStatus.DRAFT,
    BookingStatus.RESERVED,
    BookingStatus.ONGOING,
  ];
  if (hideUnavailable && where.asset) {
    //not disabled for booking
    where.asset.availableToBook = true;
    //not assigned to team meber
    where.asset.custody = null;
    if (bookingFrom && bookingTo) {
      //reserved during that time
      where.asset.bookings = {
        none: {
          ...(unhideAssetsBookigIds?.length && {
            id: { notIn: unhideAssetsBookigIds },
          }),
          status: { in: unavailableBookingStatuses },
          OR: [
            {
              from: { lte: bookingTo },
              to: { gte: bookingFrom },
            },
            {
              from: { gte: bookingFrom },
              to: { lte: bookingTo },
            },
          ],
        },
      };
    }
  }
  if (hideUnavailable === true && (!bookingFrom || !bookingTo)) {
    throw new ShelfStackError({
      message: "booking dates are needed to hide unavailable assets",
    });
  }
  if (bookingFrom && bookingTo && where.asset) {
    where.asset.availableToBook = true;
  }

  if (tagsIds && tagsIds.length > 0 && where.asset) {
    where.asset.tags = {
      some: {
        id: {
          in: tagsIds,
        },
      },
    };
  }

  const [assetSearch, totalAssets] = await db.$transaction([
    /** Get the assets */
    db.assetSearchView.findMany({
      skip,
      take,
      where,
      include: {
        asset: {
          include: {
            category: true,
            tags: true,
            location: {
              select: {
                name: true,
              },
            },
            custody: {
              select: {
                custodian: {
                  select: {
                    name: true,
                    user: {
                      select: {
                        profilePicture: true,
                      },
                    },
                  },
                },
              },
            },
            ...(bookingTo && bookingFrom
              ? {
                  bookings: {
                    where: {
                      status: { in: unavailableBookingStatuses },
                      OR: [
                        {
                          from: { lte: bookingTo },
                          to: { gte: bookingFrom },
                        },
                        {
                          from: { gte: bookingFrom },
                          to: { lte: bookingTo },
                        },
                      ],
                    },
                    take: 1, //just to show in UI if its booked, so take only 1, also at a given slot only 1 booking can be created for an asset
                    select: {
                      from: true,
                      to: true,
                      status: true,
                      id: true,
                      name: true,
                    },
                  },
                }
              : {}),
          },
        },
      },
      orderBy: { createdAt: "desc" },
    }),

    /** Count them */
    db.assetSearchView.count({ where }),
  ]);

  return { assets: assetSearch.map((a) => a.asset), totalAssets };
}

/**
 * Fetches assets directly from asset table
 */
export async function getAssets({
  organizationId,
  page = 1,
  perPage = 8,
  search,
  categoriesIds,
  tagsIds,
  bookingFrom,
  bookingTo,
  hideUnavailable,
  unhideAssetsBookigIds, // works in conjuction with hideUnavailable, to show currentbooking assets
}: {
  organizationId: Organization["id"];

  /** Page number. Starts at 1 */
  page: number;

  /** Assets to be loaded per page */
  perPage?: number;

  search?: string | null;

  categoriesIds?: Category["id"][] | null;
  tagsIds?: Tag["id"][] | null;
  hideUnavailable?: Asset["availableToBook"];
  bookingFrom?: Booking["from"];
  bookingTo?: Booking["to"];
  unhideAssetsBookigIds?: Booking["id"][];
}) {
  const skip = page > 1 ? (page - 1) * perPage : 0;
  const take = perPage >= 1 && perPage <= 100 ? perPage : 20; // min 1 and max 25 per page

  /** Default value of where. Takes the assetss belonging to current user */
  let where: Prisma.AssetWhereInput = { organizationId };

  /** If the search string exists, add it to the where object */
  if (search) {
    const words = search.trim().replace(/ +/g, " "); //replace multiple spaces into 1
    where.title = words;
  }

  if (categoriesIds && categoriesIds.length > 0) {
    if (categoriesIds.includes("uncategorized")) {
      where.OR = [
        {
          categoryId: {
            in: categoriesIds,
          },
        },
        {
          categoryId: null,
        },
      ];
    } else {
      where.categoryId = {
        in: categoriesIds,
      };
    }
  }
  const unavailableBookingStatuses = [
    BookingStatus.DRAFT,
    BookingStatus.RESERVED,
    BookingStatus.ONGOING,
  ];
  if (hideUnavailable) {
    //not disabled for booking
    where.availableToBook = true;
    //not assigned to team meber
    where.custody = null;
    if (bookingFrom && bookingTo) {
      //reserved during that time
      where.bookings = {
        none: {
          ...(unhideAssetsBookigIds?.length && {
            id: { notIn: unhideAssetsBookigIds },
          }),
          status: { in: unavailableBookingStatuses },
          OR: [
            {
              from: { lte: bookingTo },
              to: { gte: bookingFrom },
            },
            {
              from: { gte: bookingFrom },
              to: { lte: bookingTo },
            },
          ],
        },
      };
    }
  }
  if (hideUnavailable === true && (!bookingFrom || !bookingTo)) {
    throw new ShelfStackError({
      message: "booking dates are needed to hide unavailable assets",
    });
  }
  if (bookingFrom && bookingTo) {
    where.availableToBook = true;
  }

  if (tagsIds && tagsIds.length > 0) {
    where.tags = {
      some: {
        id: {
          in: tagsIds,
        },
      },
    };
  }

  const [assets, totalAssets] = await db.$transaction([
    /** Get the assets */
    db.asset.findMany({
      skip,
      take,
      where,
      include: {
        category: true,
        tags: true,
        location: {
          select: {
            name: true,
          },
        },
        custody: {
          select: {
            custodian: {
              select: {
                name: true,
                user: {
                  select: {
                    profilePicture: true,
                  },
                },
              },
            },
          },
        },
        ...(bookingTo && bookingFrom
          ? {
              bookings: {
                where: {
                  status: { in: unavailableBookingStatuses },
                  OR: [
                    {
                      from: { lte: bookingTo },
                      to: { gte: bookingFrom },
                    },
                    {
                      from: { gte: bookingFrom },
                      to: { lte: bookingTo },
                    },
                  ],
                },
                take: 1, //just to show in UI if its booked, so take only 1, also at a given slot only 1 booking can be created for an asset
                select: {
                  from: true,
                  to: true,
                  status: true,
                  id: true,
                  name: true,
                },
              },
            }
          : {}),
      },
      orderBy: { createdAt: "desc" },
    }),

    /** Count them */
    db.asset.count({ where }),
  ]);

  return { assets, totalAssets };
}

export async function createAsset({
  title,
  description,
  userId,
  categoryId,
  locationId,
  qrId,
  tags,
  custodian,
  customFieldsValues,
  organizationId,
  valuation,
}: Pick<
  Asset,
  "description" | "title" | "categoryId" | "userId" | "valuation"
> & {
  qrId?: Qr["id"];
  locationId?: Location["id"];
  tags?: { set: { id: string }[] };
  custodian?: TeamMember["id"];
  customFieldsValues?: ShelfAssetCustomFieldValueType[];
  organizationId: Organization["id"];
}) {
  try {
    /** User connction data */
    const user = {
      connect: {
        id: userId,
      },
    };

    const organization = {
      connect: {
        id: organizationId as string,
      },
    };

    /**
     * If a qr code is passsed, link to that QR
     * Otherwise, create a new one
     * Here we also need to double check:
     * 1. If the qr code exists
     * 2. If the qr code belongs to the current organization
     * 3. If the qr code is not linked to an asset
     */
    const qr = qrId ? await getQr(qrId) : null;
    const qrCodes =
      qr && qr.organizationId === organizationId && qr.assetId === null
        ? { connect: { id: qrId } }
        : {
            create: [
              {
                version: 0,
                errorCorrection: ErrorCorrection["L"],
                user,
                organization,
              },
            ],
          };

    /** Data object we send via prisma to create Asset */
    const data = {
      title,
      description,
      user,
      qrCodes,
      valuation,
      organization,
    };

    /** If a categoryId is passed, link the category to the asset. */
    if (categoryId && categoryId !== "uncategorized") {
      Object.assign(data, {
        category: {
          connect: {
            id: categoryId,
          },
        },
      });
    }

    /** If a locationId is passed, link the location to the asset. */
    if (locationId) {
      Object.assign(data, {
        location: {
          connect: {
            id: locationId,
          },
        },
      });
    }

    /** If a tags is passed, link the category to the asset. */
    if (tags && tags?.set?.length > 0) {
      Object.assign(data, {
        tags: {
          connect: tags?.set,
        },
      });
    }

    /** If a custodian is passed, create a Custody relation with that asset
     * `custodian` represents the id of a {@link TeamMember}. */
    if (custodian) {
      Object.assign(data, {
        custody: {
          create: {
            custodian: {
              connect: {
                id: custodian,
              },
            },
          },
        },
        status: AssetStatus.IN_CUSTODY,
      });
    }

    /** If custom fields are passed, create them */
    if (customFieldsValues && customFieldsValues.length > 0) {
      Object.assign(data, {
        /** Custom fields here refers to the values, check the Schema for more info */
        customFields: {
          create: customFieldsValues?.map(
            ({ id, value }) =>
              id &&
              value && {
                value,
                customFieldId: id,
              }
          ),
        },
      });
    }

    const asset = await db.asset.create({
      data,
      include: {
        location: true,
        user: true,
        custody: true,
      },
    });
    return { asset, error: null };
  } catch (cause: any) {
    return handleUniqueConstraintError(cause, "Asset");
  }
}

export async function updateAsset(payload: UpdateAssetPayload) {
  try {
    const {
      title,
      description,
      mainImage,
      mainImageExpiration,
      categoryId,
      tags,
      id,
      newLocationId,
      currentLocationId,
      userId,
      valuation,
      customFieldsValues: customFieldsValuesFromForm,
    } = payload;
    const isChangingLocation = newLocationId !== currentLocationId;

    const data = {
      title,
      description,
      valuation,
      mainImage,
      mainImageExpiration,
    };

    /** If uncategorized is passed, disconnect the category */
    if (categoryId === "uncategorized") {
      Object.assign(data, {
        category: {
          disconnect: true,
        },
      });
    }

    // If category id is passed and is differenent than uncategorized, connect the category
    if (categoryId && categoryId !== "uncategorized") {
      Object.assign(data, {
        category: {
          connect: {
            id: categoryId,
          },
        },
      });
    }

    /** Connect the new location id */
    if (newLocationId) {
      Object.assign(data, {
        location: {
          connect: {
            id: newLocationId,
          },
        },
      });
    }

    /** disconnecting location relation if a user clears locations */
    if (currentLocationId && !newLocationId) {
      Object.assign(data, {
        location: {
          disconnect: true,
        },
      });
    }

    /** If a tags is passed, link the category to the asset. */
    if (tags && tags?.set) {
      Object.assign(data, {
        tags,
      });
    }

    /** If custom fields are passed, create/update them */
    if (customFieldsValuesFromForm && customFieldsValuesFromForm.length > 0) {
      /** We get the current values. We need this in order to co-relate the correct fields to update as we dont have the id's of the values */
      const currentCustomFieldsValues = await db.assetCustomFieldValue.findMany(
        {
          where: {
            assetId: id,
          },
          select: {
            id: true,
            customFieldId: true,
          },
        }
      );

      Object.assign(data, {
        customFields: {
          upsert: customFieldsValuesFromForm?.map(({ id, value }) => ({
            where: {
              id:
                currentCustomFieldsValues.find(
                  (ccfv) => ccfv.customFieldId === id
                )?.id || "",
            },
            update: { value },
            create: {
              value,
              customFieldId: id,
            },
          })),
        },
      });
    }

    const asset = await db.asset.update({
      where: { id },
      data,
      include: { location: true, tags: true },
    });

    /** If the location id was passed, we create a note for the move */
    if (isChangingLocation) {
      /**
       * Create a note for the move
       * Here we actually need to query the locations so we can print their names
       * */

      const user = await db.user.findFirst({
        where: {
          id: userId,
        },
        select: {
          firstName: true,
          lastName: true,
        },
      });

      const currentLocation = currentLocationId
        ? await db.location.findFirst({
            where: {
              id: currentLocationId,
            },
          })
        : null;

      const newLocation = newLocationId
        ? await db.location.findFirst({
            where: {
              id: newLocationId,
            },
          })
        : null;

      await createLocationChangeNote({
        currentLocation,
        newLocation,
        firstName: user?.firstName || "",
        lastName: user?.lastName || "",
        assetName: asset?.title,
        assetId: asset.id,
        userId,
        isRemoving: newLocationId === null,
      });
    }

    return { asset, error: null };
  } catch (cause: any) {
    return handleUniqueConstraintError(cause, "Asset");
  }
}

export async function deleteAsset({
  id,
  organizationId,
}: Pick<Asset, "id"> & { organizationId: Organization["id"] }) {
  return db.asset.deleteMany({
    where: { id, organizationId },
  });
}

export async function updateAssetMainImage({
  request,
  assetId,
  userId,
}: {
  request: Request;
  assetId: string;
  userId: User["id"];
}) {
  const fileData = await parseFileFormData({
    request,
    bucketName: "assets",
    newFileName: `${userId}/${assetId}/main-image-${dateTimeInUnix(
      Date.now()
    )}`,
    resizeOptions: {
      width: 800,
      withoutEnlargement: true,
    },
  });

  const image = fileData.get("mainImage") as string;

  if (!image) return { error: "Couldn't upload image" };

  const signedUrl = await createSignedUrl({ filename: image });

  if (typeof signedUrl !== "string") return signedUrl;

  return await updateAsset({
    id: assetId,
    mainImage: signedUrl,
    mainImageExpiration: oneDayFromNow(),
    userId,
  });
}

export async function createNote({
  content,
  type,
  userId,
  assetId,
}: Pick<Note, "content"> & {
  type?: Note["type"];
  userId: User["id"];
  assetId: Asset["id"];
}) {
  const data = {
    content,
    type: type || "COMMENT",
    user: {
      connect: {
        id: userId,
      },
    },
    asset: {
      connect: {
        id: assetId,
      },
    },
  };

  return db.note.create({
    data,
  });
}

export async function deleteNote({
  id,
  userId,
}: Pick<Note, "id"> & { userId: User["id"] }) {
  return db.note.deleteMany({
    where: { id, userId },
  });
}

async function uploadDuplicateAssetMainImage(
  mainImageUrl: string,
  assetId: string,
  userId: string
) {
  /**
   * Getting the blob from asset mainImage signed url so
   * that we can upload it into duplicated assets as well
   * */
  const imageFile = await fetch(mainImageUrl);
  const imageFileBlob = await imageFile.blob();

  /** Uploading the Blob to supabase */
  const { data, error } = await getSupabaseAdmin()
    .storage.from("assets")
    .upload(
      `${userId}/${assetId}/main-image-${dateTimeInUnix(Date.now())}`,
      imageFileBlob,
      { contentType: imageFileBlob.type, upsert: true }
    );

  if (!data?.path || error) {
    throw new ShelfStackError({
      message: "Could not upload image fot the asset!",
      status: 500,
    });
  }

  /** Getting the signed url from supabase to we can view image  */
  const signedUrl = await createSignedUrl({ filename: data.path });
  return signedUrl;
}

export async function duplicateAsset({
  asset,
  userId,
  amountOfDuplicates,
  organizationId,
}: {
  asset: Prisma.AssetGetPayload<{
    include: { custody: { include: { custodian: true } }; tags: true };
  }>;
  userId: string;
  amountOfDuplicates: number;
  organizationId: string;
}) {
  const duplicatedAssets = [];

  for (const i of [...Array(amountOfDuplicates)].keys()) {
    const rsp = await createAsset({
      title: `${asset.title} (copy ${
        amountOfDuplicates > 1 ? i : ""
      } ${Date.now()})`,
      organizationId,
      description: asset.description,
      userId,
      categoryId: asset.categoryId,
      locationId: asset.locationId ?? undefined,
      tags: { set: asset.tags.map((tag) => ({ id: tag.id })) },
      valuation: asset.valuation,
    });
    // @ts-ignore
    // @TODO fix this. MIght need to modify how handling the error works
    const duplicatedAsset = rsp.asset as Asset;

    if (asset.mainImage) {
      const imagePath = await uploadDuplicateAssetMainImage(
        asset.mainImage,
        duplicatedAsset.id,
        userId
      );

      if (typeof imagePath === "string") {
        await db.asset.update({
          where: { id: duplicatedAsset.id },
          data: {
            mainImage: imagePath,
            mainImageExpiration: oneDayFromNow(),
          },
        });
      }
    }

    duplicatedAssets.push(duplicatedAsset);
  }

  return duplicatedAssets;
}

export async function getAllEntriesForCreateAndEdit({
  organizationId,
  request,
}: {
  organizationId: Organization["id"];
  request: LoaderFunctionArgs["request"];
}) {
  const searchParams = getCurrentSearchParams(request);
  const categorySelected = searchParams.get("category") ?? "";
  const locationSelected = searchParams.get("location") ?? "";

  const [
    categoryExcludedSelected,
    selectedCategories,
    totalCategories,
    tags,
    locationExcludedSelected,
    selectedLocation,
    totalLocations,
    customFields,
  ] = await db.$transaction([
    /** Get the categories */
    db.category.findMany({
      where: { organizationId, id: { not: categorySelected } },
      take: 4,
    }),
    db.category.findMany({ where: { organizationId, id: categorySelected } }),
    db.category.count({ where: { organizationId } }),

    /** Get the tags */
    db.tag.findMany({ where: { organizationId } }),

    /** Get the locations */
    db.location.findMany({
      where: { organizationId, id: { not: locationSelected } },
      take: 4,
    }),
    db.location.findMany({ where: { organizationId, id: locationSelected } }),
    db.location.count({ where: { organizationId } }),

    /** Get the custom fields */
    db.customField.findMany({
      where: { organizationId, active: { equals: true } },
    }),
  ]);

  return {
    categories: [...selectedCategories, ...categoryExcludedSelected],
    totalCategories,
    tags,
    locations: [...selectedLocation, ...locationExcludedSelected],
    totalLocations,
    customFields,
  };
}

export const getPaginatedAndFilterableAssets = async ({
  request,
  organizationId,
  excludeCategoriesQuery = false,
  excludeTagsQuery = false,
  excludeSearchFromView = false,
}: {
  request: LoaderFunctionArgs["request"];
  organizationId: Organization["id"];
  extraInclude?: Prisma.AssetInclude;
  excludeCategoriesQuery?: boolean;
  excludeTagsQuery?: boolean;
  /**
   * Set to true if you want the query to be performed by directly accessing the assets table
   *  instead of the AssetSearchView
   */
  excludeSearchFromView?: boolean;
}) => {
  const searchParams = getCurrentSearchParams(request);
  const {
    page,
    perPageParam,
    search,
    categoriesIds,
    tagsIds,
    bookingFrom,
    bookingTo,
    hideUnavailable,
    unhideAssetsBookigIds,
  } = getParamsValues(searchParams);

  const { prev, next } = generatePageMeta(request);
  const cookie = await updateCookieWithPerPage(request, perPageParam);
  const { perPage } = cookie;

<<<<<<< HEAD
  let getFunction = getAssetsFromView;
  if (excludeSearchFromView) {
    getFunction = getAssets;
  }
=======
  const [
    categoryExcludedSelected,
    selectedCategories,
    totalCategories,
    tagsExcludedSelected,
    selectedTags,
    totalTags,
  ] = await db.$transaction([
    db.category.findMany({
      where: { organizationId, id: { notIn: categoriesIds } },
      take: 4,
    }),
    db.category.findMany({
      where: { organizationId, id: { in: categoriesIds } },
    }),
    db.category.count({ where: { organizationId } }),
    db.tag.findMany({
      where: { organizationId, id: { notIn: tagsIds } },
      take: 4,
    }),
    db.tag.findMany({
      where: { organizationId, id: { in: tagsIds } },
      take: 4,
    }),
    db.tag.count({ where: { organizationId } }),
  ]);
>>>>>>> 7367247e

  const { assets, totalAssets } = await getFunction({
    organizationId,
    page,
    perPage,
    search,
    categoriesIds,
    tagsIds,
    bookingFrom,
    bookingTo,
    hideUnavailable,
    unhideAssetsBookigIds,
  });
  const totalPages = Math.ceil(totalAssets / perPage);

  return {
    page,
    perPage,
    search,
    totalAssets,
    prev,
    next,
<<<<<<< HEAD
    categories: excludeCategoriesQuery
      ? []
      : await getAllCategories({
          organizationId,
        }),
    tags: excludeTagsQuery
      ? []
      : await getAllTags({
          organizationId,
        }),
=======
    categories: [...selectedCategories, ...categoryExcludedSelected],
    totalCategories,
    tags: [...selectedTags, ...tagsExcludedSelected],
    totalTags,
>>>>>>> 7367247e
    assets,
    totalPages,
    cookie,
  };
};

export const createLocationChangeNote = async ({
  currentLocation,
  newLocation,
  firstName,
  lastName,
  assetName,
  assetId,
  userId,
  isRemoving,
}: {
  currentLocation: Location | null;
  newLocation: Location | null;
  firstName: string;
  lastName: string;
  assetName: Asset["title"];
  assetId: Asset["id"];
  userId: User["id"];
  isRemoving: boolean;
}) => {
  /**
   * WE have a few cases to handle:
   * 1. Setting the first location
   * 2. Updating the location
   * 3. Removing the location
   */

  let message = "";
  if (currentLocation && newLocation) {
    message = `**${firstName.trim()} ${lastName.trim()}** updated the location of **${assetName.trim()}** from **${currentLocation.name.trim()}** to **${newLocation.name.trim()}**`; // updating location
  }

  if (newLocation && !currentLocation) {
    message = `**${firstName.trim()} ${lastName.trim()}** set the location of **${assetName.trim()}** to **${newLocation.name.trim()}**`; // setting to first location
  }

  if (isRemoving || !newLocation) {
    message = `**${firstName.trim()} ${lastName.trim()}** removed  **${assetName.trim()}** from location **${currentLocation?.name.trim()}**`; // removing location
  }
  await createNote({
    content: message,
    type: "UPDATE",
    userId,
    assetId,
  });
};

/** Fetches assets with the data needed for exporting to CSV */
export const fetchAssetsForExport = async ({
  organizationId,
}: {
  organizationId: Organization["id"];
}) =>
  await db.asset.findMany({
    where: {
      organizationId,
    },
    include: {
      category: true,
      location: true,
      notes: true,
      custody: {
        include: {
          custodian: true,
        },
      },
      tags: true,
      customFields: {
        include: {
          customField: true,
        },
      },
    },
  });

export const createAssetsFromContentImport = async ({
  data,
  userId,
  organizationId,
}: {
  data: CreateAssetFromContentImportPayload[];
  userId: User["id"];
  organizationId: Organization["id"];
}) => {
  const categories = await createCategoriesIfNotExists({
    data,
    userId,
    organizationId,
  });

  const locations = await createLocationsIfNotExists({
    data,
    userId,
    organizationId,
  });

  const teamMembers = await createTeamMemberIfNotExists({
    data,
    organizationId,
  });

  const tags = await createTagsIfNotExists({
    data,
    userId,
    organizationId,
  });

  const customFields = await createCustomFieldsIfNotExists({
    data,
    organizationId,
    userId,
  });

  for (let asset of data) {
    const customFieldsValues: ShelfAssetCustomFieldValueType[] = Object.entries(
      asset
    ).reduce((res, [key, val]) => {
      if (key.startsWith("cf:") && val) {
        const { name } = getDefinitionFromCsvHeader(key);
        if (customFields[name].id) {
          res.push({
            id: customFields[name].id,
            value: buildCustomFieldValue(
              { raw: asset[key] },
              customFields[name]
            ),
          } as ShelfAssetCustomFieldValueType);
        }
      }
      return res;
    }, [] as ShelfAssetCustomFieldValueType[]);

    await createAsset({
      organizationId,
      title: asset.title,
      description: asset.description || "",
      userId,
      categoryId: asset.category ? categories[asset.category] : null,
      locationId: asset.location ? locations[asset.location] : undefined,
      custodian: asset.custodian ? teamMembers[asset.custodian] : undefined,
      tags:
        asset.tags.length > 0
          ? {
              set: asset.tags
                .filter((t) => tags[t])
                .map((t) => ({ id: tags[t] })),
            }
          : undefined,
      valuation: asset.valuation ? +asset.valuation : null,
      customFieldsValues,
    });
  }
};

export const createAssetsFromBackupImport = async ({
  data,
  userId,
  organizationId,
}: {
  data: CreateAssetFromBackupImportPayload[];
  userId: User["id"];
  organizationId: Organization["id"];
}) => {
  //TODO use concurrency control or it will overload the server
  data.map(async (asset) => {
    /** Base data from asset */
    const d = {
      data: {
        title: asset.title,
        description: asset.description || null,
        mainImage: asset.mainImage || null,
        mainImageExpiration: oneDayFromNow(),
        userId,
        organizationId,
        status: asset.status,
        createdAt: new Date(asset.createdAt),
        updatedAt: new Date(asset.updatedAt),
        qrCodes: {
          create: [
            {
              version: 0,
              errorCorrection: ErrorCorrection["L"],
              userId,
              organizationId,
            },
          ],
        },
        valuation: asset.valuation ? +asset.valuation : null,
      },
    };

    /** Category */
    if (asset.category && Object.keys(asset?.category).length > 0) {
      const category = asset.category as Category;

      const existingCat = await db.category.findFirst({
        where: {
          organizationId,
          name: category.name,
        },
      });

      /** If it doesnt exist, create a new one */
      if (!existingCat) {
        const newCat = await db.category.create({
          data: {
            organizationId,
            name: category.name,
            description: category.description || "",
            color: category.color,
            userId,
            createdAt: new Date(category.createdAt),
            updatedAt: new Date(category.updatedAt),
          },
        });
        /** Add it to the data for creating the asset */
        Object.assign(d.data, {
          categoryId: newCat.id,
        });
      } else {
        /** Add it to the data for creating the asset */
        Object.assign(d.data, {
          categoryId: existingCat.id,
        });
      }
    }

    /** Location */
    if (asset.location && Object.keys(asset?.location).length > 0) {
      const location = asset.location as Location;

      const existingLoc = await db.location.findFirst({
        where: {
          organizationId,
          name: location.name,
        },
      });

      /** If it doesnt exist, create a new one */
      if (!existingLoc) {
        const newLoc = await db.location.create({
          data: {
            name: location.name,
            description: location.description || "",
            address: location.address || "",
            organizationId,
            userId,
            createdAt: new Date(location.createdAt),
            updatedAt: new Date(location.updatedAt),
          },
        });
        /** Add it to the data for creating the asset */
        Object.assign(d.data, {
          locationId: newLoc.id,
        });
      } else {
        /** Add it to the data for creating the asset */
        Object.assign(d.data, {
          locationId: existingLoc.id,
        });
      }
    }

    /** Custody */
    if (asset.custody && Object.keys(asset?.custody).length > 0) {
      const { custodian } = asset.custody;

      const existingCustodian = await db.teamMember.findFirst({
        where: {
          deletedAt: null,
          organizationId,
          name: custodian.name,
        },
      });

      if (!existingCustodian) {
        const newCustodian = await db.teamMember.create({
          data: {
            name: custodian.name,
            organizationId,
            createdAt: new Date(custodian.createdAt),
            updatedAt: new Date(custodian.updatedAt),
          },
        });

        Object.assign(d.data, {
          custody: {
            create: {
              teamMemberId: newCustodian.id,
            },
          },
        });
      } else {
        Object.assign(d.data, {
          custody: {
            create: {
              teamMemberId: existingCustodian.id,
            },
          },
        });
      }
    }

    /** Tags */
    if (asset.tags && asset.tags.length > 0) {
      const tagsNames = asset.tags.map((t) => t.name);
      // now we loop through the categories and check if they exist
      let tags: Record<string, string> = {};
      for (const tag of tagsNames) {
        const existingTag = await db.tag.findFirst({
          where: {
            name: tag,
            organizationId,
          },
        });

        if (!existingTag) {
          // if the tag doesn't exist, we create a new one
          const newTag = await db.tag.create({
            data: {
              name: tag as string,
              user: {
                connect: {
                  id: userId,
                },
              },
              organization: {
                connect: {
                  id: organizationId,
                },
              },
            },
          });
          tags[tag] = newTag.id;
        } else {
          // if the tag exists, we just update the id
          tags[tag] = existingTag.id;
        }
      }

      Object.assign(d.data, {
        tags:
          asset.tags.length > 0
            ? {
                connect: asset.tags.map((tag) => ({ id: tags[tag.name] })),
              }
            : undefined,
      });
    }

    /** Custom fields */
    if (asset.customFields && asset.customFields.length > 0) {
      const customFieldDef = asset.customFields.reduce(
        (res, { value, customField }) => {
          // eslint-disable-next-line @typescript-eslint/no-unused-vars

          const { id, createdAt, updatedAt, ...rest } = customField;
          const options = value?.valueOption?.length
            ? [value?.valueOption]
            : undefined;
          res.push({ ...rest, options, userId, organizationId });
          return res;
        },
        [] as Array<CustomFieldDraftPayload>
      );

      const cfIds = await upsertCustomField(customFieldDef);

      Object.assign(d.data, {
        customFields: {
          create: asset.customFields.map((cf) => ({
            value: cf.value,
            customFieldId: cfIds[cf.customField.name].id,
          })),
        },
      });
    }

    /** Create the Asset */
    const { id: assetId } = await db.asset.create(d);

    /** Create notes */
    if (asset?.notes?.length > 0) {
      await db.note.createMany({
        data: asset.notes.map((note: Note) => ({
          content: note.content,
          type: note.type,
          assetId,
          userId,
          createdAt: new Date(note.createdAt),
          updatedAt: new Date(note.updatedAt),
        })),
      });
    }
  });
};

export async function updateAssetBookingAvailability(
  id: Asset["id"],
  availability: Asset["availableToBook"]
) {
  try {
    const asset = await db.asset.update({
      where: { id },
      data: { availableToBook: availability },
    });
    return { asset, error: null };
  } catch (cause: any) {
    return handleUniqueConstraintError(cause, "Asset");
  }
}

export async function updateAssetsWithBookingCustodians<T extends Asset>(
  assets: T[]
) {
  /** When assets are checked out, we want to make an extra query to get the custodian for those assets. */
  const checkedOutAssetsIds = assets
    .filter((a) => a.status === "CHECKED_OUT")
    .map((a) => a.id);

  if (checkedOutAssetsIds.length > 0) {
    /** We query agian the assets that are checked-out so we can get the user via the booking*/

    const assetsWithUsers = await db.asset.findMany({
      where: {
        id: {
          in: checkedOutAssetsIds,
        },
      },
      select: {
        id: true,
        bookings: {
          where: {
            status: {
              in: ["ONGOING", "OVERDUE"],
            },
          },
          select: {
            id: true,
            custodianUser: {
              select: {
                firstName: true,
                lastName: true,
                profilePicture: true,
              },
            },
          },
        },
      },
    });

    /**
     * We take the first booking of the array and extract the user from it and add it to the asset
     */

    assets = assets.map((a) => {
      const assetWithUser = assetsWithUsers.find((awu) => awu.id === a.id);
      const booking = assetWithUser?.bookings[0];
      const custodian = booking?.custodianUser;

      if (checkedOutAssetsIds.includes(a.id)) {
        return {
          ...a,
          custody: custodian
            ? {
                custodian: {
                  name: `${custodian?.firstName || ""} ${
                    custodian?.lastName || ""
                  }`, // Concatenate firstName and lastName to form the name property with default values
                  user: {
                    profilePicture: custodian?.profilePicture || null,
                  },
                },
              }
            : null,
        };
      }

      return a;
    });
  }
  return assets;
}<|MERGE_RESOLUTION|>--- conflicted
+++ resolved
@@ -9,7 +9,6 @@
   Tag,
   Organization,
   TeamMember,
-  CustomField,
   Booking,
 } from "@prisma/client";
 import { AssetStatus, BookingStatus, ErrorCorrection } from "@prisma/client";
@@ -37,7 +36,7 @@
   ShelfAssetCustomFieldValueType,
   UpdateAssetPayload,
 } from "./types";
-import { createCategoriesIfNotExists, getAllCategories } from "../category";
+import { createCategoriesIfNotExists } from "../category";
 
 import {
   createCustomFieldsIfNotExists,
@@ -1059,12 +1058,11 @@
   const cookie = await updateCookieWithPerPage(request, perPageParam);
   const { perPage } = cookie;
 
-<<<<<<< HEAD
   let getFunction = getAssetsFromView;
   if (excludeSearchFromView) {
     getFunction = getAssets;
   }
-=======
+
   const [
     categoryExcludedSelected,
     selectedCategories,
@@ -1091,7 +1089,6 @@
     }),
     db.tag.count({ where: { organizationId } }),
   ]);
->>>>>>> 7367247e
 
   const { assets, totalAssets } = await getFunction({
     organizationId,
@@ -1114,23 +1111,12 @@
     totalAssets,
     prev,
     next,
-<<<<<<< HEAD
     categories: excludeCategoriesQuery
       ? []
-      : await getAllCategories({
-          organizationId,
-        }),
-    tags: excludeTagsQuery
-      ? []
-      : await getAllTags({
-          organizationId,
-        }),
-=======
-    categories: [...selectedCategories, ...categoryExcludedSelected],
+      : [...selectedCategories, ...categoryExcludedSelected],
     totalCategories,
-    tags: [...selectedTags, ...tagsExcludedSelected],
+    tags: excludeTagsQuery ? [] : [...selectedTags, ...tagsExcludedSelected],
     totalTags,
->>>>>>> 7367247e
     assets,
     totalPages,
     cookie,
