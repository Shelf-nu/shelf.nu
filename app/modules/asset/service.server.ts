--- conflicted
+++ resolved
@@ -3350,15 +3350,11 @@
       assetId,
       userId,
       type: "UPDATE",
-<<<<<<< HEAD
       content: `${wrapUserLinkForNote({
         id: userId,
         firstName: user.firstName,
         lastName: user.lastName,
       })} changed QR code ${
-=======
-      content: `**${user.firstName?.trim()} ${user.lastName?.trim()}** has changed QR code ${
->>>>>>> 9e4f25e4
         oldQrCode ? `from **${oldQrCode.id}**` : ""
       } to **${qrId}**.`,
     }),
