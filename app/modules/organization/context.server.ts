import { createCookie, json, redirect } from "@remix-run/node";
import {
  NODE_ENV,
  SESSION_SECRET,
  error,
  getCurrentPath,
  isGet,
} from "~/utils";
import {
  destroyCookie,
  parseCookie,
  serializeCookie,
  setCookie,
} from "~/utils/cookies.server";
import { ShelfStackError, makeShelfError } from "~/utils/error";

import { getUserOrganizations } from "./service.server";

const selectedOrganizationIdCookie = createCookie("selected-organization-id", {
  httpOnly: true,
  path: "/",
  sameSite: "lax",
  secrets: [SESSION_SECRET],
  secure: NODE_ENV === "production",
  maxAge: 60 * 60 * 24 * 365, // 1 year
});

type SelectedOrganizationId = string;

async function getSelectedOrganizationIdCookie(request: Request) {
  return parseCookie<SelectedOrganizationId>(
    selectedOrganizationIdCookie,
    request
  );
}

export function setSelectedOrganizationIdCookie<
  T extends SelectedOrganizationId,
>(value: T) {
  return serializeCookie<T>(selectedOrganizationIdCookie, value);
}

export function destroySelectedOrganizationIdCookie() {
  return destroyCookie(selectedOrganizationIdCookie);
}

<<<<<<< HEAD
export async function requireOrganisationId(
  { userId }: AuthSession,
  request: Request
) {
  try {
    const organizationId = await getSelectedOrganizationIdCookie(request);
=======
export async function requireOrganisationId({
  userId,
  request,
}: {
  userId: string;
  request: Request;
}) {
  const organizationId = await getSelectedOrganizationIdCookie(request);
>>>>>>> 55ad107e

    /** There could be a case when you get removed from an organization while browsing it.
     * In this case what we do is we set the current organization to the first one in the list
     */
    const userOrganizations = await getUserOrganizations({ userId });
    const organizations = userOrganizations.map((uo) => uo.organization);
    const userOrganizationIds = organizations.map((org) => org.id);
    const personalOrganization = organizations.find(
      (org) => org.type === "PERSONAL"
    );
    const currentOrganization = organizations.find(
      (org) => org.id === organizationId
    );

    if (!personalOrganization) {
      throw new ShelfStackError({
        cause: null,
        title: "No organization found",
        message:
          "You do not have a personal organization. This should not happen. Please contact support.",
        status: 500,
      });
    }

    /**
     * If for some reason there is no currentOrganization, we handle it by setting it to the personalOrganization
     */
    if (!currentOrganization) {
      if (isGet(request)) {
        throw redirect(getCurrentPath(request), {
          headers: [
            setCookie(
              await setSelectedOrganizationIdCookie(personalOrganization.id)
            ),
          ],
        });
      }

      // Other methods should throw an error (mostly for actions)
      throw new ShelfStackError({
        cause: null,
        message: "You do not have access to this organization",
        status: 401,
      });
    }

    // If the user is not part of the organization or the organizationId is not set (should not happen but just in case)
    if (!organizationId || !userOrganizationIds.includes(organizationId)) {
      if (isGet(request)) {
        throw redirect(getCurrentPath(request), {
          headers: [
            setCookie(
              await setSelectedOrganizationIdCookie(personalOrganization.id)
            ),
          ],
        });
      }

      // Other methods should throw an error (mostly for actions)
      throw new ShelfStackError({
        cause: null,
        message: "You do not have access to this organization",
        status: 401,
      });
    }

    return {
      organizationId,
      organizations,
      userOrganizations,
      currentOrganization,
    };
  } catch (cause) {
    const reason = makeShelfError(cause);
    throw json(error(reason), { status: reason.status });
  }
}<|MERGE_RESOLUTION|>--- conflicted
+++ resolved
@@ -44,14 +44,6 @@
   return destroyCookie(selectedOrganizationIdCookie);
 }
 
-<<<<<<< HEAD
-export async function requireOrganisationId(
-  { userId }: AuthSession,
-  request: Request
-) {
-  try {
-    const organizationId = await getSelectedOrganizationIdCookie(request);
-=======
 export async function requireOrganisationId({
   userId,
   request,
@@ -59,8 +51,8 @@
   userId: string;
   request: Request;
 }) {
-  const organizationId = await getSelectedOrganizationIdCookie(request);
->>>>>>> 55ad107e
+  try {
+    const organizationId = await getSelectedOrganizationIdCookie(request);
 
     /** There could be a case when you get removed from an organization while browsing it.
      * In this case what we do is we set the current organization to the first one in the list
