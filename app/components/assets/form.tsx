import { useMemo, useRef } from "react";
import type { Asset, Barcode, Qr } from "@prisma/client";
import { useAtom, useAtomValue } from "jotai";
import { useActionData, useLoaderData, useNavigation } from "react-router";
import type { Tag } from "react-tag-autocomplete";
import { useZorm } from "react-zorm";
import { z } from "zod";
import { updateDynamicTitleAtom } from "~/atoms/dynamic-title-atom";
import { fileErrorAtom, assetImageValidateFileAtom } from "~/atoms/file";
import type {
  AssetEditLoaderData,
  loader,
} from "~/routes/_layout+/assets.$assetId_.edit";
import { ACCEPT_SUPPORTED_IMAGES } from "~/utils/constants";
import type { CustomFieldZodSchema } from "~/utils/custom-fields";
import { mergedSchema } from "~/utils/custom-fields";
import { isFormProcessing } from "~/utils/form";
import { useBarcodePermissions } from "~/utils/permissions/use-barcode-permissions";
import { tw } from "~/utils/tw";
import { AssetImage } from "./asset-image";
import AssetCustomFields from "./custom-fields-inputs";
import { Form } from "../custom-form";
import DynamicSelect from "../dynamic-select/dynamic-select";
import BarcodesInput, { type BarcodesInputRef } from "../forms/barcodes-input";
import FormRow from "../forms/form-row";
import Input from "../forms/input";
import { RefererRedirectInput } from "../forms/referer-redirect-input";
import ImageWithPreview from "../image-with-preview/image-with-preview";
<<<<<<< HEAD
import InlineEntityCreationDialog from "../inline-entity-creation-dialog/inline-entity-creation-dialog";
import { AbsolutePositionedHeaderActions } from "../layout/header/absolute-positioned-header-actions";
=======
>>>>>>> f1cb6a44
import { Button } from "../shared/button";
import { ButtonGroup } from "../shared/button-group";
import { Card } from "../shared/card";
import {
  HoverCard,
  HoverCardContent,
  HoverCardTrigger,
} from "../shared/hover-card";
import {
  Tooltip,
  TooltipContent,
  TooltipProvider,
  TooltipTrigger,
} from "../shared/tooltip";
import { TagsAutocomplete } from "../tag/tags-autocomplete";
import When from "../when/when";

export const NewAssetFormSchema = z.object({
  title: z
    .string()
    .min(2, "Name is required")
    .transform((val) => val.trim()), // We trim to avoid white spaces at start and end

  description: z.string().transform((val) => val.trim()),
  category: z.string(),
  newLocationId: z.string().optional(),
  /** This holds the value of the current location. We need it for comparison reasons on the server.
   * We send it as part of the form data and compare it with the current location of the asset and prevent querying the database if it's the same.
   */
  currentLocationId: z.string().optional(),
  qrId: z.string().optional(),
  tags: z.string().optional(),
  valuation: z
    .string()
    .optional()
    .transform((val) => (val ? +val : null)),
  addAnother: z
    .string()
    .optional()
    .transform((val) => val === "true"),
  redirectTo: z.string().optional(),
});

/** Pass props of the values to be used as default for the form fields */

type Props = Partial<
  Pick<
    Asset,
    | "id"
    | "sequentialId"
    | "title"
    | "thumbnailImage"
    | "mainImage"
    | "mainImageExpiration"
    | "categoryId"
    | "locationId"
    | "description"
    | "valuation"
  >
> & {
  qrId?: Qr["id"] | null;
  tags?: Tag[];
  barcodes?: Pick<Barcode, "id" | "value" | "type">[];
  referer?: string | null;
};

export const AssetForm = ({
  id,
  sequentialId,
  title,
  thumbnailImage,
  mainImage,
  mainImageExpiration,
  categoryId,
  locationId,
  description,
  valuation,
  qrId,
  tags,
  barcodes,
  referer,
}: Props) => {
  const navigation = useNavigation();
  const { canUseBarcodes } = useBarcodePermissions();
  const barcodesInputRef = useRef<BarcodesInputRef>(null);

  const customFields = useLoaderData<typeof loader>().customFields.map(
    (cf) =>
      cf.active && {
        id: cf.id,
        name: cf.name,
        helpText: cf?.helpText || "",
        required: cf.required,
        type: cf.type.toLowerCase() as "text" | "number" | "date" | "boolean",
        options: cf.options,
      }
  ) as CustomFieldZodSchema[];

  const FormSchema = useMemo(
    () =>
      mergedSchema({
        baseSchema: NewAssetFormSchema,
        customFields,
      }),
    [customFields]
  );

  const zo = useZorm("NewAssetFormScreen", FormSchema);
  const disabled = isFormProcessing(navigation.state);

  // Extract custom field errors into a plain object to pass to AssetCustomFields
  // This avoids passing the complex zo object which causes React 19 issues
  const customFieldErrors = useMemo(() => {
    const errors: Record<string, string | undefined> = {};
    // Type assertion: zo.errors has dynamic custom field keys from merged schema
    const errorsObj = zo.errors as unknown as Record<
      string,
      (() => { message?: string } | undefined) | undefined
    >;

    customFields.forEach((cf) => {
      const fieldKey = `cf-${cf.id}`;
      try {
        const errorFn = errorsObj[fieldKey];
        if (typeof errorFn === "function") {
          const error = errorFn();
          if (error?.message) {
            errors[cf.id] = error.message;
          }
        }
      } catch {
        // Ignore errors accessing zo.errors
      }
    });
    return errors;
  }, [customFields, zo.errors]);

  const actionData = useActionData<{
    errors?: Record<string, { message: string }>;
    error?: { message: string; additionalData?: Record<string, unknown> };
  }>();

  const fileError = useAtomValue(fileErrorAtom);
  const [, validateFile] = useAtom(assetImageValidateFileAtom);
  const [, updateDynamicTitle] = useAtom(updateDynamicTitleAtom);

  const { currency, asset } = useLoaderData<AssetEditLoaderData>();
  const isKitAsset = Boolean(asset?.kit);
  const locationDisabled = disabled || isKitAsset;
  const mainImageError =
    actionData?.errors?.mainImage?.message ??
    (actionData?.error?.additionalData?.field === "mainImage"
      ? actionData?.error?.message
      : undefined) ??
    fileError;
  /** Get the tags from the loader */
  const tagsSuggestions = useLoaderData<typeof loader>().tags.map((tag) => ({
    label: tag.name,
    value: tag.id,
  }));

  return (
    <Card className="w-full lg:w-min">
      <Form
        ref={zo.ref}
        method="post"
        action="."
        className="flex w-full flex-col gap-2"
        encType="multipart/form-data"
        onSubmit={(e) => {
          // Force validation of all barcode fields to show errors
          barcodesInputRef.current?.validateAll();

          // Check for barcode validation errors
          const hasBarcodeErrors = barcodesInputRef.current?.hasErrors();

          // If there are barcode errors, prevent submission
          // Zorm will handle its own validation and prevent submission if needed
          if (hasBarcodeErrors) {
            e.preventDefault();
            e.stopPropagation();
            return false;
          }
        }}
      >
        {qrId ? <input type="hidden" name="qrId" value={qrId} /> : null}
        <RefererRedirectInput fieldName="redirectTo" referer={referer} />

        <div className="flex items-start justify-between border-b pb-5">
          <div className=" ">
            <h2 className="mb-1 text-[18px] font-semibold">Basic fields</h2>
            <p>Basic information about your asset.</p>
          </div>
          <div className="hidden flex-1 justify-end gap-2 md:flex">
            <Actions disabled={disabled} referer={referer} />
          </div>
        </div>

        <FormRow
          rowLabel={"Name"}
          className="border-b-0 pb-[10px]"
          required={true}
        >
          <Input
            label="Name"
            hideLabel
            name="title"
            disabled={disabled}
            error={
              actionData?.errors?.title?.message || zo.errors.title()?.message
            }
            autoFocus
            onChange={updateDynamicTitle}
            className="w-full"
            defaultValue={title || ""}
            required={true}
          />
        </FormRow>

        <FormRow
          rowLabel={"Asset ID"}
          className="border-b-0 pb-[10px]"
          subHeading={
            id
              ? "This is the unique identifier for this asset"
              : "This sequential ID will be assigned when the asset is created"
          }
        >
          <div className="flex items-center gap-2">
            <div className="shrink-0">
              <Input
                label="Prefix"
                hideLabel
                name="sequentialIdPrefix"
                disabled={true}
                value="SAM"
                className="w-20 text-center"
                placeholder="SAM"
              />
            </div>
            <span className="font-medium text-gray-400">-</span>
            <div className="grow">
              <Input
                label="Number"
                hideLabel
                name="sequentialIdNumber"
                disabled={true}
                value={
                  sequentialId ? sequentialId.split("-")[1] || "0001" : "0001"
                }
                className="w-full text-center font-mono"
                placeholder="0001"
              />
            </div>
          </div>
          <p className="mt-1 text-sm text-gray-600"></p>
        </FormRow>

        <FormRow rowLabel={"Main image"} className="pt-[10px]">
          <div className="flex items-center gap-2">
            {id && thumbnailImage && mainImageExpiration ? (
              <AssetImage
                className="size-16"
                asset={{
                  id,
                  thumbnailImage: thumbnailImage,
                  mainImage: mainImage,
                  mainImageExpiration: new Date(mainImageExpiration),
                }}
                alt={`${title} main image`}
              />
            ) : null}
            <div>
              <p className="hidden lg:block">
                <HoverCard openDelay={50} closeDelay={50}>
                  <HoverCardTrigger className={tw("inline-flex w-full  ")}>
                    Accepts PNG, JPG or JPEG (max.8 MB)
                  </HoverCardTrigger>
                  <HoverCardContent side="left">
                    Images will be automatically resized on upload. Width will
                    be set at 1200px and height will be adjusted accordingly to
                    keep the aspect ratio.
                  </HoverCardContent>
                </HoverCard>
              </p>
              <Input
                disabled={disabled}
                accept={ACCEPT_SUPPORTED_IMAGES}
                name="mainImage"
                type="file"
                onChange={validateFile}
                label={"Main image"}
                hideLabel
                error={mainImageError}
                className="mt-2"
                inputClassName="border-0 shadow-none p-0 rounded-none"
              />
              <p className="mt-2 lg:hidden">
                Accepts PNG, JPG or JPEG (max.8 MB)
              </p>
            </div>
          </div>
        </FormRow>

        <div>
          <FormRow
            rowLabel={"Description"}
            subHeading={
              <p>
                This is the initial object description. It will be shown on the
                asset’s overview page. You can always change it. Maximum 1000
                characters.
              </p>
            }
            className="border-b-0"
          >
            <Input
              inputType="textarea"
              maxLength={1000}
              label={"Description"}
              name="description"
              defaultValue={description || ""}
              hideLabel
              placeholder="Add a description for your asset."
              disabled={disabled}
              data-test-id="assetDescription"
              className="w-full"
            />
          </FormRow>
        </div>

        <FormRow
          rowLabel="Category"
          subHeading={
            <p>
              Make it unique. Each asset can have 1 category. It will show on
              your index.{" "}
              <Button
                to="/categories/new"
                variant="link-gray"
                className="text-gray-600 underline"
                target="_blank"
              >
                Create categories
              </Button>
            </p>
          }
          className="border-b-0 pb-[10px]"
        >
          <DynamicSelect
            disabled={disabled}
            defaultValue={categoryId ?? undefined}
            model={{ name: "category", queryKey: "name" }}
            triggerWrapperClassName="flex flex-col !gap-0 justify-start items-start [&_.inner-label]:w-full [&_.inner-label]:text-left "
            contentLabel="Categories"
            label="Category"
            hideLabel
            initialDataKey="categories"
            countKey="totalCategories"
            closeOnSelect
            selectionMode="set"
            allowClear={true}
            extraContent={
              <InlineEntityCreationDialog
                title="Create new category"
                type="category"
                buttonLabel="Create new category"
              />
            }
          />
        </FormRow>

        <FormRow
          rowLabel="Tags"
          subHeading={
            <p>
              Tags can help you organise your database. They can be combined.{" "}
              <Button
                to="/tags/new"
                className="text-gray-600 underline"
                target="_blank"
                variant="link-gray"
              >
                Create tags
              </Button>
            </p>
          }
          className="border-b-0 py-[10px]"
          // required={zodFieldIsRequired(FormSchema.shape.tags)}
        >
          <TagsAutocomplete
            existingTags={tags ?? []}
            suggestions={tagsSuggestions}
            hideLabel
          />
        </FormRow>

        <FormRow
          rowLabel="Location"
          subHeading={
            <p>
              A location is a place where an item is supposed to be located.
              This is different than the last scanned location{" "}
              <Button
                to="/locations/new"
                className="text-gray-600 underline"
                target="_blank"
                variant="link-gray"
              >
                Create locations
              </Button>
            </p>
          }
          className="border-b-0 py-[10px]"
        >
          <input
            type="hidden"
            name="currentLocationId"
            value={locationId || ""}
          />
<<<<<<< HEAD
          <DynamicSelect
            disabled={disabled}
            selectionMode="set"
            fieldName="newLocationId"
            triggerWrapperClassName="flex flex-col !gap-0 justify-start items-start [&_.inner-label]:w-full [&_.inner-label]:text-left "
            defaultValue={locationId || undefined}
            model={{ name: "location", queryKey: "name" }}
            contentLabel="Locations"
            label="Location"
            hideLabel
            initialDataKey="locations"
            countKey="totalLocations"
            closeOnSelect
            allowClear
            extraContent={
              <InlineEntityCreationDialog
                type="location"
                title="Create new location"
                buttonLabel="Create new location"
              />
            }
            renderItem={({ name, metadata }) => (
              <div className="flex items-center gap-2">
                {metadata?.thumbnailUrl ? (
                  <ImageWithPreview
                    thumbnailUrl={metadata.thumbnailUrl}
                    alt={metadata.name}
                    className="size-6 rounded-[2px]"
                  />
                ) : null}
                <div>{name}</div>
              </div>
            )}
          />
=======
          {isKitAsset ? (
            <HoverCard openDelay={50} closeDelay={50}>
              <HoverCardTrigger className="disabled w-full cursor-not-allowed">
                <DynamicSelect
                  disabled={locationDisabled}
                  selectionMode="set"
                  fieldName="newLocationId"
                  triggerWrapperClassName="flex flex-col !gap-0 justify-start items-start [&_.inner-label]:w-full [&_.inner-label]:text-left "
                  defaultValue={locationId || undefined}
                  model={{ name: "location", queryKey: "name" }}
                  contentLabel="Locations"
                  label="Location"
                  hideLabel
                  initialDataKey="locations"
                  countKey="totalLocations"
                  closeOnSelect
                  allowClear
                />
              </HoverCardTrigger>
              <HoverCardContent side="left">
                <h5 className="text-left text-[14px]">Action disabled</h5>
                <p className="text-left text-[14px]">
                  This asset's location is managed by its parent kit{" "}
                  <strong>"{asset?.kit?.name}"</strong>. Update the kit's
                  location instead.
                </p>
              </HoverCardContent>
            </HoverCard>
          ) : (
            <DynamicSelect
              disabled={disabled}
              selectionMode="set"
              fieldName="newLocationId"
              triggerWrapperClassName="flex flex-col !gap-0 justify-start items-start [&_.inner-label]:w-full [&_.inner-label]:text-left "
              defaultValue={locationId || undefined}
              model={{ name: "location", queryKey: "name" }}
              contentLabel="Locations"
              label="Location"
              hideLabel
              initialDataKey="locations"
              countKey="totalLocations"
              closeOnSelect
              allowClear
              extraContent={
                <Button
                  to="/locations/new"
                  variant="link"
                  icon="plus"
                  className="w-full justify-start pt-4"
                  target="_blank"
                >
                  Create new location
                </Button>
              }
              renderItem={({ name, metadata }) => (
                <div className="flex items-center gap-2">
                  {metadata?.thumbnailUrl ? (
                    <ImageWithPreview
                      thumbnailUrl={metadata.thumbnailUrl}
                      alt={metadata.name}
                      className="size-6 rounded-[2px]"
                    />
                  ) : null}
                  <div>{name}</div>
                </div>
              )}
            />
          )}
>>>>>>> f1cb6a44
        </FormRow>

        <FormRow
          rowLabel={"Value"}
          subHeading={
            <p>
              Specify the value of assets to get an idea of the total value of
              your inventory.
            </p>
          }
          className="border-b-0 py-[10px]"
        >
          <div className="relative w-full">
            <Input
              type="number"
              label="Value"
              inputClassName="pl-[70px] valuation-input"
              hideLabel
              name="valuation"
              disabled={disabled}
              step="any"
              min={0}
              className="w-full"
              defaultValue={valuation || ""}
            />
            <span className="absolute bottom-0 border-r px-3 py-2.5 text-[16px] text-gray-600 lg:bottom-[11px]">
              {currency}
            </span>
          </div>
        </FormRow>

        <When truthy={canUseBarcodes}>
          <FormRow
            rowLabel={"Barcodes"}
            className="border-b-0"
            subHeading="Add additional barcodes to this asset (Code 128, Code 39, or Data Matrix). Note: Each asset automatically gets a default Shelf QR code for tracking."
          >
            <BarcodesInput
              ref={barcodesInputRef}
              barcodes={barcodes || []}
              typeName={(i) => `barcodes[${i}].type`}
              valueName={(i) => `barcodes[${i}].value`}
              idName={(i) => `barcodes[${i}].id`}
              disabled={disabled}
            />
          </FormRow>
        </When>

        <AssetCustomFields
          currency={currency}
          fieldErrors={customFieldErrors}
        />

        <FormRow className="border-y-0 pb-0 pt-5" rowLabel="">
          <div className="flex flex-1 justify-end gap-2">
            <Actions disabled={disabled} referer={referer} />
          </div>
        </FormRow>
      </Form>
    </Card>
  );
};

const Actions = ({
  disabled,
  referer,
}: {
  disabled: boolean;
  referer?: string | null;
}) => (
  <>
    <ButtonGroup>
      <Button to={referer} variant="secondary" disabled={disabled}>
        Cancel
      </Button>
      <AddAnother disabled={disabled} />
    </ButtonGroup>

    <Button type="submit" disabled={disabled}>
      Save
    </Button>
  </>
);

const AddAnother = ({ disabled }: { disabled: boolean }) => (
  <TooltipProvider delayDuration={100}>
    <Tooltip>
      <TooltipTrigger asChild>
        <Button
          type="submit"
          variant="secondary"
          disabled={disabled}
          name="addAnother"
          value="true"
        >
          Add another
        </Button>
      </TooltipTrigger>
      <TooltipContent side="bottom">
        <p className="text-sm">Save the asset and add a new one</p>
      </TooltipContent>
    </Tooltip>
  </TooltipProvider>
);<|MERGE_RESOLUTION|>--- conflicted
+++ resolved
@@ -26,11 +26,8 @@
 import Input from "../forms/input";
 import { RefererRedirectInput } from "../forms/referer-redirect-input";
 import ImageWithPreview from "../image-with-preview/image-with-preview";
-<<<<<<< HEAD
 import InlineEntityCreationDialog from "../inline-entity-creation-dialog/inline-entity-creation-dialog";
 import { AbsolutePositionedHeaderActions } from "../layout/header/absolute-positioned-header-actions";
-=======
->>>>>>> f1cb6a44
 import { Button } from "../shared/button";
 import { ButtonGroup } from "../shared/button-group";
 import { Card } from "../shared/card";
@@ -451,7 +448,6 @@
             name="currentLocationId"
             value={locationId || ""}
           />
-<<<<<<< HEAD
           <DynamicSelect
             disabled={disabled}
             selectionMode="set"
@@ -486,7 +482,6 @@
               </div>
             )}
           />
-=======
           {isKitAsset ? (
             <HoverCard openDelay={50} closeDelay={50}>
               <HoverCardTrigger className="disabled w-full cursor-not-allowed">
@@ -555,7 +550,6 @@
               )}
             />
           )}
->>>>>>> f1cb6a44
         </FormRow>
 
         <FormRow
