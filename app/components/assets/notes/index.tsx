import { useFetcher, useLoaderData } from "@remix-run/react";
<<<<<<< HEAD
import { MarkdownViewer } from "~/components/markdown/markdown-viewer";
import { Button } from "~/components/shared/button";
=======
>>>>>>> 9aee830c
import { useUserData } from "~/hooks/use-user-data";
import type { loader } from "~/routes/_layout+/assets.$assetId.activity";
import { isFormProcessing } from "~/utils/form";
import { ActionsDopdown } from "./actions-dropdown";
import { NewNote } from "./new";
import type { NoteWithUser } from "./note";
import { Note } from "./note";

export const Notes = () => {
  const { asset } = useLoaderData<typeof loader>();

  /* Using user data here for the Note component generated for frontend only as per the optimistic UI approach */
  const user = useUserData();

  const hasNotes = asset?.notes && asset?.notes.length > 0;

  /* Importing fetcher here in the parent file such that we can use fetcher's states to know the status of form processing and form data render the frontend component on the fly (Optimistic UI) and in the new note form this fetcher is passed as a prop */
  const fetcher = useFetcher({ key: "add-note" });
  let onSubmissionContent = "";
  /* Getting the form data using fetcher and storing the content of form in onSubmissionContent Variable */
  if (fetcher.formData) {
    for (const data of fetcher.formData.entries()) {
      onSubmissionContent = data[1].toString();
    }
  }

  // Create optimistic note data that matches the NoteWithUser shape
  const optimisticNote: NoteWithUser | null =
    isFormProcessing(fetcher.state) && onSubmissionContent
      ? {
          id: "optimistic-note", // Temporary ID for optimistic UI
          content: onSubmissionContent,
          type: "COMMENT",
          createdAt: new Date().toISOString(),
          user: user
            ? {
                firstName: user.firstName || "",
                lastName: user.lastName || "",
              }
            : undefined,
        }
      : null;

  return (
    <div>
      {hasNotes ? (
        <div className="mb-4 flex justify-end">
          <Button
            to={`/assets/${asset.id}/activity.csv`}
            variant="secondary"
            download
            reloadDocument
          >
            Export activity CSV
          </Button>
        </div>
      ) : null}
      <NewNote fetcher={fetcher} />
      {hasNotes ? (
        <ul className="notes-list mt-8 w-full">
          {/* Render optimistic note using the same Note component */}
          {optimisticNote && (
            <Note
              key={optimisticNote.id}
              note={optimisticNote}
              actionsDropdown={<ActionsDopdown noteId={optimisticNote.id} />}
            />
          )}
          {/* Render all existing notes */}
          {(asset.notes as NoteWithUser[]).map((note) => (
            <Note
              key={note.id}
              note={note}
              actionsDropdown={<ActionsDopdown noteId={note.id} />}
            />
          ))}
        </ul>
      ) : (
        <div className="flex h-[500px] items-center  justify-center">
          <div className="flex flex-col items-center justify-center p-[16px] text-center md:p-[50px]">
            <img
              src="/static/images/no-notes.svg"
              alt="Graphic for no notes"
              className="mb-6 w-[172px]"
            />
            <h4>No Notes</h4>
            <p>
              Your asset `{asset?.title}` has no notes <br />
              attached to it.
            </p>
          </div>
        </div>
      )}
    </div>
  );
};<|MERGE_RESOLUTION|>--- conflicted
+++ resolved
@@ -1,9 +1,5 @@
 import { useFetcher, useLoaderData } from "@remix-run/react";
-<<<<<<< HEAD
-import { MarkdownViewer } from "~/components/markdown/markdown-viewer";
 import { Button } from "~/components/shared/button";
-=======
->>>>>>> 9aee830c
 import { useUserData } from "~/hooks/use-user-data";
 import type { loader } from "~/routes/_layout+/assets.$assetId.activity";
 import { isFormProcessing } from "~/utils/form";
