--- conflicted
+++ resolved
@@ -18,14 +18,6 @@
 const ConditionalActionsDropdown = () => {
   const { asset } = useLoaderData<typeof loader>();
   const assetCanBeReleased = asset.custody;
-<<<<<<< HEAD
-
-  let [searchParams] = useSearchParams();
-  const refIsQrScan = searchParams.get("ref") === "qr";
-  const defaultOpen = window.innerWidth <= 640 && refIsQrScan;
-  const [defaultApplied, setDefaultApplied] = useState(false);
-=======
->>>>>>> c05a95be
   const assetIsCheckedOut = asset.status === "CHECKED_OUT";
 
   const {
@@ -112,16 +104,12 @@
                   to="check-in"
                   role="link"
                   variant="link"
-<<<<<<< HEAD
-                  className="justify-start whitespace-nowrap px-4 py-3  text-gray-700 hover:text-gray-700"
-=======
                   className={tw(
                     "justify-start whitespace-nowrap px-4 py-3  text-gray-700 hover:text-gray-700",
                     assetIsPartOfUnavailableKit
                       ? "pointer-events-none cursor-not-allowed opacity-50"
                       : ""
                   )}
->>>>>>> c05a95be
                   width="full"
                   onClick={() => setOpen(false)}
                   disabled={assetIsPartOfUnavailableKit}
