--- conflicted
+++ resolved
@@ -181,11 +181,7 @@
                   to="overview/update-location"
                   role="link"
                   variant="link"
-<<<<<<< HEAD
-                  className="justify-start px-4 py-3 text-gray-700 hover:text-gray-700"
-=======
                   className="justify-start px-4 py-3  text-gray-700 hover:text-gray-700"
->>>>>>> 57c57d79
                   width="full"
                   onClick={handleMenuClose}
                 >
