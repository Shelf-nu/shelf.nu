import type { ComponentProps, ReactNode } from "react";
import type { RenderableTreeNode } from "@markdoc/markdoc";
import type { AssetStatus } from "@prisma/client";
import { CustomFieldType } from "@prisma/client";
import { HoverCardPortal } from "@radix-ui/react-hover-card";
import {
  Popover,
  PopoverTrigger,
  PopoverPortal,
  PopoverContent,
} from "@radix-ui/react-popover";
import { Link, useLoaderData } from "react-router";
import { EventCardContent } from "~/components/calendar/event-card";
import LineBreakText from "~/components/layout/line-break-text";
import { LocationBadge } from "~/components/location/location-badge";
import { MarkdownViewer } from "~/components/markdown/markdown-viewer";
import { Button } from "~/components/shared/button";
import { DateS } from "~/components/shared/date";
import { EmptyTableValue } from "~/components/shared/empty-table-value";
import {
  HoverCard,
  HoverCardContent,
  HoverCardTrigger,
} from "~/components/shared/hover-card";
import {
  Tooltip,
  TooltipContent,
  TooltipProvider,
  TooltipTrigger,
} from "~/components/shared/tooltip";
import { Td as BaseTd } from "~/components/table";
import { TeamMemberBadge } from "~/components/user/team-member-badge";
import When from "~/components/when/when";
import { useAssetIndexFreezeColumn } from "~/hooks/use-asset-index-freeze-column";

import { useAssetIndexShowImage } from "~/hooks/use-asset-index-show-image";
import { useAssetIndexViewState } from "~/hooks/use-asset-index-view-state";

import { useCurrentOrganization } from "~/hooks/use-current-organization";
import { useUserRoleHelper } from "~/hooks/user-user-role-helper";
import type {
  AdvancedIndexAsset,
  ShelfAssetCustomFieldValueType,
} from "~/modules/asset/types";
import type {
  ColumnLabelKey,
  BarcodeField,
} from "~/modules/asset-index-settings/helpers";
import { type AssetIndexLoaderData } from "~/routes/_layout+/assets._index";
import { getStatusClasses, isOneDayEvent } from "~/utils/calendar";
import { formatCurrency } from "~/utils/currency";
import { getCustomFieldDisplayValue } from "~/utils/custom-fields";
import { isLink } from "~/utils/misc";
import type { OrganizationPermissionSettings } from "~/utils/permissions/custody-and-bookings-permissions.validator.client";
import { userHasCustodyViewPermission } from "~/utils/permissions/custody-and-bookings-permissions.validator.client";
import {
  PermissionAction,
  PermissionEntity,
} from "~/utils/permissions/permission.data";
import { userHasPermission } from "~/utils/permissions/permission.validator.client";
import { tw } from "~/utils/tw";
import { freezeColumnClassNames } from "./freeze-column-classes";
import { CodePreviewDialog } from "../../code-preview/code-preview-dialog";
import { AssetImage } from "../asset-image/component";
import { AssetStatusBadge } from "../asset-status-badge";
import AssetQuickActions from "./asset-quick-actions";
import { ListItemTagsColumn } from "./list-item-tags-column";
import { CategoryBadge } from "../category-badge";

export function AdvancedIndexColumn({
  column,
  item,
}: {
  column: ColumnLabelKey;
  item: AdvancedIndexAsset;
}) {
  const { locale, currentOrganization, timeZone } =
    useLoaderData<AssetIndexLoaderData>();
  const showAssetImage = useAssetIndexShowImage();
  const freezeColumn = useAssetIndexFreezeColumn();
  const { modeIsAdvanced } = useAssetIndexViewState();
  const isCustomField = column.startsWith("cf_");

  if (isCustomField) {
    const fieldName = column.replace("cf_", "");
    const field = item.customFields?.find(
      (customFieldValue) => customFieldValue.customField.name === fieldName
    );

    const fieldValue =
      field?.value as unknown as ShelfAssetCustomFieldValueType["value"];

    if (!field) {
      return (
        <Td>
          <EmptyTableValue />
        </Td>
      );
    }

    const customFieldDisplayValue = getCustomFieldDisplayValue(fieldValue, {
      locale,
      timeZone,
    });

    return (
      <Td>
        {field.customField.type === CustomFieldType.MULTILINE_TEXT ? (
          <Popover>
            <PopoverTrigger className="underline hover:cursor-pointer">
              View content
            </PopoverTrigger>
            <PopoverPortal>
              <PopoverContent
                align="end"
                className={tw(
                  "z-[999999] mt-1 min-w-[300px] rounded-md border border-gray-300 bg-white p-4"
                )}
              >
                <MarkdownViewer
                  content={customFieldDisplayValue as RenderableTreeNode}
                />
              </PopoverContent>
            </PopoverPortal>
          </Popover>
        ) : isLink(customFieldDisplayValue as string) ? (
          <Button
            role="link"
            variant="link"
            className="text-gray text-end font-normal underline hover:text-gray-600"
            target="_blank"
            to={`${customFieldDisplayValue}?ref=shelf-webapp`}
          >
            {customFieldDisplayValue as string}
          </Button>
        ) : field.customField.type === CustomFieldType.AMOUNT ? (
          formatCurrency({
            value: fieldValue.raw as number,
            locale,
            currency: currentOrganization.currency,
          })
        ) : (
          (customFieldDisplayValue as string)
        )}
      </Td>
    );
  }
  switch (column) {
    case "name":
      return (
        <TextColumn
          className={tw(
            "min-w-[300px] max-w-[450px] whitespace-normal",
            modeIsAdvanced && freezeColumn ? freezeColumnClassNames.name : ""
          )}
          value={
            <div className="flex items-center gap-2">
              {showAssetImage ? (
                <AssetImage
                  asset={{
                    id: item.id,
                    mainImage: item.mainImage,
                    thumbnailImage: item.thumbnailImage,
                    mainImageExpiration: item.mainImageExpiration,
                  }}
                  alt={`Image of ${item.title}`}
                  className="size-10 shrink-0 rounded-[4px] border object-cover"
                  withPreview={true}
                />
              ) : null}

              <div className="min-w-0 flex-1 truncate">
                <Link
                  to={item.id}
                  className="truncate font-medium underline hover:text-gray-600"
                  title={item.title}
                >
                  {item.title}
                </Link>
              </div>
            </div>
          }
        />
      );

    case "id":
      return <TextColumn value={item[column]} />;

    case "sequentialId":
      return <TextColumn value={item[column] || ""} />;

    case "qrId":
      return (
        <CodePreviewDialog
          item={{
            id: item.id,
            title: item.title,
            qrId: item.qrId,
            type: "asset",
            sequentialId: item.sequentialId,
          }}
          trigger={
            <Td className="w-full max-w-none !overflow-visible whitespace-nowrap">
              <Button variant="link-gray">{item.qrId}</Button>
            </Td>
          }
        />
      );

    case "status":
      return <StatusColumn id={item.id} status={item.status} />;

    case "description":
      return <DescriptionColumn value={item.description ?? ""} />;

    case "valuation": {
      const value = item?.valuation?.toLocaleString(locale, {
        currency: currentOrganization.currency,
        style: "currency",
        minimumFractionDigits: 2,
        maximumFractionDigits: 2,
      });
<<<<<<< HEAD
      return <TextColumn value={value ?? ""} />;
    }
=======
      return (
        <Td className="w-full max-w-none whitespace-nowrap">
          {value ? value : <EmptyTableValue />}
        </Td>
      );

>>>>>>> 84ef445e
    case "createdAt":
      return <DateColumn value={item.createdAt} includeTime />;

    case "updatedAt":
      return <DateColumn value={item.updatedAt} includeTime />;

    case "category":
      return <CategoryColumn category={item.category} />;

    case "tags":
      return <TagsColumn tags={item.tags} />;

    case "location":
      return (
        <TextColumn
          value={
            item.location ? (
              <Button
                to={`/locations/${item.location.id}`}
                variant="inherit"
                className={"hover:no-underline"}
              >
                <LocationBadge
                  location={{
                    id: item.location.id ?? item.locationId,
                    name: item.location.name,
                    parentId: item.location.parentId ?? undefined,
                    childCount: item.location.childCount ?? 0,
                  }}
                />
              </Button>
            ) : (
              <EmptyTableValue />
            )
          }
        />
      );

    case "kit":
      return (
        <TextColumn
          value={
            item?.kit?.name ? (
              <Link
                to={`/kits/${item.kitId}`}
                className="block max-w-[220px] truncate font-medium underline hover:text-gray-600"
                title={item.kit.name}
              >
                {item.kit.name}
              </Link>
            ) : (
              <EmptyTableValue />
            )
          }
        />
      );

    case "custody":
      return <CustodyColumn custody={item.custody} />;

    case "availableToBook":
      return <TextColumn value={item.availableToBook ? "Yes" : "No"} />;

    case "upcomingReminder":
      return (
        <UpcomingReminderColumn
          assetId={item.id}
          upcomingReminder={item.upcomingReminder}
        />
      );

    case "actions":
      return (
        <Td>
          <AssetQuickActions asset={item} />
        </Td>
      );

    case "barcode_Code128":
    case "barcode_Code39":
    case "barcode_DataMatrix":
    case "barcode_ExternalQR":
    case "barcode_EAN13":
      return <BarcodeColumn column={column} item={item} />;

    case "upcomingBookings":
      return <UpcomingBookingsColumn bookings={item.bookings} />;

    default:
      return (
        <Td>
          <EmptyTableValue />
        </Td>
      );
  }
}

function TextColumn({
  value,
  className,
  ...rest
}: {
  value: string | ReactNode;
  className?: string;
}) {
  return (
    <Td
      className={tw(
        "w-full max-w-none !overflow-visible whitespace-nowrap",
        className
      )}
      {...rest}
    >
      {/* Only show tooltip when value is more than 60 - 2 rows of 30 */}
      {typeof value === "string" && value.length > 60 ? (
        <TooltipProvider>
          <Tooltip>
            <TooltipTrigger className="text-left">
              {value.slice(0, 60)}...
            </TooltipTrigger>

            <TooltipContent side="top" className="max-w-[400px]">
              <p className="text-sm">{value}</p>
            </TooltipContent>
          </Tooltip>
        </TooltipProvider>
      ) : (
        <span>{value}</span>
      )}
    </Td>
  );
}

function StatusColumn({ id, status }: { id: string; status: AssetStatus }) {
  return (
    <Td className="w-full max-w-none whitespace-nowrap">
      <AssetStatusBadge id={id} status={status} availableToBook={true} />
    </Td>
  );
}

function DescriptionColumn({ value }: { value: string }) {
  const isEmpty = !value || value.trim().length === 0;

  return (
    <Td className="max-w-62 whitespace-pre-wrap">
      {isEmpty ? (
        <EmptyTableValue />
      ) : value.length > 60 ? (
        <TooltipProvider>
          <Tooltip>
            <TooltipTrigger className="text-left">
              <LineBreakText text={value} />
            </TooltipTrigger>

            <TooltipContent side="top" className="max-w-[400px]">
              <h5>Asset description</h5>
              <p className="text-sm">{value}</p>
            </TooltipContent>
          </Tooltip>
        </TooltipProvider>
      ) : (
        <span>{value}</span>
      )}
    </Td>
  );
}

function DateColumn({
  value,
  includeTime = false,
}: {
  value: string | Date;
  includeTime?: boolean;
}) {
  return (
    <Td className="w-full max-w-none whitespace-nowrap">
      <DateS date={value} includeTime={includeTime} />
    </Td>
  );
}

function CategoryColumn({
  category,
}: {
  category: AdvancedIndexAsset["category"];
}) {
  return (
    <Td className="w-full max-w-none whitespace-nowrap">
      <CategoryBadge category={category} />
    </Td>
  );
}

function TagsColumn({ tags }: { tags: AdvancedIndexAsset["tags"] }) {
  return (
    <Td className="text-left">
      <ListItemTagsColumn tags={tags} />
    </Td>
  );
}

function CustodyColumn({
  custody,
}: {
  custody: AdvancedIndexAsset["custody"];
}) {
  const { roles } = useUserRoleHelper();

  return (
    <When
      truthy={userHasPermission({
        roles,
        entity: PermissionEntity.custody,
        action: PermissionAction.read,
      })}
    >
      <Td>
        {custody?.custodian ? (
          <TeamMemberBadge teamMember={custody?.custodian} />
        ) : (
          <EmptyTableValue />
        )}
      </Td>
    </When>
  );
}

function Td({ className, ...rest }: ComponentProps<typeof BaseTd>) {
  return <BaseTd className={tw("p-[2px]", className)} {...rest} />;
}

function UpcomingReminderColumn({
  assetId,
  upcomingReminder,
}: {
  assetId: string;
  upcomingReminder: AdvancedIndexAsset["upcomingReminder"];
}) {
  if (!upcomingReminder) {
    return <Td>No upcoming reminder</Td>;
  }

  return (
    <Td>
      <Tooltip>
        <TooltipTrigger asChild>
          <Button variant="link-gray" to={`/assets/${assetId}/reminders`}>
            <DateS date={upcomingReminder.alertDateTime} includeTime />
          </Button>
        </TooltipTrigger>

        <TooltipContent className="max-w-[400px]">
          <p className="mb-1 font-bold">{upcomingReminder.name}</p>
          <p>{upcomingReminder.message.substring(0, 1000)}</p>
        </TooltipContent>
      </Tooltip>
    </Td>
  );
}

function BarcodeColumn({
  column,
  item,
}: {
  column: BarcodeField;
  item: AdvancedIndexAsset;
}) {
  // Map column names to actual enum values
  const typeMapping: Record<string, string> = {
    Code128: "Code128",
    Code39: "Code39",
    DataMatrix: "DataMatrix",
    ExternalQR: "ExternalQR",
    EAN13: "EAN13",
  };

  const columnType = column.split("_")[1];
  const actualBarcodeType = typeMapping[columnType] || columnType;

  const barcodes =
    item.barcodes?.filter((b) => b.type === actualBarcodeType) || [];

  if (barcodes.length === 0) {
    return (
      <Td>
        <EmptyTableValue />
      </Td>
    );
  }

  // If only one barcode, show as a single clickable link
  if (barcodes.length === 1) {
    const barcode = barcodes[0];
    return (
      <CodePreviewDialog
        item={{
          id: item.id,
          title: item.title,
          qrId: item.qrId,
          type: "asset",
          sequentialId: item.sequentialId,
        }}
        selectedBarcodeId={barcode.id}
        trigger={
          <Td className="w-full max-w-none !overflow-visible whitespace-nowrap">
            <Button variant="link-gray">{barcode.value}</Button>
          </Td>
        }
      />
    );
  }

  // If multiple barcodes, show as comma-separated clickable links
  return (
    <Td className="w-full max-w-none !overflow-visible whitespace-nowrap">
      {barcodes.map((barcode, index) => (
        <span key={barcode.id}>
          <CodePreviewDialog
            item={{
              id: item.id,
              title: item.title,
              sequentialId: item.sequentialId,
              qrId: item.qrId,
              type: "asset",
            }}
            selectedBarcodeId={barcode.id}
            trigger={<Button variant="link-gray">{barcode.value}</Button>}
          />
          {index < barcodes.length - 1 && (
            <span className="text-gray-600">, </span>
          )}
        </span>
      ))}
    </Td>
  );
}

function UpcomingBookingsColumn({
  bookings,
}: {
  bookings: AdvancedIndexAsset["bookings"];
}) {
  const { roles } = useUserRoleHelper();
  const organization = useCurrentOrganization();
  const canSeeAllCustody = userHasCustodyViewPermission({
    roles,
    organization: organization as OrganizationPermissionSettings, // Here we can be sure as TeamMemberBadge is only used in the context of an organization/logged in route
  });

  if (!bookings || bookings.length === 0) {
    return <Td>No upcoming bookings</Td>;
  }

  return (
    <Td>
      <Popover>
        <PopoverTrigger asChild>
          <Button variant="link-gray">
            {bookings.length > 1
              ? `${bookings.length} upcoming bookings`
              : "1 upcoming booking"}
          </Button>
        </PopoverTrigger>

        <PopoverPortal>
          <PopoverContent
            align="start"
            className="flex max-h-64 w-auto max-w-full flex-col gap-1 overflow-auto rounded-md border bg-white p-4"
          >
            <h5 className="mb-1 border-b pb-2 text-sm">Upcoming Bookings</h5>
            {bookings.map((booking) => {
              const custodianName = booking?.custodianUser
                ? `${booking.custodianUser.firstName} ${booking.custodianUser.lastName}`
                : booking.custodianTeamMember?.name;

              let title = booking.name;
              if (canSeeAllCustody) {
                title += ` | ${custodianName}`;
              }

              return (
                <HoverCard key={booking.id} openDelay={0} closeDelay={0}>
                  <HoverCardTrigger
                    className={tw(
                      getStatusClasses(
                        booking.status,
                        isOneDayEvent(booking.from, booking.to)
                      ),
                      "min-w-48 border px-2 py-1 text-left"
                    )}
                  >
                    <DateS
                      date={booking.from}
                      options={{ timeStyle: "short" }}
                    />{" "}
                    | {title}
                  </HoverCardTrigger>

                  <HoverCardPortal>
                    <HoverCardContent className="!mt-0 w-full rounded-md border bg-white px-4 py-2">
                      <EventCardContent
                        booking={{
                          id: booking.id,
                          name: booking.name,
                          description: booking.description,
                          status: booking.status,
                          tags: booking.tags,
                          start: booking.from,
                          end: booking.to,
                          custodian: {
                            name: custodianName ?? "",
                            user: booking.custodianUser
                              ? {
                                  id: booking.custodianUser.id,
                                  firstName: booking.custodianUser.firstName,
                                  lastName: booking.custodianUser.lastName,
                                  profilePicture:
                                    booking.custodianUser.profilePicture,
                                }
                              : null,
                          },
                          creator: {
                            name: booking.creator
                              ? `${booking.creator.firstName} ${booking.creator.lastName}`.trim()
                              : "Unknown",
                            user: booking.creator
                              ? {
                                  id: booking.creator.id,
                                  firstName: booking.creator.firstName,
                                  lastName: booking.creator.lastName,
                                  profilePicture:
                                    booking.creator.profilePicture,
                                }
                              : null,
                          },
                        }}
                      />
                    </HoverCardContent>
                  </HoverCardPortal>
                </HoverCard>
              );
            })}
          </PopoverContent>
        </PopoverPortal>
      </Popover>
    </Td>
  );
}<|MERGE_RESOLUTION|>--- conflicted
+++ resolved
@@ -220,17 +220,12 @@
         minimumFractionDigits: 2,
         maximumFractionDigits: 2,
       });
-<<<<<<< HEAD
-      return <TextColumn value={value ?? ""} />;
-    }
-=======
       return (
         <Td className="w-full max-w-none whitespace-nowrap">
           {value ? value : <EmptyTableValue />}
         </Td>
       );
-
->>>>>>> 84ef445e
+    }
     case "createdAt":
       return <DateColumn value={item.createdAt} includeTime />;
 
