<<<<<<< HEAD
import type { ReactElement, KeyboardEvent } from "react";
=======
import type React from "react";
import type { ReactElement } from "react";
>>>>>>> 84ef445e
import { useEffect, useMemo, useRef, useState } from "react";
import type { CustomFieldType, Currency, CustomField } from "@prisma/client";
import { ChevronDownIcon } from "@radix-ui/react-icons";
import {
  Popover,
  PopoverTrigger,
  PopoverPortal,
  PopoverContent,
} from "@radix-ui/react-popover";
import { Search } from "lucide-react";
import { useLoaderData, useNavigation } from "react-router";
import type { ShelfAssetCustomFieldValueType } from "~/modules/asset/types";
import type { loader } from "~/routes/_layout+/assets.$assetId_.edit";
import { useHints } from "~/utils/client-hints";
import { getCustomFieldDisplayValue } from "~/utils/custom-fields";
import { isFormProcessing } from "~/utils/form";
import { handleActivationKeyPress } from "~/utils/keyboard";
import { tw } from "~/utils/tw";
import FormRow from "../forms/form-row";
import Input from "../forms/input";
import { Switch } from "../forms/switch";
import { CheckIcon, SearchIcon } from "../icons/library";
import { MarkdownEditor } from "../markdown/markdown-editor";
import { Button } from "../shared/button";

export default function AssetCustomFields({
  currency,
  fieldErrors,
}: {
  currency: Currency;
  fieldErrors: Record<string, string | undefined>;
}) {
  const { customFields, asset } = useLoaderData<typeof loader>();

  const customFieldsValues =
    (asset?.customFields as unknown as ShelfAssetCustomFieldValueType[]) || [];

  const [dateObj, setDateObj] = useState(
    customFieldsValues
      .filter((v) => v.value.valueDate)
      .reduce(
        (res, cur) => {
          res[cur.customFieldId] = new Date(cur.value.valueDate!);
          return res;
        },
        {} as Record<string, Date | null>
      )
  );

  const navigation = useNavigation();
  const disabled = isFormProcessing(navigation.state);
  const hints = useHints();

  const getCustomFieldVal = (id: string) => {
    const value = customFieldsValues?.find((cfv) => cfv.customFieldId === id)
      ?.value;
    return value ? (getCustomFieldDisplayValue(value, hints) as string) : "";
  };

  // Get field errors from the plain object passed from parent
  // This avoids react-zorm + React 19 incompatibility
  const getFieldError = (fieldId: string) => fieldErrors[fieldId];

  // Get required status from the custom field definition itself
  const isFieldRequired = (fieldId: string) => {
    const field = customFields.find((f) => f.id === fieldId);
    return field?.required ?? false;
  };

  const fieldTypeToCompMap: {
    [key in CustomFieldType]?: (field: CustomField) => ReactElement;
  } = {
    BOOLEAN: (field) => (
      <div className="flex items-center gap-3">
        <Switch
          name={`cf-${field.id}`}
          disabled={disabled}
          defaultChecked={
            getCustomFieldVal(field.id) === "Yes" || field.required
          }
        />
        <label className="font-medium text-gray-700 lg:hidden">
          <span className={field.required ? "required-input-label" : ""}>
            {field.name}
          </span>
        </label>
      </div>
    ),
    DATE: (field) => (
      <div className="flex w-full items-end">
        <Input
          className="w-full placeholder:text-gray-500"
          label={field.name}
          hideLabel
          type="date"
          name={`cf-${field.id}`}
          value={dateObj[field.id]?.toISOString().split("T")[0] || ""}
          onChange={(e) => {
            let selectedDate = new Date(e.target.value);

            /**
             * While typing, user can enter invalid date
             * so we have to make sure that we are saving a valid date
             * to avoid any errors
             * */
            const isDateInvalid = isNaN(selectedDate.valueOf());
            if (isDateInvalid) {
              selectedDate = new Date();
            }

            setDateObj({ ...dateObj, [field.id]: selectedDate });
          }}
          error={getFieldError(field.id)}
          disabled={disabled}
        />
        {dateObj[field.id] ? (
          <Button
            className="ml-2 h-[42px] sm:h-full"
            icon="x"
            variant="secondary"
            type="button"
            onClick={() => {
              setDateObj({ ...dateObj, [field.id]: null });
            }}
          />
        ) : null}
      </div>
    ),
    OPTION: (field) => (
      <>
        <label className="mb-1.5 font-medium text-gray-700 lg:hidden">
          <span className={field.required ? "required-input-label" : ""}>
            {field.name}
          </span>
        </label>

        <OptionSelect field={field} getCustomFieldVal={getCustomFieldVal} />
      </>
    ),
    MULTILINE_TEXT: (field) => {
      const value = customFieldsValues?.find(
        (cfv) => cfv.customFieldId === field.id
      )?.value?.raw;

      const error = getFieldError(field.id);

      return (
        <>
          <MarkdownEditor
            name={`cf-${field.id}`}
            label={field.name}
            defaultValue={value ? String(value) : ""}
            placeholder={field.helpText ?? field.name}
            disabled={disabled}
            maxLength={5000}
          />
          {error ? (
            <p className="mt-1 text-sm text-error-500">{error}</p>
          ) : null}
        </>
      );
    },
    AMOUNT: (field) => (
      <div className="relative w-full">
        <Input
          hideLabel
          type="number"
          label={field.name}
          name={`cf-${field.id}`}
          placeholder={field.helpText || undefined}
          error={getFieldError(field.id)}
          defaultValue={getCustomFieldVal(field.id)}
          inputClassName="pl-[70px] valuation-input"
          disabled={disabled}
          step="any"
          min={0}
          className="w-full"
          required={isFieldRequired(field.id)}
        />
        <span className="absolute bottom-0 border-r px-3 py-2.5  text-gray-600 ">
          {currency}
        </span>
      </div>
    ),
    NUMBER: (field) => (
      <Input
        hideLabel
        type="number"
        label={field.name}
        name={`cf-${field.id}`}
        placeholder={field.helpText || undefined}
        error={getFieldError(field.id)}
        defaultValue={getCustomFieldVal(field.id)}
        disabled={disabled}
        step="any"
        className="w-full"
        required={isFieldRequired(field.id)}
      />
    ),
  };

  const requiredFields = customFields.filter((field) => field.required);

  const optionalFields = customFields.filter((field) => !field.required);

  return (
    <div className="border-b pb-6">
      <div className=" border-t py-5">
        <h2 className="mb-1 text-[18px] font-semibold">Custom Fields</h2>
        <Button
          to="/settings/custom-fields"
          className="font-medium text-primary-600"
          target="_blank"
          variant="link"
        >
          Manage custom fields
        </Button>
      </div>
      {customFields.length > 0 ? (
        <>
          {requiredFields.length > 0 && (
            <div className="border-t pt-4">
              <h5>Required Fields</h5>
              {requiredFields.map((field, index) => (
                <FormRow
                  key={field.id + index}
                  rowLabel={field.name}
                  subHeading={
                    field.helpText ? <p>{field.helpText}</p> : undefined
                  }
                  className="border-b-0"
                  required={field.required}
                >
                  {fieldTypeToCompMap[field.type]?.(field) ?? (
                    <Input
                      hideLabel
                      placeholder={field.helpText || undefined}
                      type={field.type.toLowerCase()}
                      label={field.name}
                      name={`cf-${field.id}`}
                      error={getFieldError(field.id)}
                      disabled={disabled}
                      defaultValue={getCustomFieldVal(field.id)}
                      className="w-full"
                      required={isFieldRequired(field.id)}
                    />
                  )}
                </FormRow>
              ))}
            </div>
          )}
          {optionalFields.length > 0 && (
            <div className="border-t pt-4">
              <h5>Optional Fields</h5>
              {optionalFields.map((field, index) => (
                <FormRow
                  key={field.id + index}
                  rowLabel={field.name}
                  subHeading={
                    field.helpText ? <p>{field.helpText}</p> : undefined
                  }
                  className="border-b-0"
                  required={field.required}
                >
                  {fieldTypeToCompMap[field.type]?.(field) ?? (
                    <Input
                      hideLabel
                      placeholder={field.helpText || undefined}
                      type={field.type.toLowerCase()}
                      label={field.name}
                      name={`cf-${field.id}`}
                      error={getFieldError(field.id)}
                      disabled={disabled}
                      defaultValue={getCustomFieldVal(field.id)}
                      className="w-full"
                      required={isFieldRequired(field.id)}
                    />
                  )}
                </FormRow>
              ))}
            </div>
          )}
        </>
      ) : (
        <div>
          <div className=" mx-auto max-w-screen-sm rounded-xl border border-gray-300 bg-white px-5 py-10 text-center">
            <div>
              <div className="mb-4 inline-flex items-center justify-center rounded-full border-8 border-solid border-gray-50 bg-gray-100 p-2 text-gray-600">
                <SearchIcon />
              </div>
              <h4 className="mb-6 text-base">No active custom fields</h4>
              <Button to="/settings/custom-fields/new" variant="primary">
                Create custom fields
              </Button>
            </div>
          </div>
        </div>
      )}
    </div>
  );
}

/** Component that renders select for CustomField OPTION fields */
function OptionSelect({
  field,
  getCustomFieldVal,
}: {
  field: CustomField;
  getCustomFieldVal: (id: string) => string;
}) {
  // State for popover, search, selection
  const [isPopoverOpen, setIsPopoverOpen] = useState(false);
  const [value, setValue] = useState(getCustomFieldVal(field.id) || "");
  const [searchQuery, setSearchQuery] = useState("");
  const [selectedIndex, setSelectedIndex] = useState(0);

  // Refs for elements
  const triggerRef = useRef<HTMLButtonElement>(null);
  const searchInputRef = useRef<HTMLInputElement>(null);

  // Filter options based on search
  const filteredOptions = useMemo(() => {
    const options = field.options.filter((o) => o !== null && o !== "");
    if (!searchQuery) return options;

    return options.filter((option) =>
      option.toLowerCase().includes(searchQuery.toLowerCase())
    );
  }, [field.options, searchQuery]);

  const displayValue = value || `Choose ${field.name}`;

  // Handle option selection
  function handleOptionClick(option: string) {
    if (value === option) {
      setValue("");
    } else {
      setValue(option);
    }
    setIsPopoverOpen(false);
    setSearchQuery("");
  }

  // Keyboard navigation handler
  const handleKeyDown = (event: KeyboardEvent<HTMLInputElement>) => {
    switch (event.key) {
      case "ArrowDown":
        event.preventDefault();
        setSelectedIndex((prev) =>
          prev < filteredOptions.length - 1 ? prev + 1 : prev
        );
        break;
      case "ArrowUp":
        event.preventDefault();
        setSelectedIndex((prev) => (prev > 0 ? prev - 1 : 0));
        break;
      case "Enter":
        event.preventDefault();
        if (filteredOptions[selectedIndex]) {
          handleOptionClick(filteredOptions[selectedIndex]);
        }
        break;
    }
  };

  // Ensure selected option is visible
  useEffect(() => {
    const selectedElement = document.getElementById(`option-${selectedIndex}`);
    selectedElement?.scrollIntoView({ block: "nearest" });
  }, [selectedIndex]);

  return (
    <>
      <input type="hidden" value={value} name={`cf-${field.id}`} />
      <Popover open={isPopoverOpen} onOpenChange={setIsPopoverOpen}>
        <PopoverTrigger asChild>
          <Button
            variant="secondary"
            className="w-full justify-start truncate whitespace-nowrap font-normal [&_span]:w-full [&_span]:max-w-full [&_span]:truncate [&_span]:text-left"
            ref={triggerRef}
          >
            <div className="flex w-full items-center justify-between">
              <span className={value === "" ? "text-gray-500" : ""}>
                {displayValue}
              </span>
              <ChevronDownIcon />
            </div>
          </Button>
        </PopoverTrigger>
        <PopoverPortal>
          <PopoverContent
            align="start"
            className="z-[999999] mt-2 max-h-[400px] min-w-[250px] overflow-scroll rounded-md border border-gray-200 bg-white"
          >
            {/* Search input */}
            <div className="flex items-center border-b">
              <Search className="ml-4 size-4 text-gray-500" />
              <input
                ref={searchInputRef}
                placeholder={`Search ${field.name}...`}
                className="border-0 px-4 py-2 pl-2 text-[14px] focus:border-0 focus:ring-0"
                value={searchQuery}
                onChange={(e) => setSearchQuery(e.target.value)}
                onKeyDown={handleKeyDown}
              />
            </div>

            {/* Options list */}
            {filteredOptions.length === 0 ? (
              <div className="max-w-[400px] p-4">No options found</div>
            ) : (
              filteredOptions.map((option, index) => {
                const isSelected = value === option;
                const isHighlighted = index === selectedIndex;

                return (
                  <div
                    id={`option-${index}`}
                    key={option}
                    className={tw(
                      "flex items-center justify-between px-4 py-3 text-[14px] text-gray-600 hover:cursor-pointer hover:bg-gray-50",
                      isHighlighted && [
                        "bg-gray-50",
                        "relative",
                        index !== 0 &&
                          "before:absolute before:inset-x-0 before:top-0 before:border-t before:border-gray-200",
                        index !== filteredOptions.length - 1 &&
                          "after:absolute after:inset-x-0 after:bottom-0 after:border-b after:border-gray-200",
                      ]
                    )}
                    role="option"
                    aria-selected={isSelected}
                    tabIndex={0}
                    onClick={() => handleOptionClick(option)}
                    onKeyDown={handleActivationKeyPress(() =>
                      handleOptionClick(option)
                    )}
                    style={{
                      width: triggerRef.current?.clientWidth || "auto",
                    }}
                  >
                    <span>{option}</span>
                    {isSelected && (
                      <span className="h-auto w-[14px] text-primary">
                        <CheckIcon />
                      </span>
                    )}
                  </div>
                );
              })
            )}
          </PopoverContent>
        </PopoverPortal>
      </Popover>
    </>
  );
}<|MERGE_RESOLUTION|>--- conflicted
+++ resolved
@@ -1,9 +1,4 @@
-<<<<<<< HEAD
 import type { ReactElement, KeyboardEvent } from "react";
-=======
-import type React from "react";
-import type { ReactElement } from "react";
->>>>>>> 84ef445e
 import { useEffect, useMemo, useRef, useState } from "react";
 import type { CustomFieldType, Currency, CustomField } from "@prisma/client";
 import { ChevronDownIcon } from "@radix-ui/react-icons";
