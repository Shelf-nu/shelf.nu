import React from "react";
import { tw } from "~/utils/tw";
import SubHeading from "../shared/sub-heading";

interface Props {
  /** Label to be rendered on the left side of the row */
  rowLabel: string;
  children: React.ReactNode;
  className?: string;
  subHeading?: string | JSX.Element;
  required?: boolean;
  contentClassName?: string;
}

export default function FormRow({
  children,
  rowLabel,
  subHeading,
  className,
  required = false,
  contentClassName,
}: Props) {
  return (
    <div
      className={tw(`flex gap-8 border-b border-y-gray-200 py-6`, className)}
    >
      <div className="hidden lg:block lg:min-w-[280px] lg:basis-[280px]">
        <div
          className={tw(
            "text-text-sm font-medium text-gray-700",
            required && "required-input-label"
          )}
        >
          {rowLabel}
        </div>
        <SubHeading className="text-xs text-gray-600">{subHeading}</SubHeading>
      </div>

<<<<<<< HEAD
      <div
        className={tw(
          "relative flex w-[512px] max-w-full flex-wrap",
          contentClassName
        )}
      >
=======
      <div className="form-row-children-wrapper relative flex w-[512px] max-w-full flex-wrap">
>>>>>>> 1c8e6f5a
        {children}
      </div>
    </div>
  );
}<|MERGE_RESOLUTION|>--- conflicted
+++ resolved
@@ -36,16 +36,12 @@
         <SubHeading className="text-xs text-gray-600">{subHeading}</SubHeading>
       </div>
 
-<<<<<<< HEAD
       <div
         className={tw(
-          "relative flex w-[512px] max-w-full flex-wrap",
+          "form-row-children-wrapper relative flex w-[512px] max-w-full flex-wrap",
           contentClassName
         )}
       >
-=======
-      <div className="form-row-children-wrapper relative flex w-[512px] max-w-full flex-wrap">
->>>>>>> 1c8e6f5a
         {children}
       </div>
     </div>
