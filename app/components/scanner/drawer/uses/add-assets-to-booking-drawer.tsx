--- conflicted
+++ resolved
@@ -28,21 +28,14 @@
 // Export the schema so it can be reused
 export const addScannedAssetsToBookingSchema = z
   .object({
-<<<<<<< HEAD
-    assetIds: z.array(z.string()).optional().default([]),
+    assetIds: z.array(z.string()),
     kitIds: z.array(z.string()).optional().default([]),
-=======
-    assetIds: z.array(z.string()),
-    kitIds: z.array(z.string()).optional(), // Only needed for notes
->>>>>>> b012b971
   })
-  .refine(
-    (data) => data.assetIds.length > 0 || (data.kitIds?.length ?? 0) > 0,
-    {
-      message: "At least one asset or kit must be selected",
-      path: ["assetIds"],
-    }
-  );
+  .refine((data) => data.assetIds.length > 0 || data.kitIds.length > 0, {
+    message: "At least one asset or kit must be selected",
+
+    path: ["assetIds"],
+  });
 
 /**
  * Drawer component for managing scanned assets to be added to bookings
