import { GrayBadge } from "./gray-badge";

export function UserBadge({
  img,
  name,
<<<<<<< HEAD
}: {
  img?: string | null;
  name: string;
}) {
  return (
    <GrayBadge>
      <img
        src={img || "/static/images/default_pfp.jpg"}
        className="mr-1 size-4 rounded-full"
        alt=""
      />
      <span className="mt-px">{name}</span>
    </GrayBadge>
  );
}
=======
}: UserBadgeProps) => (
  <span
    className={tw(
      "inline-flex w-max items-center justify-center rounded-2xl bg-gray-100 px-2 py-[2px] text-center text-[12px] font-medium text-gray-700",
      className
    )}
  >
    <img
      className={tw("mr-1 size-4 rounded-full", imgClassName)}
      src={img || "/static/images/default_pfp.jpg"}
      alt={name}
    />
    <span className="mt-px">{name}</span>
  </span>
);
>>>>>>> 3c0f4803
<|MERGE_RESOLUTION|>--- conflicted
+++ resolved
@@ -3,7 +3,6 @@
 export function UserBadge({
   img,
   name,
-<<<<<<< HEAD
 }: {
   img?: string | null;
   name: string;
@@ -13,26 +12,9 @@
       <img
         src={img || "/static/images/default_pfp.jpg"}
         className="mr-1 size-4 rounded-full"
-        alt=""
+        alt={name}
       />
       <span className="mt-px">{name}</span>
     </GrayBadge>
   );
-}
-=======
-}: UserBadgeProps) => (
-  <span
-    className={tw(
-      "inline-flex w-max items-center justify-center rounded-2xl bg-gray-100 px-2 py-[2px] text-center text-[12px] font-medium text-gray-700",
-      className
-    )}
-  >
-    <img
-      className={tw("mr-1 size-4 rounded-full", imgClassName)}
-      src={img || "/static/images/default_pfp.jpg"}
-      alt={name}
-    />
-    <span className="mt-px">{name}</span>
-  </span>
-);
->>>>>>> 3c0f4803
+}