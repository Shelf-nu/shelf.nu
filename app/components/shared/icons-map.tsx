import { CalendarIcon, RowsIcon } from "@radix-ui/react-icons";
import { CalendarCheck } from "lucide-react";
import { Spinner } from "./spinner";

import {
  ArchiveIcon,
  CoinsIcon,
  MailIcon,
  PlusIcon,
  RefreshIcon,
  SearchIcon,
  SuccessIcon,
  TrashIcon,
  XIcon,
  BarCodeIcon,
  PenIcon,
  HomeIcon,
  QuestionsIcon,
  WriteIcon,
  TagsIcon,
  CategoriesIcon,
  LocationMarkerIcon,
  AssetsIcon,
  DownloadIcon,
  PrintIcon,
  SettingsIcon,
  SendIcon,
  StarIcon,
  PdfIcon,
  LogoutIcon,
  HelpIcon,
  Profile,
  CopyIcon,
  SignIcon,
  UserIcon,
  GpsMarkerIcon,
  DuplicateIcon,
  GraphIcon,
  ScanQRIcon,
  SwitchIcon,
  KitIcon,
  BookingsIcon,
  CheckOutIcon,
  CheckInIcon,
  CheckIcon,
  PartialCheckboxIcon,
  AssetLabel,
  NoPermissionsIcon,
  ActiveSwitchIcon,
  ScanIcon,
  MapIcon,
  ToolIcon,
  AddTagsIcon,
  RemoveTagsIcon,
  InstallIcon,
  ColumnsIcon,
  LockIcon,
  ImageIcon,
  FilterIcon,
  SortIcon,
  AvailableIcon,
  UnavailableIcon,
  ChangeIcon,
} from "../icons/library";

/** The possible options for icons to be rendered in the button */
export type IconType =
  | "check"
  | "map"
  | "plus"
  | "trash"
  | "archive"
  | "mail"
  | "search"
  | "spinner"
  | "x"
  | "cancel"
  | "refresh"
  | "coins"
  | "barcode"
  | "pen"
  | "success"
  | "home"
  | "question"
  | "write"
  | "tag"
  | "tag-remove"
  | "tag-add"
  | "category"
  | "location"
  | "gps"
  | "duplicate"
  | "asset"
  | "download"
  | "print"
  | "settings"
  | "send"
  | "star"
  | "deactivate"
  | "pdf"
  | "logout"
  | "help"
  | "profile"
  | "send"
  | "copy"
  | "sign"
  | "user"
  | "calendar"
  | "graph"
  | "scanQR"
  | "switch"
  | "kit"
  | "bookings"
  | "assign-custody"
  | "release-custody"
  | "partial-checkbox"
  | "asset-label"
  | "lock"
  | "activate"
  | "deactivate"
  | "scan"
  | "tool"
  | "rows"
  | "install"
  | "columns"
  | "no-permissions"
  | "image"
  | "filter"
  | "sort"
  | "available"
  | "unavailable"
  | "change"
  | "booking-exist"
<<<<<<< HEAD
  | "download-qr"
  | "deactivate";
=======
  | "download-qr";
>>>>>>> 57c57d79

type IconsMap = {
  [key in IconType]: JSX.Element;
};

export const iconsMap: IconsMap = {
  check: <CheckIcon />,
  map: <MapIcon />,
  plus: <PlusIcon />,
  trash: <TrashIcon />,
  archive: <ArchiveIcon />,
  mail: <MailIcon />,
  search: <SearchIcon />,
  spinner: <Spinner />,
  x: <XIcon />,
  cancel: <XIcon />,
  refresh: <RefreshIcon />,
  coins: <CoinsIcon />,
  barcode: <BarCodeIcon />,
  pen: <PenIcon />,
  success: <SuccessIcon />,
  home: <HomeIcon />,
  question: <QuestionsIcon />,
  write: <WriteIcon />,
  tag: <TagsIcon />,
  "tag-add": <AddTagsIcon />,
  "tag-remove": <RemoveTagsIcon />,
  category: <CategoriesIcon />,
  location: <LocationMarkerIcon />,
  gps: <GpsMarkerIcon />,
  duplicate: <DuplicateIcon />,
  asset: <AssetsIcon />,
  download: <DownloadIcon />,
  print: <PrintIcon />,
  settings: <SettingsIcon />,
  help: <HelpIcon />,
  profile: <Profile />,
  logout: <LogoutIcon />,
  send: <SendIcon />,
  star: <StarIcon />,
  pdf: <PdfIcon />,
  copy: <CopyIcon />,
  sign: <SignIcon />,
  user: <UserIcon />,
  calendar: <CalendarIcon className="size-5" />,
  bookings: <BookingsIcon />,
  graph: <GraphIcon />,
  scanQR: <ScanQRIcon />,
  switch: <SwitchIcon />,
  kit: <KitIcon />,
  "assign-custody": <CheckOutIcon />,
  "release-custody": <CheckInIcon />,
  "partial-checkbox": <PartialCheckboxIcon />,
  "asset-label": <AssetLabel />,
  "no-permissions": <NoPermissionsIcon />,
  activate: <ActiveSwitchIcon />,
  deactivate: <XIcon />,
  scan: <ScanIcon />,
  tool: <ToolIcon />,
  rows: <RowsIcon />,
  install: <InstallIcon />,
  columns: <ColumnsIcon />,
  lock: <LockIcon />,
  image: <ImageIcon />,
  filter: <FilterIcon />,
  sort: <SortIcon />,
  available: <AvailableIcon />,
  unavailable: <UnavailableIcon />,
  change: <ChangeIcon />,
  "booking-exist": <CalendarCheck />,
  "download-qr": <DownloadIcon />,
};

export default iconsMap;<|MERGE_RESOLUTION|>--- conflicted
+++ resolved
@@ -25,8 +25,6 @@
   PrintIcon,
   SettingsIcon,
   SendIcon,
-  StarIcon,
-  PdfIcon,
   LogoutIcon,
   HelpIcon,
   Profile,
@@ -95,9 +93,7 @@
   | "print"
   | "settings"
   | "send"
-  | "star"
   | "deactivate"
-  | "pdf"
   | "logout"
   | "help"
   | "profile"
@@ -131,12 +127,8 @@
   | "unavailable"
   | "change"
   | "booking-exist"
-<<<<<<< HEAD
   | "download-qr"
   | "deactivate";
-=======
-  | "download-qr";
->>>>>>> 57c57d79
 
 type IconsMap = {
   [key in IconType]: JSX.Element;
@@ -176,8 +168,6 @@
   profile: <Profile />,
   logout: <LogoutIcon />,
   send: <SendIcon />,
-  star: <StarIcon />,
-  pdf: <PdfIcon />,
   copy: <CopyIcon />,
   sign: <SignIcon />,
   user: <UserIcon />,
