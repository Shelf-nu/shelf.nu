import { useRef } from "react";
import type { Barcode, Kit } from "@prisma/client";
import { useActionData, useNavigation } from "@remix-run/react";
import { useAtom, useAtomValue } from "jotai";
import { useZorm } from "react-zorm";
import { z } from "zod";
import { updateDynamicTitleAtom } from "~/atoms/dynamic-title-atom";
import { fileErrorAtom, defaultValidateFileAtom } from "~/atoms/file";
import { ACCEPT_SUPPORTED_IMAGES } from "~/utils/constants";
import { isFormProcessing } from "~/utils/form";
import { getValidationErrors } from "~/utils/http";
import { useBarcodePermissions } from "~/utils/permissions/use-barcode-permissions";
import { tw } from "~/utils/tw";
import { zodFieldIsRequired } from "~/utils/zod";
import { Form } from "../custom-form";
<<<<<<< HEAD
import DynamicSelect from "../dynamic-select/dynamic-select";
=======
import BarcodesInput, { type BarcodesInputRef } from "../forms/barcodes-input";
>>>>>>> f602adc5
import FormRow from "../forms/form-row";
import Input from "../forms/input";
import { AbsolutePositionedHeaderActions } from "../layout/header/absolute-positioned-header-actions";
import { Button } from "../shared/button";
import { Card } from "../shared/card";
import When from "../when/when";

export const NewKitFormSchema = z.object({
  name: z
    .string()
    .min(2, "Name is required")
    .transform((value) => value.trim()),
  description: z
    .string()
    .optional()
    .transform((value) => value?.trim()),
  category: z.string().optional(),
  qrId: z.string().optional(),
});

type KitFormProps = Partial<
  Pick<Kit, "name" | "description" | "categoryId">
> & {
  className?: string;
  saveButtonLabel?: string;
  qrId?: string | null;
  barcodes?: Pick<Barcode, "id" | "value" | "type">[];
};

export default function KitsForm({
  className,
  name,
  description,
  saveButtonLabel = "Add",
  qrId,
<<<<<<< HEAD
  categoryId,
=======
  barcodes,
>>>>>>> f602adc5
}: KitFormProps) {
  const navigation = useNavigation();
  const disabled = isFormProcessing(navigation.state);
  const { canUseBarcodes } = useBarcodePermissions();
  const barcodesInputRef = useRef<BarcodesInputRef>(null);

  const fileError = useAtomValue(fileErrorAtom);
  const [, updateDynamicTitle] = useAtom(updateDynamicTitleAtom);
  const [, validateFile] = useAtom(defaultValidateFileAtom);

  const zo = useZorm("NewKitForm", NewKitFormSchema);

  const actionData = useActionData<{ error?: any }>();

  const serverValidationErrors = getValidationErrors(actionData?.error);
  const nameErrorMessage =
    serverValidationErrors?.name?.message ?? zo.errors.name()?.message;

  return (
    <Card className={tw("w-full md:w-min", className)}>
      <Form
        ref={zo.ref}
        method="post"
        className="flex w-full flex-col gap-2"
        encType="multipart/form-data"
        onSubmit={(e) => {
          // Force validation of all barcode fields to show errors
          barcodesInputRef.current?.validateAll();

          // Check for barcode validation errors
          const hasBarcodeErrors = barcodesInputRef.current?.hasErrors();

          // If there are barcode errors, prevent submission
          // Zorm will handle its own validation and prevent submission if needed
          if (hasBarcodeErrors) {
            e.preventDefault();
            e.stopPropagation();
            return false;
          }
        }}
      >
        <AbsolutePositionedHeaderActions className="hidden md:mr-4 md:flex">
          <Button type="submit" disabled={disabled || nameErrorMessage}>
            {saveButtonLabel}
          </Button>
        </AbsolutePositionedHeaderActions>
        {qrId ? (
          <input type="hidden" name={zo.fields.qrId()} value={qrId} />
        ) : null}

        <FormRow rowLabel="Name" className="border-b-0 pb-[10px]" required>
          <Input
            label="Name"
            hideLabel
            name={zo.fields.name()}
            disabled={disabled}
            error={nameErrorMessage}
            autoFocus
            onChange={updateDynamicTitle}
            className="w-full"
            defaultValue={name || ""}
            required
          />
        </FormRow>

        <FormRow
          rowLabel="Description"
          subHeading={
            <p>
              Briefly describe what is included and/or what is will be used for.
              It will be shown on the kit’s overview page.
            </p>
          }
          className="border-b-0"
          required={zodFieldIsRequired(NewKitFormSchema.shape.description)}
        >
          <Input
            inputType="textarea"
            maxLength={1000}
            label={"Description"}
            name={zo.fields.description()}
            defaultValue={description || ""}
            hideLabel
            placeholder="Write your description here..."
            disabled={disabled}
            className="w-full"
            required={zodFieldIsRequired(NewKitFormSchema.shape.description)}
          />
        </FormRow>

        <FormRow
          rowLabel="Category"
          subHeading={
            <p>
              Make it unique. Each asset can have 1 category. It will show on
              your index.
            </p>
          }
          className="border-b-0 pb-[10px]"
          required={zodFieldIsRequired(NewKitFormSchema.shape.category)}
        >
          <DynamicSelect
            disabled={disabled}
            defaultValue={categoryId ?? undefined}
            model={{ name: "category", queryKey: "name" }}
            triggerWrapperClassName="flex flex-col !gap-0 justify-start items-start [&_.inner-label]:w-full [&_.inner-label]:text-left "
            contentLabel="Categories"
            label="Category"
            hideLabel
            initialDataKey="categories"
            countKey="totalCategories"
            closeOnSelect
            selectionMode="set"
            allowClear={true}
            extraContent={
              <Button
                to="/categories/new"
                variant="link"
                icon="plus"
                className="w-full justify-start pt-4"
                target="_blank"
              >
                Create new category
              </Button>
            }
          />
        </FormRow>

        <FormRow rowLabel="Image" className="border-b-0 pt-[10px]">
          <div>
            <p className="hidden lg:block">
              Accepts PNG, JPG or JPEG (max.4 MB)
            </p>
            <Input
              disabled={disabled}
              accept={ACCEPT_SUPPORTED_IMAGES}
              name="image"
              type="file"
              onChange={validateFile}
              label="Image"
              hideLabel
              error={fileError}
              className="mt-2"
              inputClassName="border-0 shadow-none p-0 rounded-none"
            />
            <p className="mt-2 lg:hidden">
              Accepts PNG, JPG or JPEG (max.4 MB)
            </p>
          </div>
        </FormRow>

        <When truthy={canUseBarcodes}>
          <FormRow
            rowLabel={"Barcodes"}
            className="border-b-0"
            subHeading="Add additional barcodes to this kit (Code 128, Code 39, or Data Matrix). Note: Each kit automatically gets a default Shelf QR code for tracking."
          >
            <BarcodesInput
              ref={barcodesInputRef}
              barcodes={barcodes || []}
              typeName={(i) => `barcodes[${i}].type`}
              valueName={(i) => `barcodes[${i}].value`}
              idName={(i) => `barcodes[${i}].id`}
              disabled={disabled}
            />
          </FormRow>
        </When>

        <FormRow className="border-y-0 pb-0 pt-5" rowLabel="">
          <div className="ml-auto">
            <Button type="submit" disabled={disabled}>
              Save
            </Button>
          </div>
        </FormRow>
      </Form>
    </Card>
  );
}<|MERGE_RESOLUTION|>--- conflicted
+++ resolved
@@ -13,11 +13,8 @@
 import { tw } from "~/utils/tw";
 import { zodFieldIsRequired } from "~/utils/zod";
 import { Form } from "../custom-form";
-<<<<<<< HEAD
 import DynamicSelect from "../dynamic-select/dynamic-select";
-=======
 import BarcodesInput, { type BarcodesInputRef } from "../forms/barcodes-input";
->>>>>>> f602adc5
 import FormRow from "../forms/form-row";
 import Input from "../forms/input";
 import { AbsolutePositionedHeaderActions } from "../layout/header/absolute-positioned-header-actions";
@@ -53,11 +50,8 @@
   description,
   saveButtonLabel = "Add",
   qrId,
-<<<<<<< HEAD
   categoryId,
-=======
   barcodes,
->>>>>>> f602adc5
 }: KitFormProps) {
   const navigation = useNavigation();
   const disabled = isFormProcessing(navigation.state);
