--- conflicted
+++ resolved
@@ -96,13 +96,9 @@
                       id: member.id,
                       name: member.name,
                       userId: member?.userId,
-<<<<<<< HEAD
                       email: member.user?.email,
                     })}
-=======
-                    })}`}
                     className="py-3"
->>>>>>> 228a2ab8
                   >
                     {member.user ? (
                       <div className="flex items-center gap-3 truncate pr-1">
