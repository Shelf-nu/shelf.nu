import { useMemo, useState } from "react";
import { BookingStatus } from "@prisma/client";
import { useLoaderData } from "@remix-run/react";
import { useBookingStatusHelpers } from "~/hooks/use-booking-status";
import { useViewportHeight } from "~/hooks/use-viewport-height";
import { useUserRoleHelper } from "~/hooks/user-user-role-helper";
import type { BookingPageLoaderData } from "~/routes/_layout+/bookings.$bookingId";
import type { AssetWithBooking } from "~/routes/_layout+/bookings.$bookingId.manage-assets";
import KitRow from "./kit-row";
import ListAssetContent from "./list-asset-content";
import ListBulkActionsDropdown from "./list-bulk-actions-dropdown";
import type { LoaderData } from "../list/bulk-actions/bulk-list-header";
import BulkListHeader from "../list/bulk-actions/bulk-list-header";
import { EmptyState } from "../list/empty-state";
import { ListHeader } from "../list/list-header";
import { ListItem } from "../list/list-item";
import ListTitle from "../list/list-title";
import { Button } from "../shared/button";
import TextualDivider from "../shared/textual-divider";
import { Table, Th } from "../table";
import { BookingPagination } from "./booking-pagination";
import When from "../when/when";

export function BookingAssetsColumn() {
  const { userId, booking, paginatedItems } =
    useLoaderData<BookingPageLoaderData>();

  const hasItems = paginatedItems?.length > 0;
  const { isBase, isSelfService, isBaseOrSelfService } = useUserRoleHelper();
  const { isCompleted, isArchived, isCancelled } = useBookingStatusHelpers(
    booking.status
  );

  const manageAssetsUrl = useMemo(
    () =>
      `manage-assets?${new URLSearchParams({
        // We force the as String because we know that the booking.from and booking.to are strings and exist at this point.
        // This button wouldnt be available at all if there is no booking.from and booking.to
        bookingFrom: new Date(booking.from as string).toISOString(),
        bookingTo: new Date(booking.to as string).toISOString(),
        hideUnavailable: "true",
        unhideAssetsBookigIds: booking.id,
      })}`,
    [booking]
  );

  // Self service can only manage assets for bookings that are DRAFT
  const cantManageAssetsAsBase =
    (isBase || isSelfService) && booking.status !== BookingStatus.DRAFT;

  const [expandedKits, setExpandedKits] = useState<Record<string, boolean>>({});

  // Initially expand all kits
  useMemo(() => {
    const initialExpandState: Record<string, boolean> = {};
    paginatedItems.forEach((item) => {
      if (item.type === "kit") {
        initialExpandState[item.id] = false; // Kits are collapsed by default
      }
    });
    setExpandedKits(initialExpandState);
  }, [paginatedItems]);

  const toggleKitExpansion = (kitId: string) => {
    setExpandedKits((prev) => ({
      ...prev,
      [kitId]: !prev[kitId],
    }));
  };

  const manageAssetsButtonDisabled = useMemo(
    () =>
      !booking.from ||
      !booking.to ||
      isCompleted ||
      isArchived ||
      isCancelled ||
      cantManageAssetsAsBase
        ? {
            reason: isCompleted
              ? "Booking is completed. You cannot change the assets anymore"
              : isArchived
              ? "Booking is archived. You cannot change the assets anymore"
              : isCancelled
              ? "Booking is cancelled. You cannot change the assets anymore"
              : cantManageAssetsAsBase
              ? "You are unable to manage assets at this point because the booking is already reserved. Cancel this booking and create another one if you need to make changes."
              : "You need to select a start and end date and save your booking before you can add assets to your booking",
          }
        : false,
    [
      booking.from,
      booking.to,
      isCompleted,
      isArchived,
      isCancelled,
      cantManageAssetsAsBase,
    ]
  );

  /**
   * Check whether the user can see actions
   * 1. Admin/Owner always can see all
   * 2. SELF_SERVICE can see actions if they are the custodian of the booking
   * 3. BASE can see actions if they are the custodian of the booking
   */

  const canSeeActions =
    !isBaseOrSelfService ||
    (isBaseOrSelfService && booking?.custodianUser?.id === userId);

  function itemsGetter(data: LoaderData) {
    return data.paginatedItems
      .map((item) => [item, ...(item?.type === "kit" ? item.assets : [])])
      .flat();
  }

  return (
    <div className="flex-1">
      <div className="w-full">
        <TextualDivider text="Assets & Kits" className="mb-8 lg:hidden" />
        <div className="mb-3 flex gap-4 lg:hidden"></div>
        <div className="flex flex-col">
          {/* This is a fake table header */}
<<<<<<< HEAD
          <div className="-mx-4 flex justify-between border border-b-0 bg-surface px-4 pb-3 pt-4 text-left font-normal text-color-600 md:mx-0 md:rounded-t md:px-6">
            <ListTitle
              title="Assets & Kits"
              hasBulkActions
=======
          <div className="-mx-4 border border-b-0 bg-white px-4 pb-3 pt-4 text-left font-normal text-gray-600 md:mx-0 md:rounded-t md:px-6">
            <BookingAssetsHeader
              canSeeActions={canSeeActions}
>>>>>>> 3c0f4803
              itemsGetter={itemsGetter}
              manageAssetsUrl={manageAssetsUrl}
              manageAssetsButtonDisabled={manageAssetsButtonDisabled}
            />
          </div>

          <div className="-mx-4 overflow-x-auto border border-b-0 border-color-200 bg-surface md:mx-0 md:rounded-b">
            {!hasItems ? (
              <EmptyState
                className="py-10"
                customContent={{
                  title: "Start by defining a booking period",
                  text: "Assets added to your booking will show up here. Scan tags or search for assets to add to your booking.",
                  newButtonRoute: manageAssetsUrl,
                  newButtonContent: "Manage assets",
                  buttonProps: {
                    disabled: manageAssetsButtonDisabled,
                  },
                }}
              />
            ) : (
              <>
                <Table className="border-collapse">
                  <ListHeader hideFirstColumn>
                    <BulkListHeader itemsGetter={itemsGetter} />
                    <Th>Name</Th>
                    <Th> </Th>
                    <Th>Category</Th>
                    <Th> </Th>
                  </ListHeader>
                  <tbody>
                    {/* Render paginated items (kits and individual assets) */}
                    {paginatedItems.map((item) => {
                      if (item.type === "kit") {
                        const kit = item.kit;
                        const isExpanded = expandedKits[item.id] ?? false;

                        if (!kit) {
                          return null;
                        }

                        return (
                          <KitRow
                            key={`kit-${item.id}`}
                            bookingId={booking.id}
                            kit={kit}
                            isExpanded={isExpanded}
                            onToggleExpansion={toggleKitExpansion}
                            bookingStatus={booking.status}
                            assets={item.assets as AssetWithBooking[]}
                          />
                        );
                      }

                      // Individual asset
                      const asset = item.assets[0];
                      return (
                        <ListItem key={`asset-${asset.id}`} item={asset}>
                          <ListAssetContent item={asset as AssetWithBooking} />
                        </ListItem>
                      );
                    })}
                  </tbody>
                </Table>
                <BookingPagination className="border-b" />
              </>
            )}
          </div>
        </div>
      </div>
    </div>
  );
}

interface BookingAssetsHeaderProps {
  canSeeActions: boolean;
  itemsGetter: (data: any) => any[];
  manageAssetsUrl: string;
  manageAssetsButtonDisabled: any;
}

function BookingAssetsHeader({
  canSeeActions,
  itemsGetter,
  manageAssetsUrl,
  manageAssetsButtonDisabled,
}: BookingAssetsHeaderProps) {
  const { isMd } = useViewportHeight();

  if (isMd) {
    // Desktop layout: everything in one row
    return (
      <div className="flex justify-between">
        <ListTitle
          title="Assets & Kits"
          hasBulkActions
          itemsGetter={itemsGetter}
          disableSelectAllItems
        />

        <When truthy={canSeeActions}>
          <div className="flex items-center gap-2">
            <ListBulkActionsDropdown />
            <Button
              icon="scan"
              variant="secondary"
              to="scan-assets"
              disabled={manageAssetsButtonDisabled}
            >
              Scan
            </Button>
            <Button
              to={manageAssetsUrl}
              className="whitespace-nowrap"
              disabled={manageAssetsButtonDisabled}
            >
              Manage assets
            </Button>
          </div>
        </When>
      </div>
    );
  }

  // Mobile layout: two rows
  return (
    <div>
      {/* First row: ListTitle and ListBulkActionsDropdown */}
      <div className="flex items-start justify-between">
        <ListTitle
          title="Assets & Kits"
          hasBulkActions
          itemsGetter={itemsGetter}
          disableSelectAllItems
        />
        <When truthy={canSeeActions}>
          <ListBulkActionsDropdown />
        </When>
      </div>

      {/* Second row: Scan and Manage assets buttons */}
      <When truthy={canSeeActions}>
        <div className="flex gap-2">
          <Button
            icon="scan"
            variant="secondary"
            to="scan-assets"
            disabled={manageAssetsButtonDisabled}
            className="flex-1"
          >
            Scan
          </Button>
          <Button
            to={manageAssetsUrl}
            className="flex-1 whitespace-nowrap"
            disabled={manageAssetsButtonDisabled}
          >
            Manage assets
          </Button>
        </div>
      </When>
    </div>
  );
}<|MERGE_RESOLUTION|>--- conflicted
+++ resolved
@@ -122,16 +122,9 @@
         <div className="mb-3 flex gap-4 lg:hidden"></div>
         <div className="flex flex-col">
           {/* This is a fake table header */}
-<<<<<<< HEAD
           <div className="-mx-4 flex justify-between border border-b-0 bg-surface px-4 pb-3 pt-4 text-left font-normal text-color-600 md:mx-0 md:rounded-t md:px-6">
-            <ListTitle
-              title="Assets & Kits"
-              hasBulkActions
-=======
-          <div className="-mx-4 border border-b-0 bg-white px-4 pb-3 pt-4 text-left font-normal text-gray-600 md:mx-0 md:rounded-t md:px-6">
             <BookingAssetsHeader
               canSeeActions={canSeeActions}
->>>>>>> 3c0f4803
               itemsGetter={itemsGetter}
               manageAssetsUrl={manageAssetsUrl}
               manageAssetsButtonDisabled={manageAssetsButtonDisabled}
