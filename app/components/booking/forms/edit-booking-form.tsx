import { useEffect, useState } from "react";
import type { BookingStatus } from "@prisma/client";
import { useActionData, useLoaderData, useNavigation } from "@remix-run/react";
import { useAtom } from "jotai";
import { useZorm } from "react-zorm";
import { updateDynamicTitleAtom } from "~/atoms/dynamic-title-atom";
import { useBookingStatusHelpers } from "~/hooks/use-booking-status";
import { useWorkingHours } from "~/hooks/use-working-hours";
import { useUserRoleHelper } from "~/hooks/user-user-role-helper";
import type {
  BookingPageActionData,
  BookingPageLoaderData,
} from "~/routes/_layout+/bookings.$bookingId";
import { useHints } from "~/utils/client-hints";
import { isFormProcessing } from "~/utils/form";
import { getValidationErrors } from "~/utils/http";
import { userCanViewSpecificCustody } from "~/utils/permissions/custody-and-bookings-permissions.validator.client";
import {
  PermissionAction,
  PermissionEntity,
} from "~/utils/permissions/permission.data";
import { userHasPermission } from "~/utils/permissions/permission.validator.client";
import { tw } from "~/utils/tw";
import { Form } from "../../custom-form";
import { CustodianField } from "./fields/custodian";
import { DatesFields } from "./fields/dates";
import { DescriptionField } from "./fields/description";
import { NameField } from "./fields/name";
import { AbsolutePositionedHeaderActions } from "../../layout/header/absolute-positioned-header-actions";
import { Button } from "../../shared/button";
import When from "../../when/when";
import { ActionsDropdown } from "../actions-dropdown";
import BookingProcessSidebar from "../booking-process-sidebar";
import CheckinDialog from "../checkin-dialog";
import CheckoutDialog from "../checkout-dialog";
import type { BookingFormSchemaType } from "./forms-schema";
import { BookingFormSchema } from "./forms-schema";

type BookingFlags = {
  hasAssets: boolean;
  hasUnavailableAssets: boolean;
  hasCheckedOutAssets: boolean;
  hasAlreadyBookedAssets: boolean;
  hasAssetsInCustody: boolean;
  hasAssetsWithSignaturePending: boolean;
};

type BookingFormData = {
  booking: {
    id: string;
    name: string;
    startDate: string;
    endDate: string;
    custodianRef: string; // This is a stringified value for custodianRef. It can be either a team member id or a user id
    bookingFlags: BookingFlags;
    description: string | null;
    status: BookingStatus;
  };

  /**
   * In case if the form is rendered outside of /edit or /new booking,
   * then we can pass `action` to submit form
   */
  action?: string;
};

export function EditBookingForm({ booking, action }: BookingFormData) {
  const navigation = useNavigation();
  const {
    id,
    name,
    startDate,
    endDate: incomingEndDate,
    custodianRef,
    bookingFlags,
    description,
    status,
  } = booking;

  const bookingStatus = useBookingStatusHelpers(status);
  const { teamMembers, userId, currentOrganization } =
    useLoaderData<BookingPageLoaderData>();
  const [endDate, setEndDate] = useState(incomingEndDate);

  const [, updateName] = useAtom(updateDynamicTitleAtom);

  const isProcessing = isFormProcessing(navigation.state);
  const hints = useHints();

  // Fetch working hours for validation
  const workingHoursData = useWorkingHours(currentOrganization.id);
  const { workingHours, isLoading: isLoadingWorkingHours } = workingHoursData;

  const disabled = isProcessing || bookingStatus?.isArchived;

  const inputFieldIsDisabled =
    disabled ||
    Boolean(
      bookingStatus?.isReserved ||
        bookingStatus?.isOngoing ||
        bookingStatus?.isCompleted ||
        bookingStatus?.isOverdue ||
        bookingStatus?.isCancelled
    );

  const zo = useZorm(
    "NewQuestionWizardScreen",
    BookingFormSchema({
      hints,
      action: "save", // NOTE: in the front-end the action save basically handles the schema for reserve which is the same, the full schema
      status,
      workingHours: workingHours,
    })
  );

  const actionData = useActionData<BookingPageActionData>();
  /** This handles server side errors in case client side validation fails */
  const validationErrors = getValidationErrors<BookingFormSchemaType>(
    actionData?.error
  );

  const { roles, isBaseOrSelfService, isBase } = useUserRoleHelper();

  const canCheckInBooking = userHasPermission({
    roles,
    entity: PermissionEntity.booking,
    action: PermissionAction.checkin,
  });
  const canCheckOutBooking = userHasPermission({
    roles,
    entity: PermissionEntity.booking,
    action: PermissionAction.checkout,
  });

  /** This is used when we have selfSErvice or Base as we are setting the default */
  const defaultTeamMember = teamMembers?.find(
    (m) => m.userId === custodianRef || m.id === custodianRef
  );

  const userCanSeeCustodian = userCanViewSpecificCustody({
    roles,
    custodianUserId: defaultTeamMember?.user?.id,
    organization: currentOrganization,
    currentUserId: userId,
  });

  useEffect(
    function updateEndDate() {
      if (incomingEndDate) {
        setEndDate(incomingEndDate);
      }
    },
    [incomingEndDate]
  );

  /**
   * Check whether the user can see actions
   * 1. Admin/Owner always can see all
   * 2. SELF_SERVICE can see actions if they are the custodian of the booking
   * 3. BASE can see actions if they are the custodian of the booking
   * This is also used to disabled the name & description fields
   *
   */
  const canSeeActions =
    !isBaseOrSelfService ||
    (isBaseOrSelfService &&
      (defaultTeamMember?.userId === userId ||
        defaultTeamMember?.id === userId));

  return (
    <Form
      ref={zo.ref}
      method="post"
      action={action}
      className="edit-booking-form"
    >
      {/* Render the actions on top only when the form is in edit mode */}
      {canSeeActions ? (
        <AbsolutePositionedHeaderActions>
          <When truthy={isBase}>
            <BookingProcessSidebar />
          </When>

          {/* When the booking is Completed, there are no actions available for BASE role so we don't render it */}
          <ActionsDropdown />

          {/*  We show the button in all cases, unless the booking is in a final state */}
          {!(
            bookingStatus?.isCompleted ||
            bookingStatus?.isCancelled ||
            bookingStatus?.isArchived
          ) ? (
            <>
              <input
                type="hidden"
                name="nameChangeOnly"
                value={bookingStatus?.isDraft ? "no" : "yes"}
              />
              <Button
                type="submit"
                disabled={disabled || isLoadingWorkingHours}
                variant="secondary"
                name="intent"
                value="save"
                className="grow"
                size="sm"
              >
                Save
              </Button>
            </>
          ) : null}

          {/* When booking is draft, we show the reserve button */}
          {bookingStatus?.isDraft ? (
            <Button
              disabled={
                disabled ||
                isLoadingWorkingHours ||
                !bookingFlags?.hasAssets ||
                bookingFlags?.hasAlreadyBookedAssets ||
                bookingFlags?.hasUnavailableAssets
                  ? {
                      reason: bookingFlags?.hasUnavailableAssets
                        ? "You have some assets in your booking that are marked as unavailble. Either remove the assets from this booking or make them available again"
                        : bookingFlags?.hasAlreadyBookedAssets
                        ? "Your booking has assets that are already booked for the desired period. You need to resolve that before you can reserve"
                        : isProcessing || isLoadingWorkingHours
                        ? undefined
                        : "You need to add assets to your booking before you can reserve it",
                    }
                  : false
              }
              type="submit"
              name="intent"
              value="reserve"
              className="grow"
              size="sm"
            >
              {isBase ? "Request reservation" : "Reserve"}
            </Button>
          ) : null}

          {/* When booking is reserved, we show the check-out button */}
          <When truthy={bookingStatus?.isReserved && canCheckOutBooking}>
            <CheckoutDialog
              portalContainer={zo.form}
              booking={{ id, name: name!, from: startDate! }}
              disabled={
                disabled ||
                isLoadingWorkingHours ||
                bookingFlags?.hasUnavailableAssets ||
                bookingFlags?.hasCheckedOutAssets ||
                bookingFlags?.hasAssetsInCustody ||
                bookingFlags?.hasAssetsWithSignaturePending
                  ? {
                      reason: bookingFlags?.hasAssetsInCustody
                        ? "Some assets in this booking are currently in custody. You need to resolve that before you can check-out"
<<<<<<< HEAD
                        : bookingFlags?.hasAssetsWithSignaturePending
                        ? "Some assets in this booking are pending signature. You need to resolve that before you can check-out"
                        : isProcessing
=======
                        : isProcessing || isLoadingWorkingHours
>>>>>>> e95e34ad
                        ? undefined
                        : "Some assets in this booking are not Available because they're part of an Ongoing or Overdue booking",
                    }
                  : false
              }
            />
          </When>

          <When
            truthy={
              (bookingStatus?.isOngoing || bookingStatus?.isOverdue) &&
              canCheckInBooking
            }
          >
            <CheckinDialog
              portalContainer={zo.form}
              booking={{ id, name: name!, to: endDate! }}
              disabled={disabled || isLoadingWorkingHours}
            />
          </When>
        </AbsolutePositionedHeaderActions>
      ) : null}
      <div className="mb-4">
        <div className="m-0 flex w-full flex-col gap-3">
          {id ? <input type="hidden" name="id" defaultValue={id} /> : null}
          <h3>Booking details</h3>
          <div
            className={tw(
              "flex flex-col gap-3 lg:flex-row",
              "[&_.form-row-children-wrapper]:w-full"
            )}
          >
            <div className="w-full lg:w-2/5">
              <div>
                <NameField
                  name={name || undefined}
                  fieldName={zo.fields.name()}
                  disabled={
                    disabled ||
                    isLoadingWorkingHours ||
                    bookingStatus?.isCompleted ||
                    bookingStatus?.isCancelled ||
                    bookingStatus?.isArchived ||
                    !canSeeActions
                  }
                  error={
                    validationErrors?.name?.message || zo.errors.name()?.message
                  }
                  onChange={updateName}
                />
              </div>
              <div className="mt-[10px]">
                <DatesFields
                  startDate={startDate}
                  startDateName={zo.fields.startDate()}
                  startDateError={
                    validationErrors?.startDate?.message ||
                    zo.errors.startDate()?.message
                  }
                  endDate={endDate}
                  endDateName={zo.fields.endDate()}
                  endDateError={
                    validationErrors?.endDate?.message ||
                    zo.errors.endDate()?.message
                  }
                  setEndDate={setEndDate}
                  disabled={inputFieldIsDisabled}
                  workingHoursData={workingHoursData}
                />
              </div>
              <div className="mt-[10px]">
                <CustodianField
                  defaultTeamMember={defaultTeamMember}
                  disabled={
                    disabled ||
                    isLoadingWorkingHours ||
                    isBaseOrSelfService ||
                    inputFieldIsDisabled
                  }
                  userCanSeeCustodian={userCanSeeCustodian}
                  error={
                    validationErrors?.custodian?.message ||
                    zo.errors.custodian()?.message
                  }
                />
              </div>
            </div>
            <div className="w-full lg:w-3/5">
              <div
                className={tw(
                  "m-0 h-full",
                  "[&_.input-wrapper]:h-full [&_label]:h-full [&_textarea]:size-full"
                )}
              >
                <DescriptionField
                  description={description || undefined}
                  fieldName={zo.fields.description()}
                  disabled={
                    disabled ||
                    isLoadingWorkingHours ||
                    bookingStatus?.isCompleted ||
                    bookingStatus?.isCancelled ||
                    bookingStatus?.isArchived ||
                    !canSeeActions
                  }
                  error={
                    validationErrors?.description?.message ||
                    zo.errors.description()?.message
                  }
                />
              </div>
            </div>
          </div>
        </div>
      </div>
    </Form>
  );
}<|MERGE_RESOLUTION|>--- conflicted
+++ resolved
@@ -255,13 +255,9 @@
                   ? {
                       reason: bookingFlags?.hasAssetsInCustody
                         ? "Some assets in this booking are currently in custody. You need to resolve that before you can check-out"
-<<<<<<< HEAD
                         : bookingFlags?.hasAssetsWithSignaturePending
                         ? "Some assets in this booking are pending signature. You need to resolve that before you can check-out"
-                        : isProcessing
-=======
                         : isProcessing || isLoadingWorkingHours
->>>>>>> e95e34ad
                         ? undefined
                         : "Some assets in this booking are not Available because they're part of an Ongoing or Overdue booking",
                     }
