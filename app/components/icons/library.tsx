--- conflicted
+++ resolved
@@ -360,13 +360,9 @@
         d="M27.7499 33L31.2499 36.5L38.2499 29.5M44.6666 33C44.6666 39.4433 39.4432 44.6666 32.9999 44.6666C26.5566 44.6666 21.3333 39.4433 21.3333 33C21.3333 26.5567 26.5566 21.3333 32.9999 21.3333C39.4432 21.3333 44.6666 26.5567 44.6666 33Z"
         stroke="#039855"
         strokeWidth="2"
-<<<<<<< HEAD
-        strokeLinecap="round"
-        strokeLinejoin="round"
-=======
-        stroke-linecap="round"
-        stroke-linejoin="round"
->>>>>>> 938ee5aa
+        strokeLinecap="round"
+        strokeLinejoin="round"
+
       />
       <rect
         x="5"
