--- conflicted
+++ resolved
@@ -1283,7 +1283,7 @@
   </svg>
 );
 
-<<<<<<< HEAD
+
 export const CalendarIcon = (props: SVGProps<SVGSVGElement>) => (
   <svg
     xmlns="http://www.w3.org/2000/svg"
@@ -1298,7 +1298,10 @@
       strokeLinejoin="round"
       strokeWidth={2}
       d="M19 7H1m13-6v3M6 1v3m4 13v-6m-3 3h6m-7.2 7h8.4c1.68 0 2.52 0 3.162-.327a3 3 0 0 0 1.311-1.311C19 18.72 19 17.88 19 16.2V7.8c0-1.68 0-2.52-.327-3.162a3 3 0 0 0-1.311-1.311C16.72 3 15.88 3 14.2 3H5.8c-1.68 0-2.52 0-3.162.327a3 3 0 0 0-1.311 1.311C1 5.28 1 6.12 1 7.8v8.4c0 1.68 0 2.52.327 3.162a3 3 0 0 0 1.311 1.311C3.28 21 4.12 21 5.8 21Z"
-=======
+    />
+  </svg>
+);
+
 export const CustomFiedIcon = (props: SVGProps<SVGSVGElement>) => (
   <svg
     width="16"
@@ -1314,7 +1317,7 @@
       strokeWidth="1.33333"
       strokeLinecap="round"
       strokeLinejoin="round"
->>>>>>> 4ade7540
+
     />
   </svg>
 );