import type { SVGProps } from "react";

export function LogoutIcon(props: SVGProps<SVGSVGElement>) {
  return (
    <svg
      xmlns="http://www.w3.org/2000/svg"
      fill="none"
      viewBox="0 0 16 16"
      width={16}
      height={16}
      {...props}
    >
      <path
        stroke="currentColor"
        strokeLinecap="round"
        strokeLinejoin="round"
        strokeWidth={1.5}
        d="M10.667 11.333 14 8m0 0-3.333-3.333M14 8H6m0-6h-.8c-1.12 0-1.68 0-2.108.218a2 2 0 0 0-.874.874C2 3.52 2 4.08 2 5.2v5.6c0 1.12 0 1.68.218 2.108a2 2 0 0 0 .874.874C3.52 14 4.08 14 5.2 14H6"
      />
    </svg>
  );
}

export function HomeIcon(props: SVGProps<SVGSVGElement>) {
  return (
    <svg
      width={18}
      height={18}
      fill="none"
      xmlns="http://www.w3.org/2000/svg"
      {...props}
    >
      <path
        d="M5.667 13.167h6.666M8.181 1.303 2.53 5.7c-.377.294-.566.441-.702.625-.12.163-.21.347-.265.542-.062.22-.062.46-.062.938v6.03c0 .933 0 1.4.182 1.756.16.314.414.569.728.729.357.181.823.181 1.757.181h9.666c.934 0 1.4 0 1.757-.181.314-.16.569-.415.728-.729.182-.356.182-.823.182-1.757V7.804c0-.478 0-.718-.062-.938a1.665 1.665 0 0 0-.265-.542c-.136-.184-.325-.33-.702-.625L9.819 1.303c-.293-.227-.44-.341-.601-.385a.833.833 0 0 0-.436 0c-.161.044-.308.158-.6.385Z"
        stroke="#667085"
        strokeWidth={1.667}
        strokeLinecap="round"
        strokeLinejoin="round"
      />
    </svg>
  );
}

export function ChevronRight(props: SVGProps<SVGSVGElement>) {
  return (
    <svg
      width={6}
      height={10}
      fill="none"
      xmlns="http://www.w3.org/2000/svg"
      {...props}
    >
      <path
        d="m1 9 4-4-4-4"
        stroke="currentColor"
        strokeWidth={1.333}
        strokeLinecap="round"
        strokeLinejoin="round"
      />
    </svg>
  );
}

export function ItemsIcon(props: SVGProps<SVGSVGElement>) {
  return (
    <svg
      width={20}
      height={20}
      fill="none"
      xmlns="http://www.w3.org/2000/svg"
      {...props}
    >
      <path
        d="M6 13v2m4-6v6m4-10v10m-8.2 4h8.4c1.68 0 2.52 0 3.162-.327a3 3 0 0 0 1.311-1.311C19 16.72 19 15.88 19 14.2V5.8c0-1.68 0-2.52-.327-3.162a3 3 0 0 0-1.311-1.311C16.72 1 15.88 1 14.2 1H5.8c-1.68 0-2.52 0-3.162.327a3 3 0 0 0-1.311 1.311C1 3.28 1 4.12 1 5.8v8.4c0 1.68 0 2.52.327 3.162a3 3 0 0 0 1.311 1.311C3.28 19 4.12 19 5.8 19Z"
        stroke="currentColor"
        strokeWidth={2}
        strokeLinecap="round"
        strokeLinejoin="round"
      />
    </svg>
  );
}

export function SettingsIcon(props: SVGProps<SVGSVGElement>) {
  return (
    <svg
      width="100%"
      height="100%"
      viewBox="0 0 22 22"
      fill="none"
      xmlns="http://www.w3.org/2000/svg"
      {...props}
    >
      <path
        d="M11 14a3 3 0 1 0 0-6 3 3 0 0 0 0 6Z"
        stroke="currentColor"
        strokeWidth={2}
        strokeLinecap="round"
        strokeLinejoin="round"
      />
      <path
        d="M17.727 13.727a1.5 1.5 0 0 0 .3 1.655l.055.054a1.816 1.816 0 0 1 0 2.573 1.818 1.818 0 0 1-2.573 0l-.055-.055a1.5 1.5 0 0 0-1.654-.3 1.5 1.5 0 0 0-.91 1.373v.155a1.818 1.818 0 1 1-3.635 0V19.1a1.5 1.5 0 0 0-.982-1.373 1.5 1.5 0 0 0-1.655.3l-.054.055a1.818 1.818 0 0 1-3.106-1.287 1.818 1.818 0 0 1 .533-1.286l.054-.055a1.5 1.5 0 0 0 .3-1.654 1.5 1.5 0 0 0-1.372-.91h-.155a1.818 1.818 0 1 1 0-3.635H2.9a1.5 1.5 0 0 0 1.373-.982 1.5 1.5 0 0 0-.3-1.655l-.055-.054A1.818 1.818 0 1 1 6.491 3.99l.054.054a1.5 1.5 0 0 0 1.655.3h.073a1.5 1.5 0 0 0 .909-1.372v-.155a1.818 1.818 0 0 1 3.636 0V2.9a1.499 1.499 0 0 0 .91 1.373 1.5 1.5 0 0 0 1.654-.3l.054-.055a1.817 1.817 0 0 1 2.573 0 1.819 1.819 0 0 1 0 2.573l-.055.054a1.5 1.5 0 0 0-.3 1.655v.073a1.5 1.5 0 0 0 1.373.909h.155a1.818 1.818 0 0 1 0 3.636H19.1a1.499 1.499 0 0 0-1.373.91Z"
        stroke="currentColor"
        strokeWidth={2}
        strokeLinecap="round"
        strokeLinejoin="round"
      />
    </svg>
  );
}

export function PlusIcon(props: SVGProps<SVGSVGElement>) {
  return (
    <svg
      width={"100%"}
      height={"100%"}
      viewBox="0 0 20 20"
      fill="none"
      xmlns="http://www.w3.org/2000/svg"
      {...props}
    >
      <path
        d="M10 4.167v11.666M4.167 10h11.666"
        stroke="currentColor"
        strokeWidth={1.667}
        strokeLinecap="round"
        strokeLinejoin="round"
      />
    </svg>
  );
}

export function TrashIcon(props: SVGProps<SVGSVGElement>) {
  return (
    <svg
      width={20}
      height={20}
      fill="none"
      xmlns="http://www.w3.org/2000/svg"
      {...props}
    >
      <path
        d="M13.333 5v-.667c0-.933 0-1.4-.181-1.756a1.667 1.667 0 0 0-.729-.729c-.356-.181-.823-.181-1.756-.181H9.333c-.933 0-1.4 0-1.756.181-.314.16-.569.415-.729.729-.181.356-.181.823-.181 1.756V5m1.666 4.583v4.167m3.334-4.167v4.167M2.5 5h15m-1.667 0v9.333c0 1.4 0 2.1-.272 2.635a2.5 2.5 0 0 1-1.093 1.093c-.534.272-1.235.272-2.635.272H8.167c-1.4 0-2.1 0-2.635-.272a2.5 2.5 0 0 1-1.093-1.093c-.272-.535-.272-1.235-.272-2.635V5"
        stroke="currentColor"
        strokeWidth={1.667}
        strokeLinecap="round"
        strokeLinejoin="round"
      />
    </svg>
  );
}

export function ArchiveIcon(props: SVGProps<SVGSVGElement>) {
  return (
    <svg
      width={20}
      height={20}
      fill="none"
      xmlns="http://www.w3.org/2000/svg"
      {...props}
    >
      <path
        d="M3.333 6.664a1.912 1.912 0 0 1-.325-.03 1.667 1.667 0 0 1-1.31-1.309c-.032-.16-.032-.354-.032-.742 0-.387 0-.58.032-.741a1.667 1.667 0 0 1 1.31-1.31c.16-.032.354-.032.741-.032h12.5c.388 0 .581 0 .742.032a1.667 1.667 0 0 1 1.31 1.31c.032.16.032.354.032.741 0 .388 0 .581-.032.742a1.667 1.667 0 0 1-1.31 1.31c-.09.017-.188.025-.325.029m-8.333 4.17h3.333M3.333 6.666h13.333V13.5c0 1.4 0 2.1-.273 2.635a2.5 2.5 0 0 1-1.092 1.092c-.535.273-1.235.273-2.635.273H7.333c-1.4 0-2.1 0-2.635-.273a2.5 2.5 0 0 1-1.093-1.092c-.272-.535-.272-1.235-.272-2.635V6.667Z"
        stroke="currentColor"
        strokeWidth={1.667}
        strokeLinecap="round"
        strokeLinejoin="round"
      />
    </svg>
  );
}

export function MailIcon(props: SVGProps<SVGSVGElement>) {
  return (
    <svg
      width={20}
      height={16}
      fill="none"
      xmlns="http://www.w3.org/2000/svg"
      {...props}
    >
      <path
        d="M1.667 3.833 8.47 8.596c.55.386.826.579 1.126.653.265.066.541.066.806 0 .3-.074.575-.267 1.126-.653l6.804-4.763M5.667 14.667h8.666c1.4 0 2.1 0 2.635-.273a2.5 2.5 0 0 0 1.093-1.092c.272-.535.272-1.235.272-2.635V5.333c0-1.4 0-2.1-.272-2.635a2.5 2.5 0 0 0-1.093-1.092c-.535-.273-1.235-.273-2.635-.273H5.667c-1.4 0-2.1 0-2.635.273a2.5 2.5 0 0 0-1.093 1.092c-.272.535-.272 1.235-.272 2.635v5.334c0 1.4 0 2.1.272 2.635a2.5 2.5 0 0 0 1.093 1.092c.534.273 1.235.273 2.635.273Z"
        stroke="#667085"
        strokeWidth={1.667}
        strokeLinecap="round"
        strokeLinejoin="round"
      />
    </svg>
  );
}

export function FileUploadIcon(props: SVGProps<SVGSVGElement>) {
  return (
    <svg
      width={46}
      height={46}
      fill="none"
      xmlns="http://www.w3.org/2000/svg"
      {...props}
    >
      <rect x={3} y={3} width={40} height={40} rx={20} fill="#F2F4F7" />
      <path
        d="M19.667 26.333 23 23m0 0 3.333 3.333M23 23v7.5m6.667-3.548a4.583 4.583 0 0 0-2.917-8.12.516.516 0 0 1-.445-.25 6.25 6.25 0 1 0-9.816 7.58"
        stroke="#475467"
        strokeWidth={1.667}
        strokeLinecap="round"
        strokeLinejoin="round"
      />
      <rect
        x={3}
        y={3}
        width={40}
        height={40}
        rx={20}
        stroke="#F9FAFB"
        strokeWidth={6}
      />
    </svg>
  );
}

export function ImageFileIcon({
  error = undefined,
  ...rest
}: {
  rest?: SVGProps<SVGSVGElement>;
  error?: boolean | undefined;
}) {
  return (
    <svg
      width={36}
      height={36}
      fill="none"
      xmlns="http://www.w3.org/2000/svg"
      {...rest}
    >
      <rect
        x={2}
        y={2}
        width={32}
        height={32}
        rx={16}
        fill={error ? "#FEE4E2" : "#FDEAD7"}
      />
      <path
        d="M20.8 24h-6.18c-.403 0-.605 0-.698-.08a.333.333 0 0 1-.116-.28c.01-.122.152-.265.438-.55l5.668-5.67c.264-.263.396-.395.549-.445a.667.667 0 0 1 .412 0c.152.05.284.182.548.446L24 20v.8M20.8 24c1.12 0 1.68 0 2.108-.218a2 2 0 0 0 .874-.874C24 22.48 24 21.92 24 20.8M20.8 24h-5.6c-1.12 0-1.68 0-2.108-.218a2 2 0 0 1-.874-.874C12 22.48 12 21.92 12 20.8v-5.6c0-1.12 0-1.68.218-2.108a2 2 0 0 1 .874-.874C13.52 12 14.08 12 15.2 12h5.6c1.12 0 1.68 0 2.108.218a2 2 0 0 1 .874.874C24 13.52 24 14.08 24 15.2v5.6m-7-5.133a1.333 1.333 0 1 1-2.667 0 1.333 1.333 0 0 1 2.667 0Z"
        stroke={error ? "#D92D20" : "currentColor"}
        strokeWidth={1.333}
        strokeLinecap="round"
        strokeLinejoin="round"
      />
      <rect
        x={2}
        y={2}
        width={32}
        height={32}
        rx={16}
        stroke={error ? "#FEF3F2" : "#FEF6EE"}
        strokeWidth={4}
      />
    </svg>
  );
}

export function CheckmarkIcon(props: SVGProps<SVGSVGElement>) {
  return (
    <svg
      width={16}
      height={16}
      fill="none"
      xmlns="http://www.w3.org/2000/svg"
      {...props}
    >
      <rect
        x={0.5}
        y={0.5}
        width={15}
        height={15}
        rx={7.5}
        fill="currentColor"
      />
      <path
        d="M11.333 5.5 6.75 10.083 4.667 8"
        stroke="#fff"
        strokeWidth={1.667}
        strokeLinecap="round"
        strokeLinejoin="round"
      />
      <rect
        x={0.5}
        y={0.5}
        width={15}
        height={15}
        rx={7.5}
        stroke="currentColor"
      />
    </svg>
  );
}

/** Alternative checkmark icon with different styling*/
export function AltCheckmarkIcon(props: SVGProps<SVGSVGElement>) {
  return (
    <svg
      width="24"
      height="24"
      viewBox="0 0 24 24"
      fill="none"
      xmlns="http://www.w3.org/2000/svg"
      {...props}
    >
      <rect width="24" height="24" rx="12" fill="#FDEAD7" />
      <path
        fillRule="evenodd"
        clipRule="evenodd"
        d="M17.0965 7.39004L9.9365 14.3L8.0365 12.27C7.6865 11.94 7.1365 11.92 6.7365 12.2C6.3465 12.49 6.2365 13 6.4765 13.41L8.7265 17.07C8.9465 17.41 9.3265 17.62 9.7565 17.62C10.1665 17.62 10.5565 17.41 10.7765 17.07C11.1365 16.6 18.0065 8.41004 18.0065 8.41004C18.9065 7.49004 17.8165 6.68004 17.0965 7.38004V7.39004Z"
        fill="currentColor"
      />
    </svg>
  );
}

/** This one doesnt have a circle around it. Its a clean version */
export function CheckIcon(props: SVGProps<SVGSVGElement>) {
  return (
    <svg
      xmlns="http://www.w3.org/2000/svg"
      width={"100%"}
      height={"100%"}
      viewBox="0 0 18 13"
      fill="none"
      {...props}
    >
      <path
        stroke="currentColor"
        strokeLinecap="round"
        strokeLinejoin="round"
        strokeWidth={2}
        d="M17 1 6 12 1 7"
      />
    </svg>
  );
}

export function SuccessIcon(props: SVGProps<SVGSVGElement>) {
  return (
    <svg
      xmlns="http://www.w3.org/2000/svg"
      width={20}
      height={20}
      fill="none"
      {...props}
    >
      <path
        stroke="currentColor"
        strokeLinecap="round"
        strokeLinejoin="round"
        strokeWidth={1.667}
        d="m7.5 10 1.667 1.667 3.75-3.75M6.11 3.182A3.193 3.193 0 0 0 7.93 2.43a3.193 3.193 0 0 1 4.142 0c.512.436 1.148.7 1.818.753a3.193 3.193 0 0 1 2.929 2.93c.053.67.317 1.305.752 1.817a3.193 3.193 0 0 1 0 4.142 3.194 3.194 0 0 0-.752 1.818 3.193 3.193 0 0 1-2.93 2.929 3.194 3.194 0 0 0-1.817.752 3.193 3.193 0 0 1-4.142 0 3.194 3.194 0 0 0-1.818-.752 3.193 3.193 0 0 1-2.929-2.93 3.194 3.194 0 0 0-.753-1.817 3.193 3.193 0 0 1 0-4.142c.436-.512.7-1.148.753-1.818a3.193 3.193 0 0 1 2.93-2.929Z"
      />
    </svg>
  );
}

export function GreenCheckMarkIcon(props: SVGProps<SVGSVGElement>) {
  return (
    <svg
      width="66"
      height="66"
      viewBox="0 0 66 66"
      fill="none"
      xmlns="http://www.w3.org/2000/svg"
      {...props}
    >
      <rect x="5" y="5" width="56" height="56" rx="28" fill="#D1FADF" />
      <path
        d="M27.7499 33L31.2499 36.5L38.2499 29.5M44.6666 33C44.6666 39.4433 39.4432 44.6666 32.9999 44.6666C26.5566 44.6666 21.3333 39.4433 21.3333 33C21.3333 26.5567 26.5566 21.3333 32.9999 21.3333C39.4432 21.3333 44.6666 26.5567 44.6666 33Z"
        stroke="#039855"
        strokeWidth="2"
        strokeLinecap="round"
        strokeLinejoin="round"
      />
      <rect
        x="5"
        y="5"
        width="56"
        height="56"
        rx="28"
        stroke="#ECFDF3"
        strokeWidth="10"
      />
    </svg>
  );
}

export function SearchIcon(props: SVGProps<SVGSVGElement>) {
  return (
    <svg
      width={18}
      height={18}
      fill="none"
      xmlns="http://www.w3.org/2000/svg"
      {...props}
    >
      <path
        d="m16.5 16.5-3.625-3.625m1.958-4.708a6.667 6.667 0 1 1-13.333 0 6.667 6.667 0 0 1 13.333 0Z"
        stroke="currentColor"
        strokeWidth={1.667}
        strokeLinecap="round"
        strokeLinejoin="round"
      />
    </svg>
  );
}

export function XIcon(props: SVGProps<SVGSVGElement>) {
  return (
    <svg
      width={10}
      height={10}
      fill="none"
      xmlns="http://www.w3.org/2000/svg"
      {...props}
    >
      <path
        d="M9 1 1 9m0-8 8 8"
        stroke="currentColor"
        strokeWidth={1.333}
        strokeLinecap="round"
        strokeLinejoin="round"
      />
    </svg>
  );
}

export const AssetsIcon = (props: SVGProps<SVGSVGElement>) => (
  <svg
    width={20}
    height={22}
    fill="none"
    xmlns="http://www.w3.org/2000/svg"
    {...props}
  >
    <path
      d="M18.5 6.278 10 11m0 0L1.5 6.278M10 11v9.5m9-5.441V6.94c0-.342 0-.514-.05-.666a1 1 0 0 0-.215-.364c-.109-.119-.258-.202-.558-.368l-7.4-4.111c-.284-.158-.425-.237-.575-.268a1 1 0 0 0-.403 0c-.15.031-.292.11-.576.268l-7.4 4.11c-.3.167-.45.25-.558.369a1 1 0 0 0-.215.364C1 6.427 1 6.599 1 6.94v8.118c0 .342 0 .514.05.666a1 1 0 0 0 .215.364c.109.119.258.202.558.368l7.4 4.111c.284.158.425.237.576.267.132.028.27.028.402 0 .15-.03.292-.11.576-.267l7.4-4.11c.3-.167.45-.25.558-.369a1 1 0 0 0 .215-.364c.05-.152.05-.324.05-.666Z"
      stroke="currentColor"
      strokeWidth={2}
      strokeLinecap="round"
      strokeLinejoin="round"
    />
  </svg>
);

export const RefreshIcon = (props: SVGProps<SVGSVGElement>) => (
  <svg
    width={22}
    height={20}
    fill="none"
    xmlns="http://www.w3.org/2000/svg"
    {...props}
  >
    <path
      d="M7.547 17.767A8.5 8.5 0 0 0 18.362 5.75l-.25-.433M3.638 14.25A8.5 8.5 0 0 1 14.453 2.233m-12.96 12.1 2.732.733.733-2.732m12.085-4.668.732-2.732 2.732.732"
      stroke="currentColor"
      strokeWidth={2}
      strokeLinecap="round"
      strokeLinejoin="round"
    />
  </svg>
);

export const CoinsIcon = (props: SVGProps<SVGSVGElement>) => (
  <svg
    xmlns="http://www.w3.org/2000/svg"
    width={20}
    height={20}
    fill="none"
    {...props}
  >
    <g clipPath="url(#a)">
      <path
        stroke="currentColor"
        strokeLinecap="round"
        strokeLinejoin="round"
        strokeWidth={1.667}
        d="M13.281 13.281A5.834 5.834 0 1 0 6.72 6.72m6.614 5.781a5.833 5.833 0 1 1-11.666 0 5.833 5.833 0 0 1 11.666 0Z"
      />
    </g>
    <defs>
      <clipPath id="a">
        <path fill="currentColor" d="M0 0h20v20H0z" />
      </clipPath>
    </defs>
  </svg>
);

export function CategoriesIcon(props: SVGProps<SVGSVGElement>) {
  return (
    <svg
      width="22"
      height="22"
      viewBox="0 0 22 22"
      fill="none"
      xmlns="http://www.w3.org/2000/svg"
      {...props}
    >
      <path
        d="M7 7H7.01M1 4.2L1 8.67451C1 9.1637 1 9.40829 1.05526 9.63846C1.10425 9.84253 1.18506 10.0376 1.29472 10.2166C1.4184 10.4184 1.59135 10.5914 1.93726 10.9373L9.60589 18.6059C10.7939 19.7939 11.388 20.388 12.0729 20.6105C12.6755 20.8063 13.3245 20.8063 13.927 20.6105C14.612 20.388 15.2061 19.7939 16.3941 18.6059L18.6059 16.3941C19.7939 15.2061 20.388 14.612 20.6105 13.927C20.8063 13.3245 20.8063 12.6755 20.6105 12.0729C20.388 11.388 19.7939 10.7939 18.6059 9.60589L10.9373 1.93726C10.5914 1.59135 10.4184 1.4184 10.2166 1.29472C10.0376 1.18506 9.84253 1.10425 9.63846 1.05526C9.40829 1 9.1637 1 8.67452 1L4.2 1C3.0799 1 2.51984 1 2.09202 1.21799C1.7157 1.40973 1.40973 1.71569 1.21799 2.09202C1 2.51984 1 3.07989 1 4.2ZM7.5 7C7.5 7.27614 7.27614 7.5 7 7.5C6.72386 7.5 6.5 7.27614 6.5 7C6.5 6.72386 6.72386 6.5 7 6.5C7.27614 6.5 7.5 6.72386 7.5 7Z"
        stroke="currentColor"
        strokeWidth="2"
        strokeLinecap="round"
        strokeLinejoin="round"
      />
    </svg>
  );
}

export function SwitchIcon(props: SVGProps<SVGSVGElement>) {
  return (
    <svg
      width="20"
      height="20"
      viewBox="0 0 20 20"
      fill="none"
      xmlns="http://www.w3.org/2000/svg"
      {...props}
    >
      <path
        d="M7 1V19M5.8 1H14.2C15.8802 1 16.7202 1 17.362 1.32698C17.9265 1.6146 18.3854 2.07354 18.673 2.63803C19 3.27976 19 4.11984 19 5.8V14.2C19 15.8802 19 16.7202 18.673 17.362C18.3854 17.9265 17.9265 18.3854 17.362 18.673C16.7202 19 15.8802 19 14.2 19H5.8C4.11984 19 3.27976 19 2.63803 18.673C2.07354 18.3854 1.6146 17.9265 1.32698 17.362C1 16.7202 1 15.8802 1 14.2V5.8C1 4.11984 1 3.27976 1.32698 2.63803C1.6146 2.07354 2.07354 1.6146 2.63803 1.32698C3.27976 1 4.11984 1 5.8 1Z"
        stroke="currentColor"
        strokeWidth="1.66667"
        strokeLinecap="round"
        strokeLinejoin="round"
      />
    </svg>
  );
}

export function ActiveSwitchIcon(props: SVGProps<SVGSVGElement>) {
  return (
    <svg
      width="24"
      height="24"
      viewBox="0 0 24 24"
      fill="none"
      xmlns="http://www.w3.org/2000/svg"
      {...props}
    >
      <path
        d="M9 3V21M7.8 3H16.2C17.8802 3 18.7202 3 19.362 3.32698C19.9265 3.6146 20.3854 4.07354 20.673 4.63803C21 5.27976 21 6.11984 21 7.8V16.2C21 17.8802 21 18.7202 20.673 19.362C20.3854 19.9265 19.9265 20.3854 19.362 20.673C18.7202 21 17.8802 21 16.2 21H7.8C6.11984 21 5.27976 21 4.63803 20.673C4.07354 20.3854 3.6146 19.9265 3.32698 19.362C3 18.7202 3 17.8802 3 16.2V7.8C3 6.11984 3 5.27976 3.32698 4.63803C3.6146 4.07354 4.07354 3.6146 4.63803 3.32698C5.27976 3 6.11984 3 7.8 3Z"
        stroke="currentColor"
        strokeWidth="1.66667"
        strokeLinecap="round"
        strokeLinejoin="round"
      />
      <path
        d="M3 6C3 4.34315 4.34315 3 6 3H9V21H6C4.34315 21 3 19.6569 3 18V6Z"
        fill="currentColor"
      />
    </svg>
  );
}

export function ShelfTypography(props: SVGProps<SVGSVGElement>) {
  return (
    <svg
      width="61"
      height="21"
      viewBox="0 0 61 21"
      fill="none"
      xmlns="http://www.w3.org/2000/svg"
      {...props}
    >
      <path
        d="M12.6464 10.4013L8.98113 10.6263C8.91827 10.312 8.78265 10.0309 8.57755 9.77614C8.37246 9.52143 8.1012 9.31964 7.76379 9.16416C7.42969 9.012 7.02943 8.93261 6.56631 8.93261C5.94441 8.93261 5.42175 9.06162 4.99833 9.32295C4.57491 9.58428 4.3599 9.9283 4.3599 10.3616C4.3599 10.7057 4.49883 10.9968 4.77339 11.235C5.04796 11.4731 5.52099 11.665 6.19251 11.8072L8.8058 12.3332C10.2084 12.621 11.2537 13.0841 11.9451 13.7225C12.6331 14.361 12.9771 15.2012 12.9771 16.2399C12.9771 17.186 12.6993 18.0163 12.1468 18.7308C11.5911 19.4453 10.8336 20.0011 9.87097 20.398C8.90835 20.795 7.80349 20.9934 6.54977 20.9934C4.63777 20.9934 3.11941 20.5932 1.98809 19.796C0.856764 18.9987 0.19517 17.9071 0 16.531L3.93648 16.3259C4.05557 16.9081 4.34336 17.3514 4.79986 17.6557C5.25636 17.96 5.84187 18.1122 6.55639 18.1122C7.27091 18.1122 7.82334 17.9766 8.25337 17.702C8.68341 17.4308 8.90174 17.0768 8.90504 16.6435C8.89843 16.2796 8.74626 15.9819 8.44524 15.747C8.14421 15.5121 7.68109 15.3335 7.05589 15.2078L4.55507 14.7083C3.14587 14.4271 2.09725 13.9376 1.4125 13.2429C0.727751 12.5482 0.383725 11.6617 0.383725 10.5833C0.383725 9.65705 0.635128 8.85652 1.14125 8.18831C1.64406 7.5168 2.35527 7.00076 3.27489 6.63688C4.19119 6.273 5.26959 6.09106 6.50346 6.09106C8.32615 6.09106 9.7618 6.4781 10.8137 7.24554C11.8624 8.0163 12.4743 9.06493 12.6497 10.3947L12.6464 10.4013Z"
        fill="#252422"
      />
      <path
        d="M18.9744 12.3729V20.7189H14.9718V1.47314H18.862V8.83006H19.0307C19.3549 7.9766 19.8841 7.3084 20.6086 6.82212C21.3363 6.33585 22.246 6.09437 23.3443 6.09437C24.3466 6.09437 25.2232 6.3127 25.9708 6.74604C26.7184 7.18269 27.3006 7.80459 27.7174 8.61504C28.1342 9.42549 28.3393 10.3947 28.3327 11.5227V20.7123H24.33V12.2373C24.3366 11.3474 24.1117 10.6561 23.6585 10.1599C23.2053 9.66367 22.5702 9.41888 21.7564 9.41888C21.2106 9.41888 20.731 9.53466 20.3142 9.76621C19.8974 9.99777 19.5732 10.3352 19.3383 10.7751C19.1034 11.2151 18.9844 11.7477 18.9777 12.3696L18.9744 12.3729Z"
        fill="#252422"
      />
      <path
        d="M37.5421 21.0001C36.0568 21.0001 34.78 20.699 33.7115 20.0937C32.643 19.4883 31.8226 18.6315 31.2438 17.5201C30.6682 16.4086 30.3804 15.092 30.3804 13.5671C30.3804 12.0421 30.6682 10.7784 31.2438 9.65704C31.8193 8.53564 32.6331 7.66234 33.6817 7.03382C34.7303 6.40862 35.9642 6.09436 37.38 6.09436C38.3327 6.09436 39.2193 6.24653 40.0429 6.55086C40.8666 6.85519 41.5878 7.31169 42.203 7.91705C42.8216 8.52571 43.3013 9.28655 43.6453 10.2062C43.9893 11.1258 44.1614 12.1976 44.1614 13.4248V14.5231H31.9715V12.0421H40.3903C40.3903 11.4665 40.2646 10.9538 40.0132 10.5105C39.7618 10.0672 39.4177 9.71658 38.9745 9.46187C38.5345 9.20716 38.0218 9.08145 37.4363 9.08145C36.8508 9.08145 36.2917 9.22039 35.8253 9.49826C35.3589 9.77613 34.995 10.1499 34.7303 10.6163C34.4657 11.0828 34.3334 11.6021 34.3268 12.1711V14.5297C34.3268 15.2442 34.4591 15.8595 34.727 16.3821C34.9917 16.9015 35.3721 17.3017 35.8584 17.5862C36.3479 17.8674 36.9268 18.0097 37.5983 18.0097C38.0416 18.0097 38.4518 17.9468 38.819 17.8211C39.1895 17.6954 39.5037 17.5068 39.7684 17.2587C40.033 17.0073 40.2315 16.6997 40.3704 16.3391H44.072C43.8835 17.2323 43.4998 18.2478 42.9209 18.9094C42.342 19.571 41.5944 20.0837 40.6847 20.4509C39.7717 20.8181 38.7231 21.0001 37.5322 21.0001H37.5421Z"
        fill="#252422"
      />
      <path
        d="M50.2546 1.47314V20.7189H46.252V1.47314H50.2546Z"
        fill="#252422"
      />
      <path
        d="M59.6889 6.28292V9.28986H52.9109V6.28292H59.6889ZM52.8182 20.7189V5.24091C52.8182 4.1956 53.0233 3.3256 53.4335 2.63755C53.8437 1.94949 54.4061 1.43014 55.1206 1.08611C55.8351 0.742082 56.6456 0.570068 57.5552 0.570068C58.1705 0.570068 58.7329 0.61638 59.2423 0.712311C59.7517 0.808242 60.1321 0.890941 60.3836 0.967024L59.669 3.97396C59.5136 3.92435 59.3184 3.87803 59.0901 3.83172C58.8619 3.78872 58.627 3.76556 58.3888 3.76556C57.8 3.76556 57.3898 3.90119 57.1583 4.17575C56.9267 4.45031 56.811 4.82742 56.811 5.317V20.7189H52.8182Z"
        fill="#252422"
      />
    </svg>
  );
}

export function BarCodeIcon(props: SVGProps<SVGSVGElement>) {
  return (
    <svg
      width="18"
      height="19"
      viewBox="0 0 18 19"
      fill="none"
      xmlns="http://www.w3.org/2000/svg"
      {...props}
    >
      <path
        d="M4.83333 9.99999H9V14.1667M1.50833 9.99999H1.5M5.675 14.1667H5.66667M9.00833 17.5H9M16.5083 9.99999H16.5M1.5 14.1667H2.75M11.9167 9.99999H13.5833M1.5 17.5H5.66667M9 1.66666V6.66666M13.6667 17.5H15.1667C15.6334 17.5 15.8667 17.5 16.045 17.4092C16.2018 17.3293 16.3293 17.2018 16.4092 17.045C16.5 16.8667 16.5 16.6334 16.5 16.1667V14.6667C16.5 14.1999 16.5 13.9666 16.4092 13.7883C16.3293 13.6315 16.2018 13.504 16.045 13.4242C15.8667 13.3333 15.6334 13.3333 15.1667 13.3333H13.6667C13.2 13.3333 12.9666 13.3333 12.7883 13.4242C12.6315 13.504 12.5041 13.6315 12.4242 13.7883C12.3333 13.9666 12.3333 14.1999 12.3333 14.6667V16.1667C12.3333 16.6334 12.3333 16.8667 12.4242 17.045C12.5041 17.2018 12.6315 17.3293 12.7883 17.4092C12.9666 17.5 13.2 17.5 13.6667 17.5ZM13.6667 6.66666H15.1667C15.6334 6.66666 15.8667 6.66666 16.045 6.57583C16.2018 6.49593 16.3293 6.36845 16.4092 6.21165C16.5 6.03339 16.5 5.80003 16.5 5.33332V3.83332C16.5 3.36661 16.5 3.13326 16.4092 2.955C16.3293 2.7982 16.2018 2.67071 16.045 2.59082C15.8667 2.49999 15.6334 2.49999 15.1667 2.49999H13.6667C13.2 2.49999 12.9666 2.49999 12.7883 2.59082C12.6315 2.67071 12.5041 2.7982 12.4242 2.955C12.3333 3.13326 12.3333 3.36661 12.3333 3.83332V5.33332C12.3333 5.80003 12.3333 6.03339 12.4242 6.21165C12.5041 6.36845 12.6315 6.49593 12.7883 6.57583C12.9666 6.66666 13.2 6.66666 13.6667 6.66666ZM2.83333 6.66666H4.33333C4.80004 6.66666 5.0334 6.66666 5.21166 6.57583C5.36846 6.49593 5.49594 6.36845 5.57584 6.21165C5.66667 6.03339 5.66667 5.80003 5.66667 5.33332V3.83332C5.66667 3.36661 5.66667 3.13326 5.57584 2.955C5.49594 2.7982 5.36846 2.67071 5.21166 2.59082C5.0334 2.49999 4.80004 2.49999 4.33333 2.49999H2.83333C2.36662 2.49999 2.13327 2.49999 1.95501 2.59082C1.79821 2.67071 1.67072 2.7982 1.59083 2.955C1.5 3.13326 1.5 3.36661 1.5 3.83332V5.33332C1.5 5.80003 1.5 6.03339 1.59083 6.21165C1.67072 6.36845 1.79821 6.49593 1.95501 6.57583C2.13327 6.66666 2.36662 6.66666 2.83333 6.66666Z"
        stroke="#344054"
        strokeWidth="1.66667"
        strokeLinecap="round"
        strokeLinejoin="round"
      />
    </svg>
  );
}

export function PenIcon(props: SVGProps<SVGSVGElement>) {
  return (
    <svg
      width="19"
      height="19"
      viewBox="0 0 19 19"
      fill="none"
      xmlns="http://www.w3.org/2000/svg"
      {...props}
    >
      <path
        d="M1.39668 15.0964C1.43497 14.7518 1.45411 14.5795 1.50624 14.4185C1.55249 14.2756 1.61784 14.1396 1.70051 14.0142C1.79369 13.8729 1.91627 13.7504 2.16142 13.5052L13.1667 2.49999C14.0871 1.57951 15.5795 1.57951 16.5 2.49999C17.4205 3.42046 17.4205 4.91285 16.5 5.83332L5.49475 16.8386C5.2496 17.0837 5.12702 17.2063 4.98572 17.2995C4.86035 17.3821 4.72439 17.4475 4.58152 17.4937C4.42048 17.5459 4.24819 17.565 3.90362 17.6033L1.08331 17.9167L1.39668 15.0964Z"
        stroke="currentColor"
        strokeWidth="1.66667"
        strokeLinecap="round"
        strokeLinejoin="round"
      />
    </svg>
  );
}

export function VerticalDotsIcon(props: SVGProps<SVGSVGElement>) {
  return (
    <svg
      width="4"
      height="16"
      viewBox="0 0 4 16"
      fill="currentColor"
      xmlns="http://www.w3.org/2000/svg"
      {...props}
    >
      <path
        d="M2 8.83334C2.46024 8.83334 2.83334 8.46025 2.83334 8.00001C2.83334 7.53977 2.46024 7.16668 2 7.16668C1.53977 7.16668 1.16667 7.53977 1.16667 8.00001C1.16667 8.46025 1.53977 8.83334 2 8.83334Z"
        stroke="currentColor"
        strokeWidth="1.66667"
        strokeLinecap="round"
        strokeLinejoin="round"
      />
      <path
        d="M2 3.00001C2.46024 3.00001 2.83334 2.62691 2.83334 2.16668C2.83334 1.70644 2.46024 1.33334 2 1.33334C1.53977 1.33334 1.16667 1.70644 1.16667 2.16668C1.16667 2.62691 1.53977 3.00001 2 3.00001Z"
        stroke="currentColor"
        strokeWidth="1.66667"
        strokeLinecap="round"
        strokeLinejoin="round"
      />
      <path
        d="M2 14.6667C2.46024 14.6667 2.83334 14.2936 2.83334 13.8333C2.83334 13.3731 2.46024 13 2 13C1.53977 13 1.16667 13.3731 1.16667 13.8333C1.16667 14.2936 1.53977 14.6667 2 14.6667Z"
        stroke="currentColor"
        strokeWidth="1.66667"
        strokeLinecap="round"
        strokeLinejoin="round"
      />
    </svg>
  );
}

export function HorizontalDotsIcon(props: SVGProps<SVGSVGElement>) {
  return (
    <svg
      width="16"
      height="4"
      viewBox="0 0 16 4"
      fill="none"
      xmlns="http://www.w3.org/2000/svg"
      {...props}
    >
      <path
        d="M7.99998 2.83332C8.46022 2.83332 8.83331 2.46023 8.83331 1.99999C8.83331 1.53975 8.46022 1.16666 7.99998 1.16666C7.53974 1.16666 7.16665 1.53975 7.16665 1.99999C7.16665 2.46023 7.53974 2.83332 7.99998 2.83332Z"
        stroke="#98A2B3"
        strokeWidth="1.66667"
        strokeLinecap="round"
        strokeLinejoin="round"
      />
      <path
        d="M13.8333 2.83332C14.2935 2.83332 14.6666 2.46023 14.6666 1.99999C14.6666 1.53975 14.2935 1.16666 13.8333 1.16666C13.3731 1.16666 13 1.53975 13 1.99999C13 2.46023 13.3731 2.83332 13.8333 2.83332Z"
        stroke="#98A2B3"
        strokeWidth="1.66667"
        strokeLinecap="round"
        strokeLinejoin="round"
      />
      <path
        d="M2.16665 2.83332C2.62688 2.83332 2.99998 2.46023 2.99998 1.99999C2.99998 1.53975 2.62688 1.16666 2.16665 1.16666C1.70641 1.16666 1.33331 1.53975 1.33331 1.99999C1.33331 2.46023 1.70641 2.83332 2.16665 2.83332Z"
        stroke="#98A2B3"
        strokeWidth="1.66667"
        strokeLinecap="round"
        strokeLinejoin="round"
      />
    </svg>
  );
}

export function SadFaceIcon(props: SVGProps<SVGSVGElement>) {
  return (
    <svg
      width="23"
      height="22"
      viewBox="0 0 23 22"
      fill="none"
      xmlns="http://www.w3.org/2000/svg"
      {...props}
    >
      <path
        d="M15.5 15C15.5 15 14 13 11.5 13C9 13 7.5 15 7.5 15M16.5 8.24C16.105 8.725 15.565 9 15 9C14.435 9 13.91 8.725 13.5 8.24M9.5 8.24C9.105 8.725 8.565 9 8 9C7.435 9 6.91 8.725 6.5 8.24M21.5 11C21.5 16.5228 17.0228 21 11.5 21C5.97715 21 1.5 16.5228 1.5 11C1.5 5.47715 5.97715 1 11.5 1C17.0228 1 21.5 5.47715 21.5 11Z"
        stroke="currentColor"
        strokeWidth="2"
        strokeLinecap="round"
        strokeLinejoin="round"
      />
    </svg>
  );
}

export function CuboidIcon(props: SVGProps<SVGSVGElement>) {
  return (
    <svg
      width="21"
      height="22"
      viewBox="0 0 21 22"
      fill="none"
      xmlns="http://www.w3.org/2000/svg"
      {...props}
    >
      <path
        d="M19 6.27783L10.5 11.0001M10.5 11.0001L1.99997 6.27783M10.5 11.0001L10.5 20.5001M19.5 15.0586V6.94153C19.5 6.59889 19.5 6.42757 19.4495 6.27477C19.4049 6.13959 19.3318 6.01551 19.2354 5.91082C19.1263 5.79248 18.9766 5.70928 18.677 5.54288L11.277 1.43177C10.9934 1.27421 10.8516 1.19543 10.7015 1.16454C10.5685 1.13721 10.4315 1.13721 10.2986 1.16454C10.1484 1.19543 10.0066 1.27421 9.72297 1.43177L2.32297 5.54288C2.02345 5.70928 1.87369 5.79248 1.76463 5.91082C1.66816 6.01551 1.59515 6.13959 1.55048 6.27477C1.5 6.42757 1.5 6.59889 1.5 6.94153V15.0586C1.5 15.4013 1.5 15.5726 1.55048 15.7254C1.59515 15.8606 1.66816 15.9847 1.76463 16.0893C1.87369 16.2077 2.02345 16.2909 2.32297 16.4573L9.72297 20.5684C10.0066 20.726 10.1484 20.8047 10.2986 20.8356C10.4315 20.863 10.5685 20.863 10.7015 20.8356C10.8516 20.8047 10.9934 20.726 11.277 20.5684L18.677 16.4573C18.9766 16.2909 19.1263 16.2077 19.2354 16.0893C19.3318 15.9847 19.4049 15.8606 19.4495 15.7254C19.5 15.5726 19.5 15.4013 19.5 15.0586Z"
        stroke="currentColor"
        strokeWidth="2"
        strokeLinecap="round"
        strokeLinejoin="round"
      />
    </svg>
  );
}

export function UnlinkIcon(props: SVGProps<SVGSVGElement>) {
  return (
    <svg
      width="23"
      height="22"
      viewBox="0 0 23 22"
      fill="none"
      xmlns="http://www.w3.org/2000/svg"
      {...props}
    >
      <path
        d="M8.5 3V1M14.5 19V21M3.5 8H1.5M19.5 14H21.5M4.41421 3.91421L3 2.5M18.5858 18.0858L20 19.5M11.5 16.6569L9.37868 18.7782C7.81658 20.3403 5.28392 20.3403 3.72183 18.7782C2.15973 17.2161 2.15973 14.6834 3.72183 13.1213L5.84315 11M17.1569 11L19.2782 8.87868C20.8403 7.31658 20.8403 4.78392 19.2782 3.22183C17.7161 1.65973 15.1834 1.65973 13.6213 3.22183L11.5 5.34315"
        stroke="currentColor"
        strokeWidth="2"
        strokeLinecap="round"
        strokeLinejoin="round"
      />
    </svg>
  );
}

export function LinkIcon(props: SVGProps<SVGSVGElement>) {
  return (
    <svg
      xmlns="http://www.w3.org/2000/svg"
      width={22}
      height={22}
      fill="none"
      {...props}
    >
      <path
        stroke="currentColor"
        strokeLinecap="round"
        strokeLinejoin="round"
        strokeWidth={2}
        d="M9 12a5 5 0 0 0 7.54.54l3-3a5 5 0 0 0-7.07-7.07l-1.72 1.71M13 10a5 5 0 0 0-7.54-.54l-3 3a5 5 0 0 0 7.07 7.07l1.71-1.71"
      />
    </svg>
  );
}

export function MapIcon(props: SVGProps<SVGSVGElement>) {
  return (
    <svg
      xmlns="http://www.w3.org/2000/svg"
      width="100%"
      height="100%"
      viewBox="0 0 20 20"
      fill="none"
      {...props}
    >
      <path
        stroke="currentColor"
        strokeLinecap="round"
        strokeLinejoin="round"
        strokeWidth="1.667"
        d="m6.667 2.5 6.666 15M2.5 14.167 10 10m-3.5 7.5h7c1.4 0 2.1 0 2.635-.273a2.5 2.5 0 0 0 1.092-1.092c.273-.535.273-1.235.273-2.635v-7c0-1.4 0-2.1-.273-2.635a2.5 2.5 0 0 0-1.092-1.093C15.6 2.5 14.9 2.5 13.5 2.5h-7c-1.4 0-2.1 0-2.635.272a2.5 2.5 0 0 0-1.093 1.093C2.5 4.4 2.5 5.1 2.5 6.5v7c0 1.4 0 2.1.272 2.635a2.5 2.5 0 0 0 1.093 1.092C4.4 17.5 5.1 17.5 6.5 17.5Z"
      />
    </svg>
  );
}

export function QuestionsIcon(props: SVGProps<SVGSVGElement>) {
  return (
    <svg
      xmlns="http://www.w3.org/2000/svg"
      fill="none"
      viewBox="0 0 16 16"
      width={16}
      height={16}
      {...props}
    >
      <path
        stroke="currentColor"
        strokeLinecap="round"
        strokeLinejoin="round"
        strokeWidth={1.5}
        d="M4.667 5.667H8M4.667 8H10m-3.544 4H10.8c1.12 0 1.68 0 2.108-.218a2 2 0 0 0 .874-.874C14 10.48 14 9.92 14 8.8V5.2c0-1.12 0-1.68-.218-2.108a2 2 0 0 0-.874-.874C12.48 2 11.92 2 10.8 2H5.2c-1.12 0-1.68 0-2.108.218a2 2 0 0 0-.874.874C2 3.52 2 4.08 2 5.2v8.357c0 .355 0 .533.073.624.063.08.16.126.26.126.117 0 .256-.112.533-.334l1.59-1.272c.326-.26.488-.39.669-.482.16-.082.331-.142.508-.178C5.832 12 6.04 12 6.456 12Z"
      />
    </svg>
  );
}

export const WriteIcon = (props: SVGProps<SVGSVGElement>) => (
  <svg
    xmlns="http://www.w3.org/2000/svg"
    width={20}
    height={20}
    fill="none"
    {...props}
  >
    <path
      stroke="currentColor"
      strokeLinecap="round"
      strokeLinejoin="round"
      strokeWidth={1.667}
      d="M9.167 3.333h-3.5c-1.4 0-2.1 0-2.635.273a2.5 2.5 0 0 0-1.093 1.092c-.272.535-.272 1.235-.272 2.635v7c0 1.4 0 2.1.272 2.635a2.5 2.5 0 0 0 1.093 1.093c.534.272 1.234.272 2.635.272h7c1.4 0 2.1 0 2.635-.272.47-.24.852-.622 1.092-1.093.273-.535.273-1.235.273-2.635v-3.5m-10 2.5h1.395c.408 0 .612 0 .803-.046.17-.04.333-.108.482-.2.168-.102.312-.246.6-.535l7.97-7.969a1.768 1.768 0 1 0-2.5-2.5l-7.97 7.97c-.288.287-.432.432-.535.6-.091.149-.159.311-.2.482-.045.191-.045.395-.045.803v1.395Z"
    />
  </svg>
);

export const TagsIcon = (props: SVGProps<SVGSVGElement>) => (
  <svg
    xmlns="http://www.w3.org/2000/svg"
    width={20}
    height={23}
    fill="none"
    {...props}
  >
    <path
      stroke="currentColor"
      strokeLinecap="round"
      strokeLinejoin="round"
      strokeWidth={2}
      d="m19 10-7.594-7.594c-.519-.519-.778-.778-1.081-.964a3.001 3.001 0 0 0-.867-.36C9.112 1 8.746 1 8.012 1H4M1 7.7v1.975c0 .489 0 .733.055.963.05.204.13.4.24.579.123.201.296.374.642.72l7.8 7.8c.792.792 1.188 1.188 1.645 1.337a2 2 0 0 0 1.236 0c.457-.149.853-.545 1.645-1.337l2.474-2.474c.792-.792 1.188-1.188 1.337-1.645a2 2 0 0 0 0-1.236c-.149-.457-.545-.853-1.337-1.645l-7.3-7.3c-.346-.346-.519-.519-.72-.642a2 2 0 0 0-.579-.24c-.23-.055-.474-.055-.963-.055H4.2c-1.12 0-1.68 0-2.108.218a2 2 0 0 0-.874.874C1 6.02 1 6.58 1 7.7Z"
    />
  </svg>
);

export const AddTagsIcon = (props: SVGProps<SVGSVGElement>) => (
  <svg
    xmlns="http://www.w3.org/2000/svg"
    width={"100%"}
    height={"100%"}
    viewBox="0 0 24 24"
    fill="none"
    {...props}
  >
    <path
      stroke="currentColor"
      strokeLinecap="round"
      strokeLinejoin="round"
      strokeWidth={2}
      d="m21 10.923-7.594-7.53c-.519-.514-.778-.77-1.081-.955a3.015 3.015 0 0 0-.867-.356C11.112 2 10.745 2 10.012 2H6M3 8.643v1.958c0 .485 0 .727.055.955.05.203.13.396.24.574.123.2.296.371.642.714l7.8 7.734c.792.785 1.188 1.178 1.645 1.325.402.13.834.13 1.236 0 .457-.147.853-.54 1.645-1.325l2.474-2.454c.792-.785 1.188-1.177 1.337-1.63.13-.399.13-.828 0-1.226-.149-.453-.545-.845-1.337-1.63l-7.3-7.238c-.346-.343-.519-.515-.72-.638a2.011 2.011 0 0 0-.579-.237c-.23-.055-.474-.055-.963-.055H6.2c-1.12 0-1.68 0-2.108.216-.376.19-.682.494-.874.867C3 6.977 3 7.533 3 8.643Z"
    />
    <path
      stroke="currentColor"
      strokeLinecap="round"
      strokeLinejoin="round"
      strokeWidth={1.3}
      d="M22.714 3.357H18M20.357 1v4.714"
    />
  </svg>
);

export const RemoveTagsIcon = (props: SVGProps<SVGSVGElement>) => (
  <svg
    xmlns="http://www.w3.org/2000/svg"
    width={"100%"}
    height={"100%"}
    viewBox="0 0 24 24"
    fill="none"
    {...props}
  >
    <path
      stroke="currentColor"
      strokeLinecap="round"
      strokeLinejoin="round"
      strokeWidth={2}
      d="m20 11-7.594-7.594c-.519-.519-.778-.778-1.081-.964a3.001 3.001 0 0 0-.867-.36C10.112 2 9.746 2 9.012 2H5M2 8.7v1.975c0 .489 0 .733.055.963.05.204.13.4.24.579.123.201.296.374.642.72l7.8 7.8c.792.792 1.188 1.188 1.645 1.337a2 2 0 0 0 1.236 0c.457-.149.853-.545 1.645-1.337l2.474-2.474c.792-.792 1.188-1.188 1.337-1.645a2 2 0 0 0 0-1.236c-.149-.457-.545-.853-1.337-1.645l-7.3-7.3c-.346-.346-.519-.519-.72-.642a2 2 0 0 0-.579-.24c-.23-.055-.474-.055-.963-.055H5.2c-1.12 0-1.68 0-2.108.218a2 2 0 0 0-.874.874C2 7.02 2 7.58 2 8.7Z"
    />
    <path
      stroke="currentColor"
      strokeLinecap="round"
      strokeLinejoin="round"
      strokeWidth={1.3}
      d="M22.024 5.024 18.69 1.69m3.334 0L18.69 5.024"
    />
  </svg>
);

export const LocationMarkerIcon = (props: SVGProps<SVGSVGElement>) => (
  <svg
    width="18"
    height="22"
    viewBox="0 0 18 22"
    fill="none"
    xmlns="http://www.w3.org/2000/svg"
    {...props}
  >
    <path
      d="M9 12C10.6569 12 12 10.6569 12 9C12 7.34315 10.6569 6 9 6C7.34315 6 6 7.34315 6 9C6 10.6569 7.34315 12 9 12Z"
      stroke="currentColor"
      strokeWidth="2"
      strokeLinecap="round"
      strokeLinejoin="round"
    />
    <path
      d="M9 21C13 17 17 13.4183 17 9C17 4.58172 13.4183 1 9 1C4.58172 1 1 4.58172 1 9C1 13.4183 5 17 9 21Z"
      stroke="currentColor"
      strokeWidth="2"
      strokeLinecap="round"
      strokeLinejoin="round"
    />
  </svg>
);

export const GpsMarkerIcon = (props: SVGProps<SVGSVGElement>) => (
  <svg
    xmlns="http://www.w3.org/2000/svg"
    width={20}
    height={20}
    fill="none"
    {...props}
  >
    <path
      stroke="currentColor"
      strokeLinecap="round"
      strokeLinejoin="round"
      strokeWidth={2}
      d="M16.667 10A6.667 6.667 0 0 1 10 16.667M16.667 10A6.667 6.667 0 0 0 10 3.333M16.667 10h1.666M10 16.667A6.667 6.667 0 0 1 3.333 10M10 16.667v1.666M3.333 10A6.667 6.667 0 0 1 10 3.333M3.333 10H1.667M10 3.333V1.667M12.5 10a2.5 2.5 0 1 1-5 0 2.5 2.5 0 0 1 5 0Z"
    />
  </svg>
);

export const UserIcon = (props: SVGProps<SVGSVGElement>) => (
  <svg
    width="18"
    height="20"
    viewBox="0 0 18 20"
    fill="none"
    xmlns="http://www.w3.org/2000/svg"
    {...props}
  >
    <path
      d="M17 19C17 17.6044 17 16.9067 16.8278 16.3389C16.44 15.0605 15.4395 14.06 14.1611 13.6722C13.5933 13.5 12.8956 13.5 11.5 13.5H6.5C5.10444 13.5 4.40665 13.5 3.83886 13.6722C2.56045 14.06 1.56004 15.0605 1.17224 16.3389C1 16.9067 1 17.6044 1 19M13.5 5.5C13.5 7.98528 11.4853 10 9 10C6.51472 10 4.5 7.98528 4.5 5.5C4.5 3.01472 6.51472 1 9 1C11.4853 1 13.5 3.01472 13.5 5.5Z"
      stroke="currentColor"
      strokeWidth="2"
      strokeLinecap="round"
      strokeLinejoin="round"
    />
  </svg>
);

export const UserXIcon = (props: SVGProps<SVGSVGElement>) => (
  <svg
    width="24"
    height="24"
    viewBox="0 0 24 24"
    fill="none"
    xmlns="http://www.w3.org/2000/svg"
    {...props}
  >
    <path
      d="M16.5 16L21.5 21M21.5 16L16.5 21M12 15.5H7.5C6.10444 15.5 5.40665 15.5 4.83886 15.6722C3.56045 16.06 2.56004 17.0605 2.17224 18.3389C2 18.9067 2 19.6044 2 21M14.5 7.5C14.5 9.98528 12.4853 12 10 12C7.51472 12 5.5 9.98528 5.5 7.5C5.5 5.01472 7.51472 3 10 3C12.4853 3 14.5 5.01472 14.5 7.5Z"
      stroke="currentColor"
      strokeWidth="2"
      strokeLinecap="round"
      strokeLinejoin="round"
    />
  </svg>
);

export const ArrowRightIcon = (props: SVGProps<SVGSVGElement>) => (
  <svg
    width="15"
    height="14"
    viewBox="0 0 15 14"
    fill="none"
    xmlns="http://www.w3.org/2000/svg"
    {...props}
  >
    <path
      d="M1.66666 7.00008H13.3333M13.3333 7.00008L7.5 1.16675M13.3333 7.00008L7.5 12.8334"
      stroke="currentColor"
      strokeWidth="1.67"
      strokeLinecap="round"
      strokeLinejoin="round"
    />
  </svg>
);

export const ArrowLeftIcon = (props: SVGProps<SVGSVGElement>) => (
  <svg
    width="15"
    height="14"
    viewBox="0 0 15 14"
    fill="none"
    xmlns="http://www.w3.org/2000/svg"
    {...props}
  >
    <path
      d="M13.3333 7.00008H1.66667M1.66667 7.00008L7.5 12.8334M1.66667 7.00008L7.5 1.16675"
      stroke="#344054"
      strokeWidth="1.67"
      strokeLinecap="round"
      strokeLinejoin="round"
    />
  </svg>
);

export const ChevronLeftDoubleIcon = (props: SVGProps<SVGSVGElement>) => (
  <svg
    width={20}
    height={20}
    viewBox="0 0 20 20"
    fill="none"
    xmlns="http://www.w3.org/2000/svg"
    {...props}
  >
    <path
      d="M15 14.1666L10.8333 9.99998L15 5.83331M9.16667 14.1666L5 9.99998L9.16667 5.83331"
      stroke="currentColor"
      strokeWidth="1.66667"
      strokeLinecap="round"
      strokeLinejoin="round"
    />
  </svg>
);

export const InfoIcon = (props: SVGProps<SVGSVGElement>) => (
  <svg
    width="20"
    height="20"
    viewBox="0 0 20 20"
    fill="none"
    xmlns="http://www.w3.org/2000/svg"
    {...props}
  >
    <path
      d="M10.0001 13.3333V9.99999M10.0001 6.66666H10.0084M18.3334 9.99999C18.3334 14.6024 14.6025 18.3333 10.0001 18.3333C5.39771 18.3333 1.66675 14.6024 1.66675 9.99999C1.66675 5.39762 5.39771 1.66666 10.0001 1.66666C14.6025 1.66666 18.3334 5.39762 18.3334 9.99999Z"
      stroke="currentColor"
      strokeWidth="1.66667"
      strokeLinecap="round"
      strokeLinejoin="round"
    />
  </svg>
);

export const SingleLayerIcon = (props: SVGProps<SVGSVGElement>) => (
  <svg
    width="20"
    height="10"
    viewBox="0 0 20 10"
    fill="none"
    xmlns="http://www.w3.org/2000/svg"
    {...props}
  >
    <path
      d="M10.2982 0.982398C10.1889 0.927738 10.1342 0.900409 10.0769 0.889652C10.0261 0.880126 9.97403 0.880126 9.92325 0.889652C9.86592 0.900409 9.81126 0.927738 9.70194 0.982398L1.66675 4.99999L9.70194 9.01759C9.81126 9.07225 9.86592 9.09958 9.92325 9.11033C9.97403 9.11986 10.0261 9.11986 10.0769 9.11033C10.1342 9.09958 10.1889 9.07225 10.2982 9.01759L18.3334 4.99999L10.2982 0.982398Z"
      stroke="currentColor"
      strokeWidth="1.66667"
      strokeLinecap="round"
      strokeLinejoin="round"
    />
  </svg>
);

export const DoubleLayerIcon = (props: SVGProps<SVGSVGElement>) => (
  <svg
    width="20"
    height="20"
    viewBox="0 0 20 20"
    fill="none"
    xmlns="http://www.w3.org/2000/svg"
    {...props}
  >
    <path
      d="M1.66675 12.0833L9.70194 16.1009C9.81126 16.1556 9.86592 16.1829 9.92325 16.1937C9.97403 16.2032 10.0261 16.2032 10.0769 16.1937C10.1342 16.1829 10.1889 16.1556 10.2982 16.1009L18.3334 12.0833M1.66675 7.91666L9.70194 3.89907C9.81126 3.84441 9.86592 3.81708 9.92325 3.80632C9.97403 3.7968 10.0261 3.7968 10.0769 3.80632C10.1342 3.81708 10.1889 3.84441 10.2982 3.89907L18.3334 7.91666L10.2982 11.9343C10.1889 11.9889 10.1342 12.0162 10.0769 12.027C10.0261 12.0365 9.97403 12.0365 9.92325 12.027C9.86592 12.0162 9.81126 11.9889 9.70194 11.9343L1.66675 7.91666Z"
      stroke="currentColor"
      strokeWidth="1.66667"
      strokeLinecap="round"
      strokeLinejoin="round"
    />
  </svg>
);

export const MultiLayerIcon = (props: SVGProps<SVGSVGElement>) => (
  <svg
    width="20"
    height="20"
    viewBox="0 0 20 20"
    fill="none"
    xmlns="http://www.w3.org/2000/svg"
    {...props}
  >
    <g clipPath="url(#clip0_8828_5375)">
      <path
        d="M1.66663 10L9.70182 14.0176C9.81114 14.0723 9.86579 14.0996 9.92313 14.1103C9.97391 14.1199 10.026 14.1199 10.0768 14.1103C10.1341 14.0996 10.1888 14.0723 10.2981 14.0176L18.3333 10M1.66663 14.1667L9.70182 18.1843C9.81114 18.2389 9.86579 18.2663 9.92313 18.277C9.97391 18.2865 10.026 18.2865 10.0768 18.277C10.1341 18.2663 10.1888 18.2389 10.2981 18.1843L18.3333 14.1667M1.66663 5.83334L9.70182 1.81574C9.81114 1.76108 9.86579 1.73375 9.92313 1.723C9.97391 1.71347 10.026 1.71347 10.0768 1.723C10.1341 1.73375 10.1888 1.76108 10.2981 1.81574L18.3333 5.83334L10.2981 9.85093C10.1888 9.90559 10.1341 9.93292 10.0768 9.94368C10.026 9.9532 9.97391 9.9532 9.92313 9.94368C9.86579 9.93292 9.81114 9.90559 9.70182 9.85093L1.66663 5.83334Z"
        stroke="currentColor"
        strokeWidth="1.66667"
        strokeLinecap="round"
        strokeLinejoin="round"
      />
    </g>
    <defs>
      <clipPath id="clip0_8828_5375">
        <rect width="20" height="20" fill="white" />
      </clipPath>
    </defs>
  </svg>
);

export const EyeIcon = (props: SVGProps<SVGSVGElement>) => (
  <svg
    xmlns="http://www.w3.org/2000/svg"
    width="8%"
    height="8%"
    fill="none"
    viewBox="0 0 24 24"
    {...props}
  >
    <path
      stroke="currentColor"
      strokeLinecap="round"
      strokeLinejoin="round"
      strokeWidth="2"
      d="M2.42 12.713c-.136-.215-.204-.323-.242-.49a1.173 1.173 0 010-.446c.038-.167.106-.274.242-.49C3.546 9.505 6.895 5 12 5s8.455 4.505 9.58 6.287c.137.215.205.323.243.49.029.125.029.322 0 .446-.038.167-.106.274-.242.49C20.455 14.495 17.105 19 12 19c-5.106 0-8.455-4.505-9.58-6.287z"
    ></path>
    <path
      stroke="currentColor"
      strokeLinecap="round"
      strokeLinejoin="round"
      strokeWidth="2"
      d="M12 15a3 3 0 100-6 3 3 0 000 6z"
    ></path>
  </svg>
);

export const EyeOffIcon = (props: SVGProps<SVGSVGElement>) => (
  <svg
    xmlns="http://www.w3.org/2000/svg"
    width="8%"
    height="8%"
    fill="none"
    viewBox="0 0 24 24"
    {...props}
  >
    <path
      stroke="#000"
      strokeLinecap="round"
      strokeLinejoin="round"
      strokeWidth="2"
      d="M10.743 5.092C11.149 5.032 11.569 5 12 5c5.105 0 8.455 4.505 9.58 6.287.137.215.205.323.243.49.029.125.029.322 0 .447-.038.166-.107.274-.244.492-.3.474-.757 1.141-1.363 1.865M6.724 6.715c-2.162 1.467-3.63 3.504-4.303 4.57-.137.217-.205.325-.243.492a1.173 1.173 0 000 .446c.038.167.106.274.242.49C3.546 14.495 6.895 19 12 19c2.059 0 3.832-.732 5.289-1.723M3 3l18 18M9.88 9.879a3 3 0 104.243 4.243"
    ></path>
  </svg>
);

export const HelpIcon = (props: SVGProps<SVGSVGElement>) => (
  <svg
    width="16"
    height="16"
    viewBox="0 0 16 16"
    fill="none"
    xmlns="http://www.w3.org/2000/svg"
    {...props}
  >
    <g clipPath="url(#clip0_9433_40924)">
      <path
        d="M6.05992 6.00016C6.21665 5.55461 6.52602 5.1789 6.93322 4.93958C7.34042 4.70027 7.81918 4.61279 8.2847 4.69264C8.75022 4.77249 9.17246 5.01451 9.47664 5.37585C9.78081 5.73718 9.94729 6.19451 9.94659 6.66683C9.94659 8.00016 7.94659 8.66683 7.94659 8.66683M7.99992 11.3335H8.00659M14.6666 8.00016C14.6666 11.6821 11.6818 14.6668 7.99992 14.6668C4.31802 14.6668 1.33325 11.6821 1.33325 8.00016C1.33325 4.31826 4.31802 1.3335 7.99992 1.3335C11.6818 1.3335 14.6666 4.31826 14.6666 8.00016Z"
        stroke="currentColor"
        strokeWidth="1.33333"
        strokeLinecap="round"
        strokeLinejoin="round"
      />
    </g>
    <defs>
      <clipPath id="clip0_9433_40924">
        <rect width="16" height="16" fill="white" />
      </clipPath>
    </defs>
  </svg>
);

export const DuplicateIcon = (props: SVGProps<SVGSVGElement>) => (
  <svg
    width="20"
    height="20"
    viewBox="0 0 20 20"
    fill="none"
    xmlns="http://www.w3.org/2000/svg"
    {...props}
  >
    <path
      d="M1.66669 4.33329C1.66669 3.39987 1.66669 2.93316 1.84834 2.57664C2.00813 2.26304 2.2631 2.00807 2.5767 1.84828C2.93322 1.66663 3.39993 1.66663 4.33335 1.66663H10.6667C11.6001 1.66663 12.0668 1.66663 12.4233 1.84828C12.7369 2.00807 12.9919 2.26304 13.1517 2.57664C13.3334 2.93316 13.3334 3.39987 13.3334 4.33329V10.6666C13.3334 11.6 13.3334 12.0668 13.1517 12.4233C12.9919 12.7369 12.7369 12.9918 12.4233 13.1516C12.0668 13.3333 11.6001 13.3333 10.6667 13.3333H4.33335C3.39993 13.3333 2.93322 13.3333 2.5767 13.1516C2.2631 12.9918 2.00813 12.7369 1.84834 12.4233C1.66669 12.0668 1.66669 11.6 1.66669 10.6666V4.33329Z"
      stroke="currentColor"
      strokeWidth="1.66667"
      strokeLinecap="round"
      strokeLinejoin="round"
    />
    <path
      d="M6.66669 9.33329C6.66669 8.39987 6.66669 7.93316 6.84834 7.57664C7.00813 7.26304 7.2631 7.00807 7.5767 6.84828C7.93322 6.66663 8.39993 6.66663 9.33335 6.66663H15.6667C16.6001 6.66663 17.0668 6.66663 17.4233 6.84828C17.7369 7.00807 17.9919 7.26304 18.1517 7.57664C18.3334 7.93316 18.3334 8.39987 18.3334 9.33329V15.6666C18.3334 16.6 18.3334 17.0668 18.1517 17.4233C17.9919 17.7369 17.7369 17.9918 17.4233 18.1516C17.0668 18.3333 16.6001 18.3333 15.6667 18.3333H9.33335C8.39993 18.3333 7.93322 18.3333 7.5767 18.1516C7.2631 17.9918 7.00813 17.7369 6.84834 17.4233C6.66669 17.0668 6.66669 16.6 6.66669 15.6666V9.33329Z"
      stroke="currentColor"
      strokeWidth="1.66667"
      strokeLinecap="round"
      strokeLinejoin="round"
    />
  </svg>
);

export const PrintIcon = (props: SVGProps<SVGSVGElement>) => (
  <svg
    width="24"
    height="24"
    viewBox="0 0 24 24"
    fill="none"
    xmlns="http://www.w3.org/2000/svg"
    {...props}
  >
    <path
      d="M18 7V5.2C18 4.0799 18 3.51984 17.782 3.09202C17.5903 2.71569 17.2843 2.40973 16.908 2.21799C16.4802 2 15.9201 2 14.8 2H9.2C8.0799 2 7.51984 2 7.09202 2.21799C6.71569 2.40973 6.40973 2.71569 6.21799 3.09202C6 3.51984 6 4.0799 6 5.2V7M6 18C5.07003 18 4.60504 18 4.22354 17.8978C3.18827 17.6204 2.37962 16.8117 2.10222 15.7765C2 15.395 2 14.93 2 14V11.8C2 10.1198 2 9.27976 2.32698 8.63803C2.6146 8.07354 3.07354 7.6146 3.63803 7.32698C4.27976 7 5.11984 7 6.8 7H17.2C18.8802 7 19.7202 7 20.362 7.32698C20.9265 7.6146 21.3854 8.07354 21.673 8.63803C22 9.27976 22 10.1198 22 11.8V14C22 14.93 22 15.395 21.8978 15.7765C21.6204 16.8117 20.8117 17.6204 19.7765 17.8978C19.395 18 18.93 18 18 18M15 10.5H18M9.2 22H14.8C15.9201 22 16.4802 22 16.908 21.782C17.2843 21.5903 17.5903 21.2843 17.782 20.908C18 20.4802 18 19.9201 18 18.8V17.2C18 16.0799 18 15.5198 17.782 15.092C17.5903 14.7157 17.2843 14.4097 16.908 14.218C16.4802 14 15.9201 14 14.8 14H9.2C8.0799 14 7.51984 14 7.09202 14.218C6.71569 14.4097 6.40973 14.7157 6.21799 15.092C6 15.5198 6 16.0799 6 17.2V18.8C6 19.9201 6 20.4802 6.21799 20.908C6.40973 21.2843 6.71569 21.5903 7.09202 21.782C7.51984 22 8.07989 22 9.2 22Z"
      stroke="#667085"
      strokeWidth="2"
      strokeLinecap="round"
      strokeLinejoin="round"
    />
  </svg>
);

export const DownloadIcon = (props: SVGProps<SVGSVGElement>) => (
  <svg
    width="24"
    height="24"
    viewBox="0 0 24 24"
    fill="none"
    xmlns="http://www.w3.org/2000/svg"
    {...props}
  >
    <path
      d="M4 16.2422C2.79401 15.435 2 14.0602 2 12.5C2 10.1564 3.79151 8.23129 6.07974 8.01937C6.54781 5.17213 9.02024 3 12 3C14.9798 3 17.4522 5.17213 17.9203 8.01937C20.2085 8.23129 22 10.1564 22 12.5C22 14.0602 21.206 15.435 20 16.2422M8 17L12 21M12 21L16 17M12 21V12"
      stroke="#667085"
      strokeWidth="2"
      strokeLinecap="round"
      strokeLinejoin="round"
    />
  </svg>
);

export const Profile = (props: SVGProps<SVGSVGElement>) => (
  <svg
    xmlns="http://www.w3.org/2000/svg"
    fill="none"
    viewBox="0 0 16 16"
    width={16}
    height={16}
    {...props}
  >
    <path
      stroke="currentColor"
      strokeLinecap="round"
      strokeLinejoin="round"
      strokeWidth={1.5}
      d="M13.333 14c0-.93 0-1.396-.114-1.774a2.666 2.666 0 0 0-1.778-1.778c-.379-.115-.844-.115-1.774-.115H6.333c-.93 0-1.395 0-1.774.115a2.666 2.666 0 0 0-1.777 1.778c-.115.378-.115.844-.115 1.774M11 5a3 3 0 1 1-6 0 3 3 0 0 1 6 0Z"
    />
  </svg>
);

export const ScanQRIcon = (props: SVGProps<SVGSVGElement>) => (
  <svg
    width="24"
    height="24"
    viewBox="0 0 24 24"
    fill="none"
    xmlns="http://www.w3.org/2000/svg"
    {...props}
  >
    <path
      d="M8.66519 11.8421H11.9967V15.2632M6.00666 11.8421H6M9.33815 15.2632H9.33148M12.0033 18H11.9967M18 11.8421H17.9933M6 15.2632H6.99944M14.3287 11.8421H15.6613M6 18H9.33148M11.9967 5V9.10526M15.7279 18H16.9273C17.3004 18 17.487 18 17.6295 17.9254C17.7549 17.8598 17.8568 17.7552 17.9207 17.6264C17.9933 17.4801 17.9933 17.2885 17.9933 16.9053V15.6737C17.9933 15.2905 17.9933 15.0989 17.9207 14.9525C17.8568 14.8238 17.7549 14.7191 17.6295 14.6535C17.487 14.5789 17.3004 14.5789 16.9273 14.5789H15.7279C15.3548 14.5789 15.1682 14.5789 15.0257 14.6535C14.9003 14.7191 14.7984 14.8238 14.7345 14.9525C14.6619 15.0989 14.6619 15.2905 14.6619 15.6737V16.9053C14.6619 17.2885 14.6619 17.4801 14.7345 17.6264C14.7984 17.7552 14.9003 17.8598 15.0257 17.9254C15.1682 18 15.3548 18 15.7279 18ZM15.7279 9.10526H16.9273C17.3004 9.10526 17.487 9.10526 17.6295 9.03069C17.7549 8.96509 17.8568 8.86042 17.9207 8.73168C17.9933 8.58532 17.9933 8.39372 17.9933 8.01053V6.77895C17.9933 6.39575 17.9933 6.20416 17.9207 6.0578C17.8568 5.92905 17.7549 5.82438 17.6295 5.75879C17.487 5.68421 17.3004 5.68421 16.9273 5.68421H15.7279C15.3548 5.68421 15.1682 5.68421 15.0257 5.75879C14.9003 5.82438 14.7984 5.92905 14.7345 6.0578C14.6619 6.20416 14.6619 6.39575 14.6619 6.77895V8.01053C14.6619 8.39372 14.6619 8.58532 14.7345 8.73168C14.7984 8.86042 14.9003 8.96509 15.0257 9.03069C15.1682 9.10526 15.3548 9.10526 15.7279 9.10526ZM7.06607 9.10526H8.26541C8.63857 9.10526 8.82515 9.10526 8.96768 9.03069C9.09305 8.96509 9.19498 8.86042 9.25886 8.73168C9.33148 8.58532 9.33148 8.39372 9.33148 8.01053V6.77895C9.33148 6.39575 9.33148 6.20416 9.25886 6.0578C9.19498 5.92905 9.09305 5.82438 8.96768 5.75879C8.82515 5.68421 8.63857 5.68421 8.26541 5.68421H7.06607C6.69291 5.68421 6.50633 5.68421 6.3638 5.75879C6.23843 5.82438 6.1365 5.92905 6.07262 6.0578C6 6.20416 6 6.39575 6 6.77895V8.01053C6 8.39372 6 8.58532 6.07262 8.73168C6.1365 8.86042 6.23843 8.96509 6.3638 9.03069C6.50633 9.10526 6.69291 9.10526 7.06607 9.10526Z"
      stroke="currentColor"
      strokeWidth="1.5"
      strokeLinecap="round"
      strokeLinejoin="round"
    />
    <path
      fillRule="evenodd"
      clipRule="evenodd"
      d="M4 2.75C3.30964 2.75 2.75 3.30964 2.75 4V8C2.75 8.41421 2.41421 8.75 2 8.75C1.58579 8.75 1.25 8.41421 1.25 8V4C1.25 2.48122 2.48122 1.25 4 1.25H8C8.41421 1.25 8.75 1.58579 8.75 2C8.75 2.41421 8.41421 2.75 8 2.75H4ZM15.25 2C15.25 1.58579 15.5858 1.25 16 1.25H20C21.5188 1.25 22.75 2.48122 22.75 4V8C22.75 8.41421 22.4142 8.75 22 8.75C21.5858 8.75 21.25 8.41421 21.25 8V4C21.25 3.30964 20.6904 2.75 20 2.75H16C15.5858 2.75 15.25 2.41421 15.25 2ZM2 15.25C2.41421 15.25 2.75 15.5858 2.75 16V20C2.75 20.6904 3.30964 21.25 4 21.25H8C8.41421 21.25 8.75 21.5858 8.75 22C8.75 22.4142 8.41421 22.75 8 22.75H4C2.48122 22.75 1.25 21.5188 1.25 20V16C1.25 15.5858 1.58579 15.25 2 15.25ZM22 15.25C22.4142 15.25 22.75 15.5858 22.75 16V20C22.75 21.5188 21.5188 22.75 20 22.75H16C15.5858 22.75 15.25 22.4142 15.25 22C15.25 21.5858 15.5858 21.25 16 21.25H20C20.6904 21.25 21.25 20.6904 21.25 20V16C21.25 15.5858 21.5858 15.25 22 15.25Z"
      fill="currentColor"
    />
  </svg>
);

export const SendIcon = (props: SVGProps<SVGSVGElement>) => (
  <svg
    xmlns="http://www.w3.org/2000/svg"
    width={22}
    height={20}
    fill="none"
    {...props}
  >
    <path
      stroke="currentColor"
      strokeLinecap="round"
      strokeLinejoin="round"
      strokeWidth={2}
      d="M9.5 10H4m-.084.291L1.58 17.267c-.184.548-.275.822-.21.99a.5.5 0 0 0 .332.3c.174.05.438-.07.965-.306l16.711-7.52c.515-.232.772-.348.851-.508a.5.5 0 0 0 0-.444c-.08-.16-.336-.276-.85-.508L2.661 1.748c-.525-.237-.788-.355-.962-.306a.5.5 0 0 0-.332.299c-.066.168.025.442.206.988l2.342 7.057c.032.093.047.14.053.188a.5.5 0 0 1 0 .129c-.006.048-.022.095-.053.188Z"
    />
  </svg>
);

export const AddUserIcon = (props: SVGProps<SVGSVGElement>) => (
  <svg
    xmlns="http://www.w3.org/2000/svg"
    width={22}
    height={20}
    fill="none"
    {...props}
  >
    <path
      stroke="currentColor"
      strokeLinecap="round"
      strokeLinejoin="round"
      strokeWidth={2}
      d="M11 13.5H6.5c-1.396 0-2.093 0-2.661.172a4 4 0 0 0-2.667 2.667C1 16.907 1 17.604 1 19m17 0v-6m-3 3h6M13.5 5.5a4.5 4.5 0 1 1-9 0 4.5 4.5 0 0 1 9 0Z"
    />
  </svg>
);

export const RemoveUserIcon = (props: SVGProps<SVGSVGElement>) => (
  <svg
    xmlns="http://www.w3.org/2000/svg"
    width={22}
    height={20}
    fill="none"
    {...props}
  >
    <path
      stroke="currentColor"
      strokeLinecap="round"
      strokeLinejoin="round"
      strokeWidth={2}
      d="m15.5 14 5 5m0-5-5 5M11 13.5H6.5c-1.396 0-2.093 0-2.661.172a4 4 0 0 0-2.667 2.667C1 16.907 1 17.604 1 19M13.5 5.5a4.5 4.5 0 1 1-9 0 4.5 4.5 0 0 1 9 0Z"
    />
  </svg>
);

export const ToolIcon = (props: SVGProps<SVGSVGElement>) => (
  <svg
    width="22"
    height="22"
    viewBox="0 0 22 22"
    fill="none"
    xmlns="http://www.w3.org/2000/svg"
    {...props}
  >
    <path
      d="M14.6314 6.63137C14.2354 6.23535 14.0373 6.03735 13.9632 5.80902C13.8979 5.60817 13.8979 5.39183 13.9632 5.19098C14.0373 4.96265 14.2354 4.76465 14.6314 4.36863L17.4697 1.53026C16.7165 1.18962 15.8804 1 15 1C11.6863 1 9 3.68629 9 7C9 7.49104 9.05899 7.9683 9.17026 8.42509C9.28942 8.91424 9.349 9.15882 9.33842 9.31333C9.32735 9.47509 9.30323 9.56115 9.22863 9.70511C9.15738 9.84262 9.02086 9.97914 8.74782 10.2522L2.5 16.5C1.67157 17.3284 1.67157 18.6716 2.5 19.5C3.32843 20.3284 4.67157 20.3284 5.5 19.5L11.7478 13.2522C12.0209 12.9791 12.1574 12.8426 12.2949 12.7714C12.4388 12.6968 12.5249 12.6727 12.6867 12.6616C12.8412 12.651 13.0858 12.7106 13.5749 12.8297C14.0317 12.941 14.509 13 15 13C18.3137 13 21 10.3137 21 7C21 6.11959 20.8104 5.28347 20.4697 4.53026L17.6314 7.36863C17.2354 7.76465 17.0373 7.96265 16.809 8.03684C16.6082 8.1021 16.3918 8.1021 16.191 8.03684C15.9627 7.96265 15.7646 7.76465 15.3686 7.36863L14.6314 6.63137Z"
      stroke="currentColor"
      strokeWidth="2"
      strokeLinecap="round"
      strokeLinejoin="round"
    />
  </svg>
);

export const GraphIcon = (props: SVGProps<SVGSVGElement>) => (
  <svg
    width="20"
    height="20"
    viewBox="0 0 20 20"
    fill="none"
    xmlns="http://www.w3.org/2000/svg"
    {...props}
  >
    <path
      d="M6 13V15M10 9V15M14 5V15M5.8 19H14.2C15.8802 19 16.7202 19 17.362 18.673C17.9265 18.3854 18.3854 17.9265 18.673 17.362C19 16.7202 19 15.8802 19 14.2V5.8C19 4.11984 19 3.27976 18.673 2.63803C18.3854 2.07354 17.9265 1.6146 17.362 1.32698C16.7202 1 15.8802 1 14.2 1H5.8C4.11984 1 3.27976 1 2.63803 1.32698C2.07354 1.6146 1.6146 2.07354 1.32698 2.63803C1 3.27976 1 4.11984 1 5.8V14.2C1 15.8802 1 16.7202 1.32698 17.362C1.6146 17.9265 2.07354 18.3854 2.63803 18.673C3.27976 19 4.11984 19 5.8 19Z"
      stroke="currentColor"
      strokeWidth="2"
      strokeLinecap="round"
      strokeLinejoin="round"
    />
  </svg>
);

export const StarsIcon = (props: SVGProps<SVGSVGElement>) => (
  <svg
    width="24"
    height="24"
    viewBox="0 0 24 24"
    fill="none"
    xmlns="http://www.w3.org/2000/svg"
    {...props}
  >
    <path
      d="M4.5 22V17M4.5 7V2M2 4.5H7M2 19.5H7M13 3L11.2658 7.50886C10.9838 8.24209 10.8428 8.60871 10.6235 8.91709C10.4292 9.1904 10.1904 9.42919 9.91709 9.62353C9.60871 9.8428 9.24209 9.98381 8.50886 10.2658L4 12L8.50886 13.7342C9.24209 14.0162 9.60871 14.1572 9.91709 14.3765C10.1904 14.5708 10.4292 14.8096 10.6235 15.0829C10.8428 15.3913 10.9838 15.7579 11.2658 16.4911L13 21L14.7342 16.4911C15.0162 15.7579 15.1572 15.3913 15.3765 15.0829C15.5708 14.8096 15.8096 14.5708 16.0829 14.3765C16.3913 14.1572 16.7579 14.0162 17.4911 13.7342L22 12L17.4911 10.2658C16.7579 9.98381 16.3913 9.8428 16.0829 9.62353C15.8096 9.42919 15.5708 9.1904 15.3765 8.91709C15.1572 8.60871 15.0162 8.24209 14.7342 7.50886L13 3Z"
      stroke="currentColor"
      strokeWidth="2"
      strokeLinecap="round"
      strokeLinejoin="round"
    />
  </svg>
);

export const CalendarIcon = (props: SVGProps<SVGSVGElement>) => (
  <svg
    xmlns="http://www.w3.org/2000/svg"
    width={20}
    height={22}
    fill="none"
    {...props}
  >
    <path
      stroke="currentColor"
      strokeLinecap="round"
      strokeLinejoin="round"
      strokeWidth={2}
      d="M19 7H1m13-6v3M6 1v3m4 13v-6m-3 3h6m-7.2 7h8.4c1.68 0 2.52 0 3.162-.327a3 3 0 0 0 1.311-1.311C19 18.72 19 17.88 19 16.2V7.8c0-1.68 0-2.52-.327-3.162a3 3 0 0 0-1.311-1.311C16.72 3 15.88 3 14.2 3H5.8c-1.68 0-2.52 0-3.162.327a3 3 0 0 0-1.311 1.311C1 5.28 1 6.12 1 7.8v8.4c0 1.68 0 2.52.327 3.162a3 3 0 0 0 1.311 1.311C3.28 21 4.12 21 5.8 21Z"
    />
  </svg>
);

export const BookingsIcon = (props: SVGProps<SVGSVGElement>) => (
  <svg
    xmlns="http://www.w3.org/2000/svg"
    width="100%"
    height="100%"
    viewBox="0 0 20 22"
    fill="none"
    {...props}
  >
    <path
      stroke="currentColor"
      strokeLinecap="round"
      strokeLinejoin="round"
      strokeWidth={2}
      d="M19 7H1m13-6v3M6 1v3m4 13v-6m-3 3h6m-7.2 7h8.4c1.68 0 2.52 0 3.162-.327a3 3 0 0 0 1.311-1.311C19 18.72 19 17.88 19 16.2V7.8c0-1.68 0-2.52-.327-3.162a3 3 0 0 0-1.311-1.311C16.72 3 15.88 3 14.2 3H5.8c-1.68 0-2.52 0-3.162.327a3 3 0 0 0-1.311 1.311C1 5.28 1 6.12 1 7.8v8.4c0 1.68 0 2.52.327 3.162a3 3 0 0 0 1.311 1.311C3.28 21 4.12 21 5.8 21Z"
    />
  </svg>
);

export const CustomFiedIcon = (props: SVGProps<SVGSVGElement>) => (
  <svg
    width="16"
    height="16"
    viewBox="0 0 16 16"
    fill="none"
    xmlns="http://www.w3.org/2000/svg"
    {...props}
  >
    <path
      d="M8.66732 4.66667H3.46732C2.72058 4.66667 2.34721 4.66667 2.062 4.81199C1.81111 4.93982 1.60714 5.1438 1.47931 5.39468C1.33398 5.67989 1.33398 6.05326 1.33398 6.8V9.2C1.33398 9.94674 1.33398 10.3201 1.47931 10.6053C1.60714 10.8562 1.81111 11.0602 2.062 11.188C2.34721 11.3333 2.72058 11.3333 3.46732 11.3333H8.66732M11.334 4.66667H12.534C13.2807 4.66667 13.6541 4.66667 13.9393 4.81199C14.1902 4.93982 14.3942 5.1438 14.522 5.39468C14.6673 5.67989 14.6673 6.05326 14.6673 6.8V9.2C14.6673 9.94674 14.6673 10.3201 14.522 10.6053C14.3942 10.8562 14.1902 11.0602 13.9393 11.188C13.6541 11.3333 13.2807 11.3333 12.534 11.3333H11.334M11.334 14L11.334 2M13.0007 2.00001L9.66732 2M13.0007 14L9.66732 14"
      stroke="currentColor"
      strokeWidth="1.33333"
      strokeLinecap="round"
      strokeLinejoin="round"
    />
  </svg>
);

export const KitIcon = (props: SVGProps<SVGSVGElement>) => (
  <svg
    width="100%"
    height="100%"
    viewBox="0 0 22 20"
    fill="none"
    xmlns="http://www.w3.org/2000/svg"
    {...props}
  >
    <path
      d="M15 5C15 4.07003 15 3.60504 14.8978 3.22354C14.6204 2.18827 13.8117 1.37962 12.7765 1.10222C12.395 1 11.93 1 11 1C10.07 1 9.60504 1 9.22354 1.10222C8.18827 1.37962 7.37962 2.18827 7.10222 3.22354C7 3.60504 7 4.07003 7 5M4.2 19H17.8C18.9201 19 19.4802 19 19.908 18.782C20.2843 18.5903 20.5903 18.2843 20.782 17.908C21 17.4802 21 16.9201 21 15.8V8.2C21 7.07989 21 6.51984 20.782 6.09202C20.5903 5.71569 20.2843 5.40973 19.908 5.21799C19.4802 5 18.9201 5 17.8 5H4.2C3.07989 5 2.51984 5 2.09202 5.21799C1.71569 5.40973 1.40973 5.71569 1.21799 6.09202C1 6.51984 1 7.07989 1 8.2V15.8C1 16.9201 1 17.4802 1.21799 17.908C1.40973 18.2843 1.71569 18.5903 2.09202 18.782C2.51984 19 3.0799 19 4.2 19Z"
      stroke="currentColor"
      strokeWidth="2"
      strokeLinecap="round"
      strokeLinejoin="round"
    />
  </svg>
);

export const CheckOutIcon = (props: SVGProps<SVGSVGElement>) => (
  <svg
    xmlns="http://www.w3.org/2000/svg"
    fill="none"
    width="100%"
    height="100%"
    viewBox="0 0 16 16"
    {...props}
  >
    <path
      stroke="currentColor"
      strokeLinecap="round"
      strokeLinejoin="round"
      strokeWidth={1.5}
      d="m12.666 14 2-2m0 0-2-2m2 2h-4M8 10.333H5c-.93 0-1.396 0-1.774.115a2.666 2.666 0 0 0-1.778 1.778c-.115.378-.115.844-.115 1.774m8.333-9a3 3 0 1 1-6 0 3 3 0 0 1 6 0Z"
    />
  </svg>
);

export const CheckInIcon = (props: SVGProps<SVGSVGElement>) => (
  <svg
    xmlns="http://www.w3.org/2000/svg"
    fill="none"
    width="100%"
    height="100%"
    viewBox="0 0 16 16"
    {...props}
  >
    <path
      stroke="currentColor"
      strokeLinecap="round"
      strokeLinejoin="round"
      strokeWidth={1.5}
      d="m12.666 14-2-2m0 0 2-2m-2 2h4M8 10.333H5c-.93 0-1.396 0-1.774.115a2.666 2.666 0 0 0-1.778 1.778c-.115.378-.115.844-.115 1.774m8.333-9a3 3 0 1 1-6 0 3 3 0 0 1 6 0Z"
    />
  </svg>
);

export function PartialCheckboxIcon(props: SVGProps<SVGSVGElement>) {
  return (
    <svg
      xmlns="http://www.w3.org/2000/svg"
      width="20"
      height="20"
      fill="none"
      viewBox="0 0 20 20"
      {...props}
    >
      <rect width={19} height={19} x={0.5} y={0.5} fill="#FEF6EE" rx={3.5} />
      <rect width={19} height={19} x={0.5} y={0.5} stroke="#EF6820" rx={3.5} />
      <path
        stroke="#EF6820"
        strokeLinecap="round"
        strokeLinejoin="round"
        strokeWidth={2}
        d="M5.917 10h8.166"
      />
    </svg>
  );
}
export const AssetLabel = (props: SVGProps<SVGSVGElement>) => (
  <svg
    xmlns="http://www.w3.org/2000/svg"
    fill="none"
    width="100%"
    height="100%"
    viewBox="0 0 24 24"
    {...props}
  >
    <path
      stroke="currentColor"
      strokeLinecap="round"
      strokeLinejoin="round"
      strokeWidth={2}
      d="M7 12h5v5m-8.99-5H3m5.01 5H8m4.01 4H12m9.01-9H21M3 17h1.5m11-5h2M3 21h5m4-19v6m5.6 13h1.8c.56 0 .84 0 1.054-.109a1 1 0 0 0 .437-.437C21 20.24 21 19.96 21 19.4v-1.8c0-.56 0-.84-.109-1.054a1 1 0 0 0-.437-.437C20.24 16 19.96 16 19.4 16h-1.8c-.56 0-.84 0-1.054.109a1 1 0 0 0-.437.437C16 16.76 16 17.04 16 17.6v1.8c0 .56 0 .84.109 1.054a1 1 0 0 0 .437.437C16.76 21 17.04 21 17.6 21Zm0-13h1.8c.56 0 .84 0 1.054-.109a1 1 0 0 0 .437-.437C21 7.24 21 6.96 21 6.4V4.6c0-.56 0-.84-.109-1.054a1 1 0 0 0-.437-.437C20.24 3 19.96 3 19.4 3h-1.8c-.56 0-.84 0-1.054.109a1 1 0 0 0-.437.437C16 3.76 16 4.04 16 4.6v1.8c0 .56 0 .84.109 1.054a1 1 0 0 0 .437.437C16.76 8 17.04 8 17.6 8Zm-13 0h1.8c.56 0 .84 0 1.054-.109a1 1 0 0 0 .437-.437C8 7.24 8 6.96 8 6.4V4.6c0-.56 0-.84-.109-1.054a1 1 0 0 0-.437-.437C7.24 3 6.96 3 6.4 3H4.6c-.56 0-.84 0-1.054.109a1 1 0 0 0-.437.437C3 3.76 3 4.04 3 4.6v1.8c0 .56 0 .84.109 1.054a1 1 0 0 0 .437.437C3.76 8 4.04 8 4.6 8Z"
    />
  </svg>
);

export const NoPermissionsIcon = (props: SVGProps<SVGSVGElement>) => (
  <svg
    xmlns="http://www.w3.org/2000/svg"
    fill="none"
    viewBox="0 0 19 22"
    {...props}
  >
    <path
      stroke="currentColor"
      strokeLinecap="round"
      strokeLinejoin="round"
      strokeWidth={2}
      d="M17 9V5.8c0-1.68 0-2.52-.327-3.162a3 3 0 0 0-1.311-1.311C14.72 1 13.88 1 12.2 1H5.8c-1.68 0-2.52 0-3.162.327a3 3 0 0 0-1.311 1.311C1 3.28 1 4.12 1 5.8v10.4c0 1.68 0 2.52.327 3.162a3 3 0 0 0 1.311 1.311C3.28 21 4.12 21 5.8 21h1.7M10 10H5m3 4H5m8-8H5m11.25 10v-1.75a1.75 1.75 0 1 0-3.5 0V16m-.15 4h3.8c.56 0 .84 0 1.054-.109a1 1 0 0 0 .437-.437C18 19.24 18 18.96 18 18.4v-.8c0-.56 0-.84-.109-1.054a1 1 0 0 0-.437-.437C17.24 16 16.96 16 16.4 16h-3.8c-.56 0-.84 0-1.054.109a1 1 0 0 0-.437.437C11 16.76 11 17.04 11 17.6v.8c0 .56 0 .84.109 1.054a1 1 0 0 0 .437.437C11.76 20 12.04 20 12.6 20Z"
    />
  </svg>
);

export const ScanIcon = (props: SVGProps<SVGSVGElement>) => (
  <svg
    xmlns="http://www.w3.org/2000/svg"
    width="20"
    height="20"
    fill="none"
    {...props}
  >
    <path
      stroke="currentColor"
      strokeLinecap="round"
      strokeLinejoin="round"
      strokeWidth={1.667}
      d="M6.667 2.5H6.5c-1.4 0-2.1 0-2.635.272a2.5 2.5 0 0 0-1.093 1.093C2.5 4.4 2.5 5.1 2.5 6.5v.167M6.667 17.5H6.5c-1.4 0-2.1 0-2.635-.273a2.5 2.5 0 0 1-1.093-1.092C2.5 15.6 2.5 14.9 2.5 13.5v-.167m15-6.666V6.5c0-1.4 0-2.1-.273-2.635a2.5 2.5 0 0 0-1.092-1.093C15.6 2.5 14.9 2.5 13.5 2.5h-.167M17.5 13.333v.167c0 1.4 0 2.1-.273 2.635a2.5 2.5 0 0 1-1.092 1.092c-.535.273-1.235.273-2.635.273h-.167M2.5 10h.008m3.742 0h.008m7.492 0h.008M10 10h.008m7.492 0h.008"
    />
  </svg>
);

export const ColumnsIcon = (props: SVGProps<SVGSVGElement>) => (
  <svg
    xmlns="http://www.w3.org/2000/svg"
    width={"100%"}
    height={"100%"}
    viewBox="0 0 16 16"
    fill="none"
    {...props}
  >
    <path
      stroke="currentColor"
      strokeLinecap="round"
      strokeLinejoin="round"
      strokeWidth={1.25}
      d="M6 2v12m4-12v12M5.2 2h5.6c1.12 0 1.68 0 2.108.218a2 2 0 0 1 .874.874C14 3.52 14 4.08 14 5.2v5.6c0 1.12 0 1.68-.218 2.108a2 2 0 0 1-.874.874C12.48 14 11.92 14 10.8 14H5.2c-1.12 0-1.68 0-2.108-.218a2 2 0 0 1-.874-.874C2 12.48 2 11.92 2 10.8V5.2c0-1.12 0-1.68.218-2.108a2 2 0 0 1 .874-.874C3.52 2 4.08 2 5.2 2Z"
    />
  </svg>
);

export const HandleIcon = (props: SVGProps<SVGSVGElement>) => (
  <svg
    xmlns="http://www.w3.org/2000/svg"
    width={"100%"}
    height={"100%"}
    viewBox="0 0 8 12"
    fill="none"
    {...props}
  >
    <path
      stroke="currentColor"
      strokeLinecap="round"
      strokeLinejoin="round"
      strokeWidth={1.25}
      d="M6.333 2.001a.667.667 0 1 0 0-1.333.667.667 0 0 0 0 1.333ZM6.333 6.668a.667.667 0 1 0 0-1.333.667.667 0 0 0 0 1.333ZM6.333 11.335a.667.667 0 1 0 0-1.334.667.667 0 0 0 0 1.334ZM1.667 2.001a.667.667 0 1 0 0-1.333.667.667 0 0 0 0 1.333ZM1.667 6.668a.667.667 0 1 0 0-1.333.667.667 0 0 0 0 1.333ZM1.667 11.335a.667.667 0 1 0 0-1.334.667.667 0 0 0 0 1.334Z"
    />
  </svg>
);

export const LockIcon = (props: SVGProps<SVGSVGElement>) => (
  <svg
    xmlns="http://www.w3.org/2000/svg"
    width={"100%"}
    height={"100%"}
    viewBox="0 0 16 16"
    fill="none"
    {...props}
  >
    <path
      stroke="currentColor"
      strokeLinecap="round"
      strokeLinejoin="round"
      strokeWidth={1.5}
      d="M11.333 6.667V5.333a3.333 3.333 0 0 0-6.667 0v1.334m3.334 3V11m-2.133 3h4.266c1.12 0 1.68 0 2.108-.218a2 2 0 0 0 .874-.874c.218-.428.218-.988.218-2.108v-.933c0-1.12 0-1.68-.218-2.108a2 2 0 0 0-.874-.874c-.428-.218-.988-.218-2.108-.218H5.867c-1.12 0-1.68 0-2.108.218a2 2 0 0 0-.875.874c-.217.428-.217.988-.217 2.108v.933c0 1.12 0 1.68.217 2.108a2 2 0 0 0 .875.874c.427.218.987.218 2.108.218Z"
    />
  </svg>
);

export const ImageIcon = (props: SVGProps<SVGSVGElement>) => (
  <svg
    xmlns="http://www.w3.org/2000/svg"
    width={"100%"}
    height={"100%"}
    viewBox="0 0 24 24"
    fill="none"
    {...props}
  >
    <path
      stroke="currentColor"
      strokeLinecap="round"
      strokeLinejoin="round"
      strokeWidth={2}
      d="M16.2 21H6.931c-.605 0-.908 0-1.049-.12a.5.5 0 0 1-.173-.42c.014-.183.228-.397.657-.826l8.503-8.503c.396-.396.594-.594.822-.668a1 1 0 0 1 .618 0c.228.074.426.272.822.668L21 15v1.2M16.2 21c1.68 0 2.52 0 3.162-.327a3 3 0 0 0 1.311-1.311C21 18.72 21 17.88 21 16.2M16.2 21H7.8c-1.68 0-2.52 0-3.162-.327a3 3 0 0 1-1.311-1.311C3 18.72 3 17.88 3 16.2V7.8c0-1.68 0-2.52.327-3.162a3 3 0 0 1 1.311-1.311C5.28 3 6.12 3 7.8 3h8.4c1.68 0 2.52 0 3.162.327a3 3 0 0 1 1.311 1.311C21 5.28 21 6.12 21 7.8v8.4M10.5 8.5a2 2 0 1 1-4 0 2 2 0 0 1 4 0Z"
    />
  </svg>
);

export const UnavailableIcon = (props: SVGProps<SVGSVGElement>) => (
  <svg
    width="20"
    height="20"
    viewBox="0 0 24 24"
    fill="none"
    xmlns="http://www.w3.org/2000/svg"
    {...props}
  >
    <path
      d="M21 10H3M16 2V6M8 2V6M7.8 22H16.2C17.8802 22 18.7202 22 19.362 21.673C19.9265 21.3854 20.3854 20.9265 20.673 20.362C21 19.7202 21 18.8802 21 17.2V8.8C21 7.11984 21 6.27976 20.673 5.63803C20.3854 5.07354 19.9265 4.6146 19.362 4.32698C18.7202 4 17.8802 4 16.2 4H7.8C6.11984 4 5.27976 4 4.63803 4.32698C4.07354 4.6146 3.6146 5.07354 3.32698 5.63803C3 6.27976 3 7.11984 3 8.8V17.2C3 18.8802 3 19.7202 3.32698 20.362C3.6146 20.9265 4.07354 21.3854 4.63803 21.673C5.27976 22 6.11984 22 7.8 22Z"
      stroke="currentColor"
      strokeWidth={2}
      strokeLinecap="round"
      strokeLinejoin="round"
    />
    <path
      d="M9 13L12 16L15 19M15 13L9 19"
      stroke="currentColor"
      strokeWidth={2}
      strokeLinecap="round"
      strokeLinejoin="round"
    />
  </svg>
);

export const SortIcon = (props: SVGProps<SVGSVGElement>) => (
  <svg
    xmlns="http://www.w3.org/2000/svg"
    width={"100%"}
    height={"100%"}
    viewBox="0 0 16 16"
    fill="none"
    {...props}
  >
    <path
      stroke="currentColor"
      strokeLinecap="round"
      strokeLinejoin="round"
      strokeWidth={1.25}
      d="M14 8H6m8-4H6m8 8H6M3.333 8A.667.667 0 1 1 2 8a.667.667 0 0 1 1.333 0Zm0-4A.667.667 0 1 1 2 4a.667.667 0 0 1 1.333 0Zm0 8A.667.667 0 1 1 2 12a.667.667 0 0 1 1.333 0Z"
    />
  </svg>
);

export const FilterIcon = (props: SVGProps<SVGSVGElement>) => (
  <svg
    xmlns="http://www.w3.org/2000/svg"
    width={"100%"}
    height={"100%"}
    viewBox="0 0 16 16"
    fill="none"
    {...props}
  >
    <path
      stroke="currentColor"
      strokeLinecap="round"
      strokeLinejoin="round"
      strokeWidth={1.25}
      d="M4 8h8M2 4h12m-8 8h4"
    />
  </svg>
);
export const AvailableIcon = (props: SVGProps<SVGSVGElement>) => (
  <svg
    width="24"
    height="24"
    viewBox="0 0 24 24"
    fill="none"
    xmlns="http://www.w3.org/2000/svg"
    {...props}
  >
    <path
      d="M21 10H3M16 2V6M8 2V6M9 16L11 18L15.5 13.5M7.8 22H16.2C17.8802 22 18.7202 22 19.362 21.673C19.9265 21.3854 20.3854 20.9265 20.673 20.362C21 19.7202 21 18.8802 21 17.2V8.8C21 7.11984 21 6.27976 20.673 5.63803C20.3854 5.07354 19.9265 4.6146 19.362 4.32698C18.7202 4 17.8802 4 16.2 4H7.8C6.11984 4 5.27976 4 4.63803 4.32698C4.07354 4.6146 3.6146 5.07354 3.32698 5.63803C3 6.27976 3 7.11984 3 8.8V17.2C3 18.8802 3 19.7202 3.32698 20.362C3.6146 20.9265 4.07354 21.3854 4.63803 21.673C5.27976 22 6.11984 22 7.8 22Z"
      stroke="currentColor"
      strokeWidth={2}
      strokeLinecap="round"
      strokeLinejoin="round"
    />
  </svg>
);

export const ChangeIcon = (props: SVGProps<SVGSVGElement>) => (
  <svg
    xmlns="http://www.w3.org/2000/svg"
    width="24"
    height="24"
    fill="none"
    {...props}
  >
    <path
      stroke="currentColor"
      strokeLinecap="round"
      strokeLinejoin="round"
      strokeWidth={2}
      d="M1 15h16m0 0-4-4m4 4-4 4m4-14H1m0 0 4-4M1 5l4 4"
    />
  </svg>
);

<<<<<<< HEAD
export const BookingExistIcon = (props: SVGProps<SVGSVGElement>) => (
  <svg
    width="24"
    height="24"
    viewBox="0 0 24 24"
    fill="none"
    xmlns="http://www.w3.org/2000/svg"
    {...props}
  >
    <path
      d="M5.5 2.5H7V0.5H9V2.5H15V0.5H17V2.5H18.5C21 2.5 22.5 3.61984 22.5 5V20C22.5 21.3802 21 22.5 18.5 22.5H5.5C3 22.5 1.5 21.3802 1.5 20V5C1.5 3.61984 3 2.5 5.5 2.5Z"
      stroke="currentColor"
      strokeWidth={2}
      strokeLinecap="round"
      strokeLinejoin="round"
    />
    <path
      d="M2 8H22"
      stroke="currentColor"
      strokeWidth={2}
      strokeLinecap="round"
      strokeLinejoin="round"
    />
    <path
      d="M9 14L11 16L15 12"
      stroke="currentColor"
      strokeWidth={2}
      strokeLinecap="round"
      strokeLinejoin="round"
     />
=======
export const AlertIcon = (props: SVGProps<SVGSVGElement>) => (
  <svg
    xmlns="http://www.w3.org/2000/svg"
    viewBox="0 0 24 24"
    width={"100%"}
    height={"100%"}
    fill="none"
    {...props}
  >
    <path
      stroke="currentColor"
      strokeLinecap="round"
      strokeLinejoin="round"
      strokeWidth={2}
      d="M12 9v4m0 4h.01M10.615 3.892 2.39 18.098c-.456.788-.684 1.182-.65 1.506a1 1 0 0 0 .406.705c.263.191.718.191 1.629.191h16.45c.91 0 1.365 0 1.628-.191a1 1 0 0 0 .407-.705c.034-.324-.195-.718-.65-1.506L13.383 3.892c-.454-.785-.681-1.178-.978-1.31a1 1 0 0 0-.813 0c-.296.132-.523.525-.978 1.31Z"
    />
>>>>>>> c91700be
  </svg>
);<|MERGE_RESOLUTION|>--- conflicted
+++ resolved
@@ -1798,7 +1798,26 @@
   </svg>
 );
 
-<<<<<<< HEAD
+export const AlertIcon = (props: SVGProps<SVGSVGElement>) => (
+  <svg
+    xmlns="http://www.w3.org/2000/svg"
+    viewBox="0 0 24 24"
+    width={"100%"}
+    height={"100%"}
+    fill="none"
+    {...props}
+  >
+    <path
+      stroke="currentColor"
+      strokeLinecap="round"
+      strokeLinejoin="round"
+      strokeWidth={2}
+      d="M12 9v4m0 4h.01M10.615 3.892 2.39 18.098c-.456.788-.684 1.182-.65 1.506a1 1 0 0 0 .406.705c.263.191.718.191 1.629.191h16.45c.91 0 1.365 0 1.628-.191a1 1 0 0 0 .407-.705c.034-.324-.195-.718-.65-1.506L13.383 3.892c-.454-.785-.681-1.178-.978-1.31a1 1 0 0 0-.813 0c-.296.132-.523.525-.978 1.31Z"
+    />
+  </svg>
+);
+
+
 export const BookingExistIcon = (props: SVGProps<SVGSVGElement>) => (
   <svg
     width="24"
@@ -1829,23 +1848,5 @@
       strokeLinecap="round"
       strokeLinejoin="round"
      />
-=======
-export const AlertIcon = (props: SVGProps<SVGSVGElement>) => (
-  <svg
-    xmlns="http://www.w3.org/2000/svg"
-    viewBox="0 0 24 24"
-    width={"100%"}
-    height={"100%"}
-    fill="none"
-    {...props}
-  >
-    <path
-      stroke="currentColor"
-      strokeLinecap="round"
-      strokeLinejoin="round"
-      strokeWidth={2}
-      d="M12 9v4m0 4h.01M10.615 3.892 2.39 18.098c-.456.788-.684 1.182-.65 1.506a1 1 0 0 0 .406.705c.263.191.718.191 1.629.191h16.45c.91 0 1.365 0 1.628-.191a1 1 0 0 0 .407-.705c.034-.324-.195-.718-.65-1.506L13.383 3.892c-.454-.785-.681-1.178-.978-1.31a1 1 0 0 0-.813 0c-.296.132-.523.525-.978 1.31Z"
-    />
->>>>>>> c91700be
   </svg>
 );