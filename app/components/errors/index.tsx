import { isRouteErrorResponse, useRouteError } from "@remix-run/react";
import { NODE_ENV } from "~/utils/env";
import type { ShelfStackError } from "~/utils/error";
import { isShelfStackError } from "~/utils/error";
import { ErrorContent } from "./content";

export interface ErrorContentProps {
  title?: string;
  message?: string | JSX.Element;
  showReload?: boolean;
}

export const ErrorBoundryComponent = ({
  title,
  message,
}: ErrorContentProps) => {
  const error: Error = useRouteError() as Error;
  if (isShelfStackError(error)) {
    title = title || (error as ShelfStackError).title;
    message = message || error.message;
  }
  /** 404 ERROR */
  if (isRouteErrorResponse(error)) {
    switch (error.status) {
      case 404:
        return (
          <ErrorContent
            title={title ? title : "Sorry, this page doesnt exist"}
            message={
              message
                ? message
                : "It may have been (re)moved or the URL you’ve entered is incorrect."
            }
            showReload={false}
          />
        );
      case 403:
        return (
          <ErrorContent
            title={title ? title : "Unauthorized."}
            message={"You don't have access to this page"}
            showReload={false}
          />
        );
      default:
        /** 500 error */
        const errorMessage =
          error instanceof Error ? error.message : "Unknown error";
        return (
          <ErrorContent
            title={title ? title : "Oops, something went wrong"}
            message={
              NODE_ENV === "development" ? (
                <pre>{errorMessage}</pre>
              ) : message ? (
                message
              ) : (
                "Please try again and if the issue persists, contact support"
              )
            }
          />
        );
    }
  } else if (error instanceof Error) {
    return (
<<<<<<< HEAD
      <ErrorContent
        title={title ? title : "Oops, something went wrong"}
        message={
          NODE_ENV === "development" ? (
            <pre>{error.message}</pre>
          ) : (
            "Please try again and if the issue persists, contact support"
          )
        }
      />
=======
      <>
        <ErrorContent
          title={title ? title : "Oops, something went wrong"}
          message={
            NODE_ENV === "development"
              ? error.message
              : "Please try again and if the issue persists, contact support"
          }
        />
        {NODE_ENV === "development" ? <pre>{error.stack}</pre> : null}
      </>
>>>>>>> 0d15baf6
    );
  } else {
    return (
      <ErrorContent
        title={"Unknown error"}
        message={"Please try again and if the issue persists, contact support"}
      />
    );
  }
};<|MERGE_RESOLUTION|>--- conflicted
+++ resolved
@@ -63,7 +63,6 @@
     }
   } else if (error instanceof Error) {
     return (
-<<<<<<< HEAD
       <ErrorContent
         title={title ? title : "Oops, something went wrong"}
         message={
@@ -74,19 +73,7 @@
           )
         }
       />
-=======
-      <>
-        <ErrorContent
-          title={title ? title : "Oops, something went wrong"}
-          message={
-            NODE_ENV === "development"
-              ? error.message
-              : "Please try again and if the issue persists, contact support"
-          }
-        />
-        {NODE_ENV === "development" ? <pre>{error.stack}</pre> : null}
-      </>
->>>>>>> 0d15baf6
+
     );
   } else {
     return (
