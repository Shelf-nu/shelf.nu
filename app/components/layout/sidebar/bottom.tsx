import { useState } from "react";
import type { User } from "@prisma/client";
import { useAtom } from "jotai";
import { switchingWorkspaceAtom } from "~/atoms/switching-workspace";
import { Form } from "~/components/custom-form";
import { ChevronRight, QuestionsIcon } from "~/components/icons/library";
import { CrispButton } from "~/components/marketing/crisp";
import { Button } from "~/components/shared/button";
import {
  DropdownMenuItem,
  DropdownMenu,
  DropdownMenuContent,
  DropdownMenuTrigger,
} from "~/components/shared/dropdown";
import ProfilePicture from "~/components/user/profile-picture";
import { tw } from "~/utils/tw";

interface Props {
  user: Pick<User, "username" | "email">;
}

export default function SidebarBottom({ user }: Props) {
  const [dropdownOpen, setDropdownOpen] = useState(false);
  const [workspaceSwitching] = useAtom(switchingWorkspaceAtom);

  return (
    <div
      className={tw(
        "bottom gap-2",
        workspaceSwitching ? "pointer-events-none" : ""
      )}
    >
      <DropdownMenu modal={false}>
        <DropdownMenuTrigger
          onClick={() => setDropdownOpen((prev) => !prev)}
<<<<<<< HEAD
          className="w-full outline-none focus-visible:border-0"
          data-test-id="user-actions-dropdown"
=======
          className="w-full truncate outline-none focus-visible:border-0"
>>>>>>> 38564aeb
        >
          <div
            className={tw(
              `flex w-full items-center justify-between rounded border border-gray-200  px-2 py-1 hover:bg-gray-100`
            )}
          >
            <ProfilePicture
              width="w-8"
              height="h-8"
              className="mr-3 shrink-0"
            />
            <div className="user-credentials grow truncate text-left text-[14px] transition-all duration-200 ease-linear">
              <div className="line-clamp-1 block text-ellipsis font-semibold">
                {user.username}
              </div>
              <div
                className="line-clamp-1 block max-w-full text-ellipsis"
                data-test-id="userEmail"
              >
                {user.email}
              </div>
            </div>
            <div className="shrink-0">
              <i
                className={`inline-block px-3 py-0 text-gray-400 transition-all duration-300 ease-out ${
                  dropdownOpen ? "-rotate-90" : "rotate-90"
                }`}
              >
                <ChevronRight />
              </i>
            </div>
          </div>
        </DropdownMenuTrigger>

        <DropdownMenuContent
          align="end"
          className="order ml-[16px] w-[280px] rounded bg-white p-0 text-right"
        >
          <DropdownMenuItem className="border-b border-gray-200 p-0">
            <Button
              to={`/account-details`}
              icon="profile"
              role="link"
              variant="link"
              className="justify-start px-4 py-3 text-gray-700 hover:text-gray-700"
              width="full"
            >
              Account Details
            </Button>
          </DropdownMenuItem>
          <DropdownMenuItem
            onSelect={(e) => e.preventDefault()}
            className="border-b border-gray-200 p-0"
          >
            <CrispButton
              className={tw(
                "justify-start px-4 py-3 text-gray-700 hover:text-gray-700"
              )}
              variant="link"
              width="full"
              title="Questions/Feedback"
            >
              <span className="flex items-center justify-start gap-2">
                <i className="icon text-gray-700">
                  <QuestionsIcon />
                </i>
                <span className="text whitespace-nowrap transition duration-200 ease-linear">
                  Questions/Feedback
                </span>
              </span>
            </CrispButton>
          </DropdownMenuItem>
          <DropdownMenuItem
            className="p-0"
            onSelect={(e) => e.preventDefault()}
          >
            <Form action="/logout" method="post" className="w-full">
              <Button
                icon="logout"
                role="link"
                type="submit"
                variant="link"
                className="justify-start px-4 py-3 text-gray-700 hover:text-gray-700"
                width="full"
                data-test-id="logout"
              >
                Log Out
              </Button>
            </Form>
          </DropdownMenuItem>
        </DropdownMenuContent>
      </DropdownMenu>
    </div>
  );
}<|MERGE_RESOLUTION|>--- conflicted
+++ resolved
@@ -33,12 +33,8 @@
       <DropdownMenu modal={false}>
         <DropdownMenuTrigger
           onClick={() => setDropdownOpen((prev) => !prev)}
-<<<<<<< HEAD
-          className="w-full outline-none focus-visible:border-0"
           data-test-id="user-actions-dropdown"
-=======
           className="w-full truncate outline-none focus-visible:border-0"
->>>>>>> 38564aeb
         >
           <div
             className={tw(
