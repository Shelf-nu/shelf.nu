--- conflicted
+++ resolved
@@ -106,11 +106,7 @@
           </DropdownMenuTrigger>
 
           <DropdownMenuContent
-<<<<<<< HEAD
-            className="!mt-0  w-[--radix-dropdown-menu-trigger-width] min-w-56 overflow-auto rounded p-1"
-=======
             className="!mt-0 max-h-96 w-[--radix-dropdown-menu-trigger-width] min-w-56 overflow-auto rounded p-1 scrollbar-thin"
->>>>>>> 24a13c5f
             align="start"
             side={isMobile ? "bottom" : "right"}
             sideOffset={4}
