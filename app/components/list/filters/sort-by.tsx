import { CaretSortIcon } from "@radix-ui/react-icons";
import {
  Popover,
  PopoverContent,
  PopoverPortal,
  PopoverTrigger,
} from "@radix-ui/react-popover";
import { useNavigation } from "@remix-run/react";
import { useSearchParams } from "~/hooks/search-params";

import { isFormProcessing } from "~/utils/form";
import { tw } from "~/utils/tw";

type TSort = Record<string, string>;
export type SortingOptions = keyof TSort;
export type SortingDirection = "asc" | "desc";

type SortByProps<T extends TSort> = {
  sortingOptions: T;
  defaultSortingBy: keyof T;
  defaultSortingDirection?: SortingDirection;
  className?: string;
};

export function SortBy<T extends Record<string, string>>({
  className,
  sortingOptions,
  defaultSortingBy,
  defaultSortingDirection = "desc",
}: SortByProps<T>) {
  const [searchParams, setSearchParams] = useSearchParams();
  const orderBy = searchParams.get("orderBy") || String(defaultSortingBy);
  const orderDirection =
    searchParams.get("orderDirection") || defaultSortingDirection;

  const navigation = useNavigation();
  const disabled = isFormProcessing(navigation.state);

  function onValueChange(e: React.ChangeEvent<HTMLSelectElement>) {
    setSearchParams((prev) => {
      prev.set(e.currentTarget.name, e.currentTarget.value);
      return prev;
    });
  }

  return (
    <Popover>
      <PopoverTrigger
<<<<<<< HEAD
        className="inline-flex items-center gap-2 text-color-500"
=======
        className={tw(
          "inline-flex items-center gap-2 text-gray-500",
          className
        )}
>>>>>>> 3c0f4803
        asChild
      >
        <button className="flex items-center justify-between whitespace-nowrap rounded border border-color-300 px-[14px] py-[10px] text-[16px] text-color-500 hover:cursor-pointer disabled:opacity-50">
          <span className="truncate whitespace-nowrap text-[14px]">
            {/* We only show the message if orderBy is present in params so in the default case we dont show it */}
            Sorted by: {sortingOptions[orderBy]}
          </span>
          <CaretSortIcon />
        </button>
      </PopoverTrigger>
      <PopoverPortal>
        <PopoverContent
          align="end"
          className="z-[100]  flex flex-col gap-3 overflow-y-auto rounded-md border border-color-300 bg-surface p-4"
        >
          <div>
            <h5>Sort by:</h5>
          </div>

          <div className="flex flex-col gap-2">
            <select
              className="w-full border-color-300 text-[14px] text-color-500"
              onChange={onValueChange}
              name="orderBy"
              defaultValue={orderBy}
              disabled={disabled}
            >
              {Object.entries(sortingOptions).map(([k, v]) => (
                <option key={k} value={k}>
                  {v}
                </option>
              ))}
            </select>

            <select
              className="border-color-300 text-[14px] text-color-500"
              name="orderDirection"
              disabled={disabled}
              defaultValue={orderDirection}
              onChange={onValueChange}
            >
              <option value="asc">Ascending</option>
              <option value="desc">Descending</option>
            </select>
          </div>
        </PopoverContent>
      </PopoverPortal>
    </Popover>
  );
}<|MERGE_RESOLUTION|>--- conflicted
+++ resolved
@@ -46,14 +46,10 @@
   return (
     <Popover>
       <PopoverTrigger
-<<<<<<< HEAD
-        className="inline-flex items-center gap-2 text-color-500"
-=======
         className={tw(
-          "inline-flex items-center gap-2 text-gray-500",
+          "inline-flex items-center gap-2 text-color-500",
           className
         )}
->>>>>>> 3c0f4803
         asChild
       >
         <button className="flex items-center justify-between whitespace-nowrap rounded border border-color-300 px-[14px] py-[10px] text-[16px] text-color-500 hover:cursor-pointer disabled:opacity-50">
