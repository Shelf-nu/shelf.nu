import { useRef } from "react";
import {
  useLoaderData,
  useNavigation,
  useSearchParams,
} from "@remix-run/react";

import Input from "~/components/forms/input";
import { Button } from "~/components/shared/button";
import type { SearchableIndexResponse } from "~/modules/types";
import { isFormProcessing } from "~/utils";
import { SearchFieldTooltip } from "./search-field-tooltip";

export const SearchForm = () => {
<<<<<<< HEAD
  const [_searchParams, setSearchParams] = useSearchParams();
=======
  const [, setSearchParams] = useSearchParams();
>>>>>>> 7367247e

  const { search, modelName, searchFieldLabel } =
    useLoaderData<SearchableIndexResponse>();
  const { singular } = modelName;
<<<<<<< HEAD
  const navigation = useNavigation();
  const isSearching = isFormProcessing(navigation.state);
  const submitButtonRef = useRef<HTMLButtonElement>(null);
  const searchInputRef = useRef<HTMLInputElement>(null);
=======
  const state = useNavigation().state;
  const isSearching = state === "loading";
>>>>>>> 7367247e

  const label = searchFieldLabel
    ? searchFieldLabel
    : `Search by ${singular} name`;

  function clearSearch() {
    setSearchParams((prev) => {
      prev.delete("s");

      return prev;
    });
    if (searchInputRef.current) {
      searchInputRef.current.value = "";
    }
  }

  return (
    <div className="flex w-full md:w-auto">
      <div className="relative flex-1">
        <Input
          type="text"
          name="s"
          label={label}
          aria-label={label}
          placeholder={label}
          defaultValue={search || ""}
          disabled={isSearching}
          hideLabel
          hasAttachedButton
          className="w-full md:w-auto"
          inputClassName="pr-9"
          ref={searchInputRef}
          onKeyDown={(e) => {
            if (e.key == "Enter") {
              submitButtonRef.current?.click();
            }
          }}
        />
        {search ? (
          <Button
            icon="x"
            variant="tertiary"
            disabled={isSearching}
            title="Clear search"
            className="absolute right-3.5 top-1/2 -translate-y-1/2 cursor-pointer border-0 p-0 text-gray-400 hover:text-gray-700"
<<<<<<< HEAD
            onClick={clearSearch}
=======
            onClick={() => {
              setSearchParams((prev) => {
                prev.delete("s");
                return prev;
              });
            }}
>>>>>>> 7367247e
          />
        ) : (
          <SearchFieldTooltip />
        )}
      </div>
      <Button
        icon={isSearching ? "spinner" : "search"}
        type="submit"
        variant="secondary"
        title="Search"
        disabled={isSearching}
        attachToInput
        ref={submitButtonRef}
      />
    </div>
  );
};<|MERGE_RESOLUTION|>--- conflicted
+++ resolved
@@ -12,24 +12,15 @@
 import { SearchFieldTooltip } from "./search-field-tooltip";
 
 export const SearchForm = () => {
-<<<<<<< HEAD
   const [_searchParams, setSearchParams] = useSearchParams();
-=======
-  const [, setSearchParams] = useSearchParams();
->>>>>>> 7367247e
 
   const { search, modelName, searchFieldLabel } =
     useLoaderData<SearchableIndexResponse>();
   const { singular } = modelName;
-<<<<<<< HEAD
   const navigation = useNavigation();
   const isSearching = isFormProcessing(navigation.state);
   const submitButtonRef = useRef<HTMLButtonElement>(null);
   const searchInputRef = useRef<HTMLInputElement>(null);
-=======
-  const state = useNavigation().state;
-  const isSearching = state === "loading";
->>>>>>> 7367247e
 
   const label = searchFieldLabel
     ? searchFieldLabel
@@ -75,16 +66,7 @@
             disabled={isSearching}
             title="Clear search"
             className="absolute right-3.5 top-1/2 -translate-y-1/2 cursor-pointer border-0 p-0 text-gray-400 hover:text-gray-700"
-<<<<<<< HEAD
             onClick={clearSearch}
-=======
-            onClick={() => {
-              setSearchParams((prev) => {
-                prev.delete("s");
-                return prev;
-              });
-            }}
->>>>>>> 7367247e
           />
         ) : (
           <SearchFieldTooltip />
