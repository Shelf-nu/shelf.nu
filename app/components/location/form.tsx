--- conflicted
+++ resolved
@@ -11,16 +11,12 @@
 import { ACCEPT_SUPPORTED_IMAGES } from "~/utils/constants";
 import { tw } from "~/utils/tw";
 import { zodFieldIsRequired } from "~/utils/zod";
-<<<<<<< HEAD
-=======
 import { Form } from "../custom-form";
 import { LocationSelect } from "./location-select";
->>>>>>> f1cb6a44
 import FormRow from "../forms/form-row";
 import Input from "../forms/input";
 import { RefererRedirectInput } from "../forms/referer-redirect-input";
 import { Button } from "../shared/button";
-<<<<<<< HEAD
 import { ButtonGroup } from "../shared/button-group";
 import { Spinner } from "../shared/spinner";
 import {
@@ -30,10 +26,7 @@
   TooltipTrigger,
 } from "../shared/tooltip";
 import When from "../when/when";
-=======
 import { Card } from "../shared/card";
-import { Spinner } from "../shared/spinner";
->>>>>>> f1cb6a44
 
 export const NewLocationFormSchema = z.object({
   name: z.string().min(2, "Name is required"),
@@ -47,11 +40,8 @@
     .string()
     .optional()
     .transform((val) => val === "true"),
-<<<<<<< HEAD
   preventRedirect: z.string().optional(),
-=======
   redirectTo: z.string().optional(),
->>>>>>> f1cb6a44
 });
 
 /** Pass props of the values to be used as default for the form fields */
@@ -60,9 +50,11 @@
   name?: Location["name"];
   address?: Location["address"];
   description?: Location["description"];
-<<<<<<< HEAD
   apiUrl?: string;
   onSuccess?: () => void;
+  parentId?: Location["parentId"];
+  referer?: string | null;
+  excludeLocationId?: Location["id"];
 }
 
 export const LocationForm = ({
@@ -72,23 +64,11 @@
   description,
   apiUrl,
   onSuccess,
-}: Props) => {
-=======
-  parentId?: Location["parentId"];
-  referer?: string | null;
-  excludeLocationId?: Location["id"];
-}
-
-export const LocationForm = ({
-  name,
-  address,
-  description,
   parentId,
   referer,
   excludeLocationId,
 }: Props) => {
   const navigation = useNavigation();
->>>>>>> f1cb6a44
   const zo = useZorm("NewQuestionWizardScreen", NewLocationFormSchema);
   const fetcher = useFetcherWithReset<{
     success: boolean;
@@ -97,7 +77,6 @@
   const fetcherData = fetcher.data;
   const disabled = useDisabled(fetcher);
 
-<<<<<<< HEAD
   const fileError = useAtomValue(fileErrorAtom);
   const [, validateFile] = useAtom(defaultValidateFileAtom);
   const [, updateName] = useAtom(updateDynamicTitleAtom);
@@ -111,11 +90,9 @@
   }, [fetcherData, onSuccess]);
 
   const hasOnSuccessFunc = typeof onSuccess === "function";
-=======
   const actionData = useActionData<
     typeof newLocationAction | typeof editLocationAction
   >();
->>>>>>> f1cb6a44
 
   const fileError = useAtomValue(fileErrorAtom);
   const [, validateFile] = useAtom(defaultValidateFileAtom);
@@ -129,7 +106,6 @@
     fileError;
 
   return (
-<<<<<<< HEAD
     <fetcher.Form
       ref={zo.ref}
       method="post"
@@ -137,6 +113,10 @@
       encType="multipart/form-data"
       action={apiUrl}
     >
+      <RefererRedirectInput
+        fieldName={zo.fields.redirectTo()}
+        referer={referer}
+      />
       {typeof onSuccess === "function" ? null : (
         <AbsolutePositionedHeaderActions className="hidden md:flex">
           <Actions disabled={disabled} />
@@ -151,67 +131,9 @@
             className="border-b-0 pb-[10px] pt-0"
             required={zodFieldIsRequired(NewLocationFormSchema.shape.name)}
           >
-=======
-    <Card className="w-full md:w-min">
-      <Form
-        ref={zo.ref}
-        method="post"
-        className="flex w-full flex-col gap-2"
-        encType="multipart/form-data"
-      >
-        <RefererRedirectInput
-          fieldName={zo.fields.redirectTo()}
-          referer={referer}
-        />
-        <FormRow
-          rowLabel={"Name"}
-          className="border-b-0 pb-[10px] pt-0"
-          required={zodFieldIsRequired(NewLocationFormSchema.shape.name)}
-        >
-          <Input
-            label="Name"
-            hideLabel
-            name={zo.fields.name()}
-            disabled={disabled}
-            error={actionData?.error?.message || zo.errors.name()?.message}
-            autoFocus
-            onChange={updateName}
-            className="w-full"
-            defaultValue={name || undefined}
-            placeholder="Storage room"
-            required={zodFieldIsRequired(NewLocationFormSchema.shape.name)}
-          />
-        </FormRow>
-
-        <FormRow
-          rowLabel={"Parent location"}
-          subHeading={
-            <p>
-              Optional. Nest this location under an existing one to build
-              breadcrumbs.
-            </p>
-          }
-        >
-          <LocationSelect
-            isBulk={false}
-            fieldName={zo.fields.parentId()}
-            placeholder="No parent"
-            defaultValue={parentId ?? undefined}
-            hideCurrentLocationInput
-            excludeIds={excludeLocationId ? [excludeLocationId] : undefined}
-          />
-        </FormRow>
-
-        <FormRow rowLabel={"Main image"}>
-          <div>
-            <p className="hidden lg:block">
-              Accepts PNG, JPG or JPEG (max.4 MB)
-            </p>
->>>>>>> f1cb6a44
             <Input
               label="Name"
               hideLabel
-<<<<<<< HEAD
               name={zo.fields.name()}
               disabled={disabled}
               error={fetcherData?.error?.message || zo.errors.name()?.message}
@@ -221,20 +143,19 @@
               defaultValue={name || undefined}
               placeholder="Storage room"
               required={zodFieldIsRequired(NewLocationFormSchema.shape.name)}
-=======
               error={imageError}
               className="mt-2"
               inputClassName="border-0 shadow-none p-0 rounded-none"
->>>>>>> f1cb6a44
             />
           </FormRow>
         }
       >
         <Input
           label="Name"
+          hideLabel
           name={zo.fields.name()}
           disabled={disabled}
-          error={fetcherData?.error?.message || zo.errors.name()?.message}
+          error={actionData?.error?.message || zo.errors.name()?.message}
           autoFocus
           onChange={updateName}
           className="w-full"
@@ -243,6 +164,24 @@
           required={zodFieldIsRequired(NewLocationFormSchema.shape.name)}
         />
       </When>
+      <FormRow
+        rowLabel={"Parent location"}
+        subHeading={
+          <p>
+            Optional. Nest this location under an existing one to build
+            breadcrumbs.
+          </p>
+        }
+      >
+        <LocationSelect
+          isBulk={false}
+          fieldName={zo.fields.parentId()}
+          placeholder="No parent"
+          defaultValue={parentId ?? undefined}
+          hideCurrentLocationInput
+          excludeIds={excludeLocationId ? [excludeLocationId] : undefined}
+        />
+      </FormRow>
 
       <When
         truthy={hasOnSuccessFunc}
@@ -354,7 +293,6 @@
               )}
             />
           </FormRow>
-<<<<<<< HEAD
         }
       >
         <Input
@@ -374,24 +312,16 @@
         <input type="hidden" name="preventRedirect" value="true" />
       ) : null}
 
+        <FormRow className="border-y-0 py-2" rowLabel="">
       <div className="ml-auto">
         <Button type="submit" disabled={disabled}>
           {disabled ? <Spinner /> : "Save"}
         </Button>
       </div>
+        </FormRow>
+          
     </fetcher.Form>
-=======
-        </div>
-
-        <FormRow className="border-y-0 py-2" rowLabel="">
-          <div className="ml-auto">
-            <Button type="submit" disabled={disabled}>
-              {disabled ? <Spinner /> : "Save"}
-            </Button>
-          </div>
-        </FormRow>
-      </Form>
     </Card>
->>>>>>> f1cb6a44
+          
   );
 };