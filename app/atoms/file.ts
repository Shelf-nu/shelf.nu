import type { ChangeEvent } from "react";
import { atom } from "jotai";
<<<<<<< HEAD

import { MAX_IMAGE_UPLOAD_SIZE } from "~/utils/constants";
=======
import {
  ASSET_MAX_IMAGE_UPLOAD_SIZE,
  DEFAULT_MAX_IMAGE_UPLOAD_SIZE,
} from "~/utils/constants";
>>>>>>> acc34326
import { verifyAccept } from "~/utils/verify-file-accept";

export const fileErrorAtom = atom<string | undefined>(undefined);
fileErrorAtom.onMount = (setAtom) => {
  setAtom("");
};
export const MAX_SIZE = 4_000_000; // 4MB

export const createValidateFileAtom = (options: {
  maxSize: number;
  sizeErrorMessage: string;
  allowedTypesErrorMessage: string;
}) =>
  atom(null, (_get, set, event: ChangeEvent<HTMLInputElement>) => {
    set(fileErrorAtom, () => {
      const file = event?.target?.files?.[0];
      if (file) {
        const allowedType = verifyAccept(file.type, event.target.accept);
        const allowedSize = file.size < options.maxSize;

        if (!allowedType) {
          event.target.value = "";
<<<<<<< HEAD
          return `Allowed file types are: ${
            event.target.accept === "pdf" ? "PDF" : "PNG, JPG or JPEG"
          }`;
=======
          return options.allowedTypesErrorMessage;
>>>>>>> acc34326
        }

        if (!allowedSize) {
          /** Clean the field */
          event.target.value = "";
          return options.sizeErrorMessage;
        }

        return undefined;
      }
    });
  });

// Default instance with 4MB limit
export const defaultValidateFileAtom = createValidateFileAtom({
  maxSize: DEFAULT_MAX_IMAGE_UPLOAD_SIZE, // 4MB
  sizeErrorMessage: "Max file size is 4MB",
  allowedTypesErrorMessage: "Allowed file types are: PNG, JPG or JPEG",
});

// For asset image uploads we allow 8MB
export const assetImageValidateFileAtom = createValidateFileAtom({
  maxSize: ASSET_MAX_IMAGE_UPLOAD_SIZE, // 8MB
  sizeErrorMessage: "Max file size is 8MB",
  allowedTypesErrorMessage: "Allowed file types are: PNG, JPG or JPEG",
});<|MERGE_RESOLUTION|>--- conflicted
+++ resolved
@@ -1,21 +1,13 @@
 import type { ChangeEvent } from "react";
 import { atom } from "jotai";
-<<<<<<< HEAD
 
-import { MAX_IMAGE_UPLOAD_SIZE } from "~/utils/constants";
-=======
 import {
   ASSET_MAX_IMAGE_UPLOAD_SIZE,
   DEFAULT_MAX_IMAGE_UPLOAD_SIZE,
 } from "~/utils/constants";
->>>>>>> acc34326
 import { verifyAccept } from "~/utils/verify-file-accept";
 
 export const fileErrorAtom = atom<string | undefined>(undefined);
-fileErrorAtom.onMount = (setAtom) => {
-  setAtom("");
-};
-export const MAX_SIZE = 4_000_000; // 4MB
 
 export const createValidateFileAtom = (options: {
   maxSize: number;
@@ -31,13 +23,7 @@
 
         if (!allowedType) {
           event.target.value = "";
-<<<<<<< HEAD
-          return `Allowed file types are: ${
-            event.target.accept === "pdf" ? "PDF" : "PNG, JPG or JPEG"
-          }`;
-=======
           return options.allowedTypesErrorMessage;
->>>>>>> acc34326
         }
 
         if (!allowedSize) {
@@ -63,4 +49,11 @@
   maxSize: ASSET_MAX_IMAGE_UPLOAD_SIZE, // 8MB
   sizeErrorMessage: "Max file size is 8MB",
   allowedTypesErrorMessage: "Allowed file types are: PNG, JPG or JPEG",
+});
+
+/* For agreement pdf file */
+export const agreementPdfValidateFileAtom = createValidateFileAtom({
+  maxSize: DEFAULT_MAX_IMAGE_UPLOAD_SIZE,
+  sizeErrorMessage: "Max file size is 4MB",
+  allowedTypesErrorMessage: "Allowed file type is pdf.",
 });