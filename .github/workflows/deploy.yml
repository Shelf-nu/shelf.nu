name: 🚀 Deploy
on:
  push:
    branches:
      - main
      - dev
  pull_request: {}
permissions:
  actions: write
  contents: read

jobs:
  lint:
    name: ⬣ ESLint
    runs-on: ubuntu-latest
    steps:
      - name: 🛑 Cancel Previous Runs
        uses: styfle/cancel-workflow-action@0.11.0

      - name: ⬇️ Checkout repo
        uses: actions/checkout@v3

      - name: ⎔ Setup node
        uses: actions/setup-node@v3
        with:
          node-version: 16

      - name: 📥 Download deps
        uses: bahmutov/npm-install@v1
        with:
          useLockFile: false

      - name: 🔬 Lint
        run: npm run lint

  typecheck:
    name: ʦ TypeScript
    runs-on: ubuntu-latest
    steps:
      - name: 🛑 Cancel Previous Runs
        uses: styfle/cancel-workflow-action@0.11.0

      - name: ⬇️ Checkout repo
        uses: actions/checkout@v3

      - name: ⎔ Setup node
        uses: actions/setup-node@v3
        with:
          node-version: 16

      - name: 📥 Download deps
        uses: bahmutov/npm-install@v1
        with:
          useLockFile: false

      - name: 🔎 Type check
        run: npm run typecheck --if-present

  vitest:
    name: ⚡ Vitest
    runs-on: ubuntu-latest
    steps:
      - name: 🛑 Cancel Previous Runs
        uses: styfle/cancel-workflow-action@0.11.0

      - name: ⬇️ Checkout repo
        uses: actions/checkout@v3

      - name: ⎔ Setup node
        uses: actions/setup-node@v3
        with:
          node-version: 16

      - name: 📥 Download deps
        uses: bahmutov/npm-install@v1
        with:
          useLockFile: false

<<<<<<< HEAD
  #     - name: ⚡ Run vitest
  #       run: npm run test -- --coverage
=======
      - name: ⚡ Run vitest
        run: npm run test
>>>>>>> f5800ab2

  # cypress:
  #   name: ⚫️ Cypress
  #   runs-on: ubuntu-latest
  #   steps:
  #     - name: 🛑 Cancel Previous Runs
  #       uses: styfle/cancel-workflow-action@0.11.0

  #     - name: ⬇️ Checkout repo
  #       uses: actions/checkout@v3

  #     - name: 🔑 Make envfile
  #       uses: SpicyPizza/create-envfile@v1.3
  #       with:
  #         envkey_SESSION_SECRET: ${{ secrets.SESSION_SECRET }}
  #         envkey_SUPABASE_ANON_PUBLIC: ${{ secrets.SUPABASE_ANON_PUBLIC }}
  #         envkey_SUPABASE_SERVICE_ROLE: ${{ secrets.SUPABASE_SERVICE_ROLE }}
  #         envkey_SUPABASE_URL: ${{ secrets.SUPABASE_URL }}
  #         envkey_SERVER_URL: ${{ secrets.SERVER_URL }}
  #         envkey_DATABASE_URL: ${{ secrets.DATABASE_URL }}
  #         file_name: .env

  #     - name: ⎔ Setup node
  #       uses: actions/setup-node@v3
  #       with:
  #         node-version: 16

  #     - name: 📥 Download deps
  #       uses: bahmutov/npm-install@v1
  #       with:
  #         useLockFile: false

  #     # uncomment if you really want to reset your testing database
  #     # - name: 🛠 Setup Database
  #     #   run: npx prisma migrate reset --force

  #     - name: ⚙️ Build
  #       run: npm run build

  #     - name: 🌳 Cypress run
  #       uses: cypress-io/github-action@v4
  #       with:
  #         start: npm run start:ci
  #         wait-on: "http://localhost:8811"
  #         browser: chrome
  #         headed: true
  #       env:
  #         PORT: "8811"

  build:
    name: 🐳 Build
    # only build/deploy main branch on pushes
    if: ${{ (github.ref == 'refs/heads/main' || github.ref == 'refs/heads/dev') && github.event_name == 'push' }}
    runs-on: ubuntu-latest
    steps:
      - name: 🛑 Cancel Previous Runs
        uses: styfle/cancel-workflow-action@0.11.0

      - name: ⬇️ Checkout repo
        uses: actions/checkout@v3

      - name: 👀 Read app name
        uses: SebRollen/toml-action@v1.0.0
        id: app_name
        with:
          file: "fly.toml"
          field: "app"

      - name: 🐳 Set up Docker Buildx
        uses: docker/setup-buildx-action@v2

      # Setup cache
      - name: ⚡️ Cache Docker layers
        uses: actions/cache@v3
        with:
          path: /tmp/.buildx-cache
          key: ${{ runner.os }}-buildx-${{ github.sha }}
          restore-keys: |
            ${{ runner.os }}-buildx-

      - name: 🔑 Fly Registry Auth
        uses: docker/login-action@v2
        with:
          registry: registry.fly.io
          username: x
          password: ${{ secrets.FLY_API_TOKEN }}

      - name: 🐳 Docker build
        uses: docker/build-push-action@v3
        with:
          context: .
          push: true
          tags: registry.fly.io/${{ steps.app_name.outputs.value }}:${{ github.ref_name }}-${{ github.sha }}
          build-args: |
            COMMIT_SHA=${{ github.sha }}
          cache-from: type=local,src=/tmp/.buildx-cache
          cache-to: type=local,mode=max,dest=/tmp/.buildx-cache-new

      # This ugly bit is necessary if you don't want your cache to grow forever
      # till it hits GitHub's limit of 5GB.
      # Temp fix
      # https://github.com/docker/build-push-action/issues/252
      # https://github.com/moby/buildkit/issues/1896
      - name: 🚚 Move cache
        run: |
          rm -rf /tmp/.buildx-cache
          mv /tmp/.buildx-cache-new /tmp/.buildx-cache

  deploy:
    name: 🚀 Deploy
    runs-on: ubuntu-latest
    needs: [lint, typecheck, vitest, build]
    # only build/deploy main branch on pushes
    if: ${{ (github.ref == 'refs/heads/main' || github.ref == 'refs/heads/dev') && github.event_name == 'push' }}

    steps:
      - name: 🛑 Cancel Previous Runs
        uses: styfle/cancel-workflow-action@0.11.0

      - name: ⬇️ Checkout repo
        uses: actions/checkout@v3

      - name: 👀 Read app name
        uses: SebRollen/toml-action@v1.0.0
        id: app_name
        with:
          file: "fly.toml"
          field: "app"

      - name: 🚀 Deploy Staging
        if: ${{ github.ref == 'refs/heads/dev' }}
        uses: superfly/flyctl-actions@1.3
        with:
          args: "deploy --app ${{ steps.app_name.outputs.value }}-staging --image registry.fly.io/${{ steps.app_name.outputs.value }}:${{ github.ref_name }}-${{ github.sha }}"
        env:
          FLY_API_TOKEN: ${{ secrets.FLY_API_TOKEN }}

      - name: 🚀 Deploy Production
        if: ${{ github.ref == 'refs/heads/main' }}
        uses: superfly/flyctl-actions@1.3
        with:
          args: "deploy --image registry.fly.io/${{ steps.app_name.outputs.value }}:${{ github.ref_name }}-${{ github.sha }}"
        env:
          FLY_API_TOKEN: ${{ secrets.FLY_API_TOKEN }}<|MERGE_RESOLUTION|>--- conflicted
+++ resolved
@@ -76,13 +76,8 @@
         with:
           useLockFile: false
 
-<<<<<<< HEAD
-  #     - name: ⚡ Run vitest
-  #       run: npm run test -- --coverage
-=======
       - name: ⚡ Run vitest
         run: npm run test
->>>>>>> f5800ab2
 
   # cypress:
   #   name: ⚫️ Cypress
