--- conflicted
+++ resolved
@@ -19,20 +19,13 @@
     "test:e2e:dev": "start-server-and-test dev http://localhost:3000 'npx playwright test --ui'",
     "test:e2e:run": "start-server-and-test dev http://localhost:3000 'npx playwright test'",
     "pretest:e2e:run": "npm run build",
-<<<<<<< HEAD
     "typecheck": "tsc -b",
     "validate": "run-p \"test -- --run\" lint typecheck test:e2e:run",
-    "postinstall": "metronome patch @remix-run/serve"
-=======
-    "test:e2e:run": "dotenv -- cross-env PORT=8811 start-server-and-test http://localhost:8811 'npx cypress run'",
-    "typecheck": "tsc -b && tsc -b cypress",
-    "validate": "run-p \"test -- --run\" lint typecheck",
     "postinstall": "metronome patch @remix-run/serve",
     "lint:fix": "npm run lint -- --fix",
     "prettier": "prettier app --check",
     "prettier:fix": "prettier app --write",
     "format-code": "npm run prettier:fix & npm run lint:fix"
->>>>>>> 31647647
   },
   "prettier": {},
   "dependencies": {
@@ -77,47 +70,30 @@
   },
   "devDependencies": {
     "@faker-js/faker": "^7.6.0",
-<<<<<<< HEAD
     "@playwright/test": "^1.34.3",
-    "@remix-run/dev": "1.13.0",
-    "@remix-run/eslint-config": "^1.14.3",
-=======
     "@remix-run/dev": "^1.18.1",
     "@remix-run/eslint-config": "^1.18.1",
->>>>>>> 31647647
     "@tailwindcss/aspect-ratio": "^0.4.2",
     "@tailwindcss/forms": "^0.5.3",
     "@tailwindcss/typography": "^0.5.9",
     "@testing-library/jest-dom": "^5.16.5",
     "@testing-library/react": "^13.4.0",
     "@testing-library/user-event": "^14.4.3",
-<<<<<<< HEAD
     "@types/imap": "^0.8.37",
-    "@types/nodemailer": "^6.4.7",
-    "@types/react": "^18.0.31",
-    "@types/react-dom": "^18.0.11",
-=======
     "@types/nodemailer": "^6.4.8",
     "@types/react": "^18.2.14",
     "@types/react-dom": "^18.2.6",
->>>>>>> 31647647
     "@vitejs/plugin-react": "^2.2.0",
     "@vitest/coverage-c8": "^0.24.5",
     "cross-env": "^7.0.3",
     "dotenv-cli": "^6.0.0",
     "eslint": "^8.44.0",
     "eslint-config-prettier": "^8.8.0",
-<<<<<<< HEAD
-    "eslint-plugin-tailwindcss": "^3.10.1",
-    "happy-dom": "^7.8.1",
     "imap": "^0.8.19",
-    "msw": "^0.49.3",
     "nodemailer-mock": "^2.0.1",
-=======
     "eslint-plugin-tailwindcss": "^3.13.0",
     "happy-dom": "^10.0.3",
     "msw": "^1.2.2",
->>>>>>> 31647647
     "npm-run-all": "^4.1.5",
     "prettier": "2.7.1",
     "prettier-plugin-tailwindcss": "^0.3.0",
