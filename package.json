--- conflicted
+++ resolved
@@ -39,19 +39,12 @@
     "@radix-ui/react-select": "1.2.1",
     "@radix-ui/react-tabs": "1.0.3",
     "@radix-ui/react-toast": "1.1.3",
-<<<<<<< HEAD
-    "@remix-run/css-bundle": "^1.19.1",
-    "@remix-run/node": "^1.19.1",
-    "@remix-run/react": "^1.19.1",
-    "@remix-run/serve": "^1.19.1",
     "@stripe/react-stripe-js": "^2.1.1",
     "@stripe/stripe-js": "^1.54.2",
-=======
     "@remix-run/css-bundle": "^1.19.2",
     "@remix-run/node": "^1.19.2",
     "@remix-run/react": "^1.19.2",
     "@remix-run/serve": "^1.19.2",
->>>>>>> d905fb9e
     "@supabase/supabase-js": "^2.26.0",
     "cookie": "^0.5.0",
     "crisp-sdk-web": "^1.0.19",
